# -*- coding: utf-8 -*-

# Copyright 2022 Google LLC
#
# Licensed under the Apache License, Version 2.0 (the "License");
# you may not use this file except in compliance with the License.
# You may obtain a copy of the License at
#
#     http://www.apache.org/licenses/LICENSE-2.0
#
# Unless required by applicable law or agreed to in writing, software
# distributed under the License is distributed on an "AS IS" BASIS,
# WITHOUT WARRANTIES OR CONDITIONS OF ANY KIND, either express or implied.
# See the License for the specific language governing permissions and
# limitations under the License.
#

from contextlib import contextmanager
from copy import copy
<<<<<<< HEAD
from typing import Optional
=======
from typing import Dict, Optional, Sequence

from google.auth import credentials as auth_credentials
>>>>>>> ad2bf82f

from google.cloud import aiplatform
from google.cloud.aiplatform import explain
from google.cloud.aiplatform import models

from google.cloud.aiplatform.compat.types import (
    model as gca_model_compat,
    env_var as gca_env_var_compat,
)

from google.cloud.aiplatform.prediction import LocalEndpoint
from google.cloud.aiplatform.docker_utils import errors
from google.cloud.aiplatform.docker_utils import local_util
from google.cloud.aiplatform.utils import prediction_utils


class LocalModel:
    """Class that represents a local model."""

    def __init__(
        self, serving_container_spec: aiplatform.gapic.ModelContainerSpec,
    ):
        """Creates a local model instance.

        Args:
            serving_container_spec (aiplatform.gapic.ModelContainerSpec):
                Required. The container spec of the LocalModel instance.
        """
        self.serving_container_spec = serving_container_spec

<<<<<<< HEAD
    @contextmanager
    def deploy_to_local_endpoint(
        self,
        artifact_uri: Optional[str] = None,
        credential_path: Optional[str] = None,
        host_port: Optional[str] = None,
        container_ready_timeout: Optional[int] = None,
        container_ready_check_interval: Optional[int] = None,
    ):
        """Deploys the local model instance to a local endpoint.

        An example usage of a LocalModel instance, local_model:
            with local_model.deploy_to_local_endpoint(
                artifact_uri="gs://path/to/your/model",
                credential_path="local/path/to/your/credentials",
            ) as local_endpoint:
                health_check_response = local_endpoint.run_health_check()
                print(health_check_response, health_check_response.content)

                predict_response = local_endpoint.predict(
                    request='{"instances": [[1, 2, 3, 4]]}',
                    headers={"header-key": "header-value"},
                )
                print(predict_response, predict_response.content)

                local_endpoint.print_container_logs()

        Args:
            artifact_uri (str):
                Optional. The Cloud Storage path to the directory containing the Model artifact
                and any of its supporting files. The AIP_STORAGE_URI environment variable will
                be set to this uri if given; otherwise, an empty string.
            credential_path (str):
                Optional. The path to the credential key that will be mounted to the container.
                If it's unset, the environment variable, GOOGLE_APPLICATION_CREDENTIALS, will
                be used if set.
            host_port (str):
                Optional. The port on the host that the port, AIP_HTTP_PORT, inside the container
                will be exposed as. If it's unset, a random host port will be assigned.
            container_ready_timeout (int):
                Optional. The timeout in second used for starting the container or succeeding the
                first health check.
            container_ready_check_interval (int):
                Optional. The time interval in second to check if the container is ready or the
                first health check succeeds.

        Returns:
            A context manager of the local endpoint.
=======
    @classmethod
    def create(
        cls,
        serving_container_image_uri: str,
        serving_container_predict_route: Optional[str] = None,
        serving_container_health_route: Optional[str] = None,
        serving_container_command: Optional[Sequence[str]] = None,
        serving_container_args: Optional[Sequence[str]] = None,
        serving_container_environment_variables: Optional[Dict[str, str]] = None,
        serving_container_ports: Optional[Sequence[int]] = None,
    ) -> "LocalModel":
        """Creates a local model from an existing image and given container spec.

        Args:
            serving_container_image_uri (str):
                Required. The URI of the Model serving container.
            serving_container_predict_route (str):
                Optional. An HTTP path to send prediction requests to the container, and
                which must be supported by it. If not specified a default HTTP path will
                be used by Vertex AI.
            serving_container_health_route (str):
                Optional. An HTTP path to send health check requests to the container, and which
                must be supported by it. If not specified a standard HTTP path will be
                used by Vertex AI.
            serving_container_command (Sequence[str]):
                Optional. The command with which the container is run. Not executed within a
                shell. The Docker image's ENTRYPOINT is used if this is not provided.
                Variable references $(VAR_NAME) are expanded using the container's
                environment. If a variable cannot be resolved, the reference in the
                input string will be unchanged. The $(VAR_NAME) syntax can be escaped
                with a double $$, ie: $$(VAR_NAME). Escaped references will never be
                expanded, regardless of whether the variable exists or not.
            serving_container_args: (Sequence[str]):
                Optional. The arguments to the command. The Docker image's CMD is used if this is
                not provided. Variable references $(VAR_NAME) are expanded using the
                container's environment. If a variable cannot be resolved, the reference
                in the input string will be unchanged. The $(VAR_NAME) syntax can be
                escaped with a double $$, ie: $$(VAR_NAME). Escaped references will
                never be expanded, regardless of whether the variable exists or not.
            serving_container_environment_variables (Dict[str, str]):
                Optional. The environment variables that are to be present in the container.
                Should be a dictionary where keys are environment variable names
                and values are environment variable values for those names.
            serving_container_ports (Sequence[int]):
                Optional. Declaration of ports that are exposed by the container. This field is
                primarily informational, it gives Vertex AI information about the
                network connections the container uses. Listing or not a port here has
                no impact on whether the port is actually exposed, any port listening on
                the default "0.0.0.0" address inside a container will be accessible from
                the network.

        Returns:
            local model: Instantiated representation of the local model.
        """
        env = None
        ports = None

        if serving_container_environment_variables:
            env = [
                gca_env_var_compat.EnvVar(name=str(key), value=str(value))
                for key, value in serving_container_environment_variables.items()
            ]
        if serving_container_ports:
            ports = [
                gca_model_compat.Port(container_port=port)
                for port in serving_container_ports
            ]

        container_spec = gca_model_compat.ModelContainerSpec(
            image_uri=serving_container_image_uri,
            command=serving_container_command,
            args=serving_container_args,
            env=env,
            ports=ports,
            predict_route=serving_container_predict_route,
            health_route=serving_container_health_route,
        )

        return cls(container_spec)

    def upload(
        self,
        display_name: str,
        artifact_uri: Optional[str] = None,
        description: Optional[str] = None,
        instance_schema_uri: Optional[str] = None,
        parameters_schema_uri: Optional[str] = None,
        prediction_schema_uri: Optional[str] = None,
        explanation_metadata: Optional[explain.ExplanationMetadata] = None,
        explanation_parameters: Optional[explain.ExplanationParameters] = None,
        project: Optional[str] = None,
        location: Optional[str] = None,
        credentials: Optional[auth_credentials.Credentials] = None,
        labels: Optional[Dict[str, str]] = None,
        encryption_spec_key_name: Optional[str] = None,
        staging_bucket: Optional[str] = None,
        sync=True,
    ) -> models.Model:
        """Uploads a model with the container spec and returns a Model
        representing the uploaded Model resource.

        Example usage:

        my_model = local_model.upload(
            display_name='my-model',
            artifact_uri='gs://my-model/saved-model'
        )

        Args:
            display_name (str):
                Required. The display name of the Model. The name can be up to 128
                characters long and can be consist of any UTF-8 characters.
            artifact_uri (str):
                Optional. The path to the directory containing the Model artifact and
                any of its supporting files. Not present for AutoML Models.
            description (str):
                The description of the model.
            instance_schema_uri (str):
                Optional. Points to a YAML file stored on Google Cloud
                Storage describing the format of a single instance, which
                are used in
                ``PredictRequest.instances``,
                ``ExplainRequest.instances``
                and
                ``BatchPredictionJob.input_config``.
                The schema is defined as an OpenAPI 3.0.2 `Schema
                Object <https://tinyurl.com/y538mdwt#schema-object>`__.
                AutoML Models always have this field populated by AI
                Platform. Note: The URI given on output will be immutable
                and probably different, including the URI scheme, than the
                one given on input. The output URI will point to a location
                where the user only has a read access.
            parameters_schema_uri (str):
                Optional. Points to a YAML file stored on Google Cloud
                Storage describing the parameters of prediction and
                explanation via
                ``PredictRequest.parameters``,
                ``ExplainRequest.parameters``
                and
                ``BatchPredictionJob.model_parameters``.
                The schema is defined as an OpenAPI 3.0.2 `Schema
                Object <https://tinyurl.com/y538mdwt#schema-object>`__.
                AutoML Models always have this field populated by AI
                Platform, if no parameters are supported it is set to an
                empty string. Note: The URI given on output will be
                immutable and probably different, including the URI scheme,
                than the one given on input. The output URI will point to a
                location where the user only has a read access.
            prediction_schema_uri (str):
                Optional. Points to a YAML file stored on Google Cloud
                Storage describing the format of a single prediction
                produced by this Model, which are returned via
                ``PredictResponse.predictions``,
                ``ExplainResponse.explanations``,
                and
                ``BatchPredictionJob.output_config``.
                The schema is defined as an OpenAPI 3.0.2 `Schema
                Object <https://tinyurl.com/y538mdwt#schema-object>`__.
                AutoML Models always have this field populated by AI
                Platform. Note: The URI given on output will be immutable
                and probably different, including the URI scheme, than the
                one given on input. The output URI will point to a location
                where the user only has a read access.
            explanation_metadata (explain.ExplanationMetadata):
                Optional. Metadata describing the Model's input and output for explanation.
                Both `explanation_metadata` and `explanation_parameters` must be
                passed together when used. For more details, see
                `Ref docs <http://tinyurl.com/1igh60kt>`
            explanation_parameters (explain.ExplanationParameters):
                Optional. Parameters to configure explaining for Model's predictions.
                For more details, see `Ref docs <http://tinyurl.com/1an4zake>`
            project (str):
                Optional. Project to upload this model to. Overrides project set in
                aiplatform.init.
            location (str):
                Optional. Location to upload this model to. Overrides location set in
                aiplatform.init.
            credentials (auth_credentials.Credentials):
                Optional. Custom credentials to use to upload this model. Overrides credentials
                set in aiplatform.init.
            labels (Dict[str, str]):
                Optional. The labels with user-defined metadata to
                organize your Models.
                Label keys and values can be no longer than 64
                characters (Unicode codepoints), can only
                contain lowercase letters, numeric characters,
                underscores and dashes. International characters
                are allowed.
                See https://goo.gl/xmQnxf for more information
                and examples of labels.
            encryption_spec_key_name (str):
                Optional. The Cloud KMS resource identifier of the customer
                managed encryption key used to protect the model. Has the
                form:
                ``projects/my-project/locations/my-region/keyRings/my-kr/cryptoKeys/my-key``.
                The key needs to be in the same region as where the compute
                resource is created.

                If set, this Model and all sub-resources of this Model will be secured by this key.

                Overrides encryption_spec_key_name set in aiplatform.init.
            staging_bucket (str):
                Optional. Bucket to stage local model artifacts. Overrides
                staging_bucket set in aiplatform.init.

        Returns:
            model: Instantiated representation of the uploaded model resource.

        Raises:
            ValueError: If only `explanation_metadata` or `explanation_parameters`
                is specified.
                Also if model directory does not contain a supported model file.
>>>>>>> ad2bf82f
        """
        envs = {env.name: env.value for env in self.serving_container_spec.env}
        ports = [port.container_port for port in self.serving_container_spec.ports]

<<<<<<< HEAD
        try:
            with LocalEndpoint(
                serving_container_image_uri=self.serving_container_spec.image_uri,
                artifact_uri=artifact_uri,
                serving_container_predict_route=self.serving_container_spec.predict_route,
                serving_container_health_route=self.serving_container_spec.health_route,
                serving_container_command=self.serving_container_spec.command,
                serving_container_args=self.serving_container_spec.args,
                serving_container_environment_variables=envs,
                serving_container_ports=ports,
                credential_path=credential_path,
                host_port=host_port,
                container_ready_timeout=container_ready_timeout,
                container_ready_check_interval=container_ready_check_interval,
            ) as local_endpoint:
                yield local_endpoint
        finally:
            pass
=======
        return models.Model.upload(
            display_name=display_name,
            serving_container_image_uri=self.serving_container_spec.image_uri,
            artifact_uri=artifact_uri,
            serving_container_predict_route=self.serving_container_spec.predict_route,
            serving_container_health_route=self.serving_container_spec.health_route,
            description=description,
            serving_container_command=self.serving_container_spec.command,
            serving_container_args=self.serving_container_spec.args,
            serving_container_environment_variables=envs,
            serving_container_ports=ports,
            instance_schema_uri=instance_schema_uri,
            parameters_schema_uri=parameters_schema_uri,
            prediction_schema_uri=prediction_schema_uri,
            explanation_metadata=explanation_metadata,
            explanation_parameters=explanation_parameters,
            project=project,
            location=location,
            credentials=credentials,
            labels=labels,
            encryption_spec_key_name=encryption_spec_key_name,
            staging_bucket=staging_bucket,
            sync=sync,
        )
>>>>>>> ad2bf82f

    def get_serving_container_spec(self) -> aiplatform.gapic.ModelContainerSpec:
        """Returns the container spec for the image.

        Returns:
            The serving container spec of this local model instance.
        """
        return self.serving_container_spec

    def copy_image(self, dst_image_uri: str) -> "LocalModel":
        """Copies the image to another image uri.

        Args:
            dst_image_uri (str):
                The destination image uri to copy the image to.

        Returns:
            local model: Instantiated representation of the local model with the copied
            image.

        Raises:
            DockerError: If the command fails.
        """
        command = [
            "docker",
            "tag",
            f"{self.serving_container_spec.image_uri}",
            f"{dst_image_uri}",
        ]
        return_code = local_util.execute_command(command)
        if return_code != 0:
            errors.raise_docker_error_with_command(command, return_code)

        new_container_spec = copy(self.serving_container_spec)
        new_container_spec.image_uri = dst_image_uri

        return LocalModel(new_container_spec)

    def push_image(self):
        """Pushes the image to a registry.

        If you hit permission errors while calling this function, please refer to
        https://cloud.google.com/artifact-registry/docs/docker/authentication to set
        up the authentication.

        For Artifact Registry, the repository must be created before you are able to
        push images to it. Otherwise, you will hit the error, "Repository {REPOSITORY} not found".
        To create Artifact Registry repositories, use UI or call gcloud command. An
        example of gcloud command:
            gcloud artifacts repositories create {REPOSITORY} \
                --project {PROJECT} \
                --location {REGION} \
                --repository-format docker
        See https://cloud.google.com/artifact-registry/docs/manage-repos#create for more details.

        Raises:
            ValueError: If the image uri is not a container registry or artifact registry
                uri.
            DockerError: If the command fails.
        """
        if (
            prediction_utils.is_registry_uri(self.serving_container_spec.image_uri)
            is False
        ):
            raise ValueError(
                "The image uri must be a container registry or artifact registry "
                f"uri but it is: {self.serving_container_spec.image_uri}."
            )

        command = ["docker", "push", f"{self.serving_container_spec.image_uri}"]
        return_code = local_util.execute_command(command)
        if return_code != 0:
            errors.raise_docker_error_with_command(command, return_code)<|MERGE_RESOLUTION|>--- conflicted
+++ resolved
@@ -17,13 +17,9 @@
 
 from contextlib import contextmanager
 from copy import copy
-<<<<<<< HEAD
-from typing import Optional
-=======
 from typing import Dict, Optional, Sequence
 
 from google.auth import credentials as auth_credentials
->>>>>>> ad2bf82f
 
 from google.cloud import aiplatform
 from google.cloud.aiplatform import explain
@@ -54,56 +50,6 @@
         """
         self.serving_container_spec = serving_container_spec
 
-<<<<<<< HEAD
-    @contextmanager
-    def deploy_to_local_endpoint(
-        self,
-        artifact_uri: Optional[str] = None,
-        credential_path: Optional[str] = None,
-        host_port: Optional[str] = None,
-        container_ready_timeout: Optional[int] = None,
-        container_ready_check_interval: Optional[int] = None,
-    ):
-        """Deploys the local model instance to a local endpoint.
-
-        An example usage of a LocalModel instance, local_model:
-            with local_model.deploy_to_local_endpoint(
-                artifact_uri="gs://path/to/your/model",
-                credential_path="local/path/to/your/credentials",
-            ) as local_endpoint:
-                health_check_response = local_endpoint.run_health_check()
-                print(health_check_response, health_check_response.content)
-
-                predict_response = local_endpoint.predict(
-                    request='{"instances": [[1, 2, 3, 4]]}',
-                    headers={"header-key": "header-value"},
-                )
-                print(predict_response, predict_response.content)
-
-                local_endpoint.print_container_logs()
-
-        Args:
-            artifact_uri (str):
-                Optional. The Cloud Storage path to the directory containing the Model artifact
-                and any of its supporting files. The AIP_STORAGE_URI environment variable will
-                be set to this uri if given; otherwise, an empty string.
-            credential_path (str):
-                Optional. The path to the credential key that will be mounted to the container.
-                If it's unset, the environment variable, GOOGLE_APPLICATION_CREDENTIALS, will
-                be used if set.
-            host_port (str):
-                Optional. The port on the host that the port, AIP_HTTP_PORT, inside the container
-                will be exposed as. If it's unset, a random host port will be assigned.
-            container_ready_timeout (int):
-                Optional. The timeout in second used for starting the container or succeeding the
-                first health check.
-            container_ready_check_interval (int):
-                Optional. The time interval in second to check if the container is ready or the
-                first health check succeeds.
-
-        Returns:
-            A context manager of the local endpoint.
-=======
     @classmethod
     def create(
         cls,
@@ -316,31 +262,10 @@
             ValueError: If only `explanation_metadata` or `explanation_parameters`
                 is specified.
                 Also if model directory does not contain a supported model file.
->>>>>>> ad2bf82f
         """
         envs = {env.name: env.value for env in self.serving_container_spec.env}
         ports = [port.container_port for port in self.serving_container_spec.ports]
 
-<<<<<<< HEAD
-        try:
-            with LocalEndpoint(
-                serving_container_image_uri=self.serving_container_spec.image_uri,
-                artifact_uri=artifact_uri,
-                serving_container_predict_route=self.serving_container_spec.predict_route,
-                serving_container_health_route=self.serving_container_spec.health_route,
-                serving_container_command=self.serving_container_spec.command,
-                serving_container_args=self.serving_container_spec.args,
-                serving_container_environment_variables=envs,
-                serving_container_ports=ports,
-                credential_path=credential_path,
-                host_port=host_port,
-                container_ready_timeout=container_ready_timeout,
-                container_ready_check_interval=container_ready_check_interval,
-            ) as local_endpoint:
-                yield local_endpoint
-        finally:
-            pass
-=======
         return models.Model.upload(
             display_name=display_name,
             serving_container_image_uri=self.serving_container_spec.image_uri,
@@ -365,7 +290,77 @@
             staging_bucket=staging_bucket,
             sync=sync,
         )
->>>>>>> ad2bf82f
+
+    @contextmanager
+    def deploy_to_local_endpoint(
+        self,
+        artifact_uri: Optional[str] = None,
+        credential_path: Optional[str] = None,
+        host_port: Optional[str] = None,
+        container_ready_timeout: Optional[int] = None,
+        container_ready_check_interval: Optional[int] = None,
+    ):
+        """Deploys the local model instance to a local endpoint.
+
+        An example usage of a LocalModel instance, local_model:
+            with local_model.deploy_to_local_endpoint(
+                artifact_uri="gs://path/to/your/model",
+                credential_path="local/path/to/your/credentials",
+            ) as local_endpoint:
+                health_check_response = local_endpoint.run_health_check()
+                print(health_check_response, health_check_response.content)
+
+                predict_response = local_endpoint.predict(
+                    request='{"instances": [[1, 2, 3, 4]]}',
+                    headers={"header-key": "header-value"},
+                )
+                print(predict_response, predict_response.content)
+
+                local_endpoint.print_container_logs()
+
+        Args:
+            artifact_uri (str):
+                Optional. The Cloud Storage path to the directory containing the Model artifact
+                and any of its supporting files. The AIP_STORAGE_URI environment variable will
+                be set to this uri if given; otherwise, an empty string.
+            credential_path (str):
+                Optional. The path to the credential key that will be mounted to the container.
+                If it's unset, the environment variable, GOOGLE_APPLICATION_CREDENTIALS, will
+                be used if set.
+            host_port (str):
+                Optional. The port on the host that the port, AIP_HTTP_PORT, inside the container
+                will be exposed as. If it's unset, a random host port will be assigned.
+            container_ready_timeout (int):
+                Optional. The timeout in second used for starting the container or succeeding the
+                first health check.
+            container_ready_check_interval (int):
+                Optional. The time interval in second to check if the container is ready or the
+                first health check succeeds.
+
+        Returns:
+            A context manager of the local endpoint.
+        """
+        envs = {env.name: env.value for env in self.serving_container_spec.env}
+        ports = [port.container_port for port in self.serving_container_spec.ports]
+
+        try:
+            with LocalEndpoint(
+                serving_container_image_uri=self.serving_container_spec.image_uri,
+                artifact_uri=artifact_uri,
+                serving_container_predict_route=self.serving_container_spec.predict_route,
+                serving_container_health_route=self.serving_container_spec.health_route,
+                serving_container_command=self.serving_container_spec.command,
+                serving_container_args=self.serving_container_spec.args,
+                serving_container_environment_variables=envs,
+                serving_container_ports=ports,
+                credential_path=credential_path,
+                host_port=host_port,
+                container_ready_timeout=container_ready_timeout,
+                container_ready_check_interval=container_ready_check_interval,
+            ) as local_endpoint:
+                yield local_endpoint
+        finally:
+            pass
 
     def get_serving_container_spec(self) -> aiplatform.gapic.ModelContainerSpec:
         """Returns the container spec for the image.
