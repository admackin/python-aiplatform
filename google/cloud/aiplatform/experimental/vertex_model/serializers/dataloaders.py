--- conflicted
+++ resolved
@@ -23,13 +23,9 @@
 from google.cloud import storage
 from google.cloud.aiplatform import initializer
 from google.cloud.aiplatform import utils
-<<<<<<< HEAD
-from google.cloud.aiplatform.experimental.vertex_model.serializers import serializer_utils
-=======
 from google.cloud.aiplatform.experimental.vertex_model.serializers import (
     serializer_utils,
 )
->>>>>>> 878d979c
 
 try:
     import torch
