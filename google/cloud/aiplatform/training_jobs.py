# -*- coding: utf-8 -*-

# Copyright 2020 Google LLC
#
# Licensed under the Apache License, Version 2.0 (the "License");
# you may not use this file except in compliance with the License.
# You may obtain a copy of the License at
#
#     http://www.apache.org/licenses/LICENSE-2.0
#
# Unless required by applicable law or agreed to in writing, software
# distributed under the License is distributed on an "AS IS" BASIS,
# WITHOUT WARRANTIES OR CONDITIONS OF ANY KIND, either express or implied.
# See the License for the specific language governing permissions and
# limitations under the License.
#

import datetime
import functools
import logging
import pathlib
import shutil
import subprocess
import sys
import tempfile
import time
from typing import Callable, Dict, List, Optional, NamedTuple, Sequence, Tuple, Union

import abc

from google.auth import credentials as auth_credentials
from google.cloud.aiplatform import base
from google.cloud.aiplatform import constants
from google.cloud.aiplatform import datasets
from google.cloud.aiplatform import initializer
from google.cloud.aiplatform import models
from google.cloud.aiplatform import schema
from google.cloud.aiplatform import utils

from google.cloud.aiplatform.compat.types import (
    accelerator_type as gca_accelerator_type,
    env_var as gca_env_var,
    io as gca_io,
    model as gca_model,
    pipeline_state as gca_pipeline_state,
    training_pipeline as gca_training_pipeline,
)

from google.cloud.aiplatform.v1.schema.trainingjob import (
    definition_v1 as training_job_inputs,
)

from google.cloud import storage
from google.rpc import code_pb2

import proto


logging.basicConfig(level=logging.INFO, stream=sys.stdout)
_LOGGER = base.Logger(__name__)

_PIPELINE_COMPLETE_STATES = set(
    [
        gca_pipeline_state.PipelineState.PIPELINE_STATE_SUCCEEDED,
        gca_pipeline_state.PipelineState.PIPELINE_STATE_FAILED,
        gca_pipeline_state.PipelineState.PIPELINE_STATE_CANCELLED,
        gca_pipeline_state.PipelineState.PIPELINE_STATE_PAUSED,
    ]
)


class _TrainingJob(base.AiPlatformResourceNounWithFutureManager):

    client_class = utils.PipelineClientWithOverride
    _is_client_prediction_client = False
    _resource_noun = "trainingPipelines"
    _getter_method = "get_training_pipeline"
    _list_method = "list_training_pipelines"
    _delete_method = "delete_training_pipeline"

    def __init__(
        self,
        display_name: str,
        project: Optional[str] = None,
        location: Optional[str] = None,
        credentials: Optional[auth_credentials.Credentials] = None,
        training_encryption_spec_key_name: Optional[str] = None,
        model_encryption_spec_key_name: Optional[str] = None,
    ):
        """Constructs a Training Job.

        Args:
            display_name (str):
                Required. The user-defined name of this TrainingPipeline.
            project (str):
                Optional project to retrieve model from. If not set, project set in
                aiplatform.init will be used.
            location (str):
                Optional location to retrieve model from. If not set, location set in
                aiplatform.init will be used.
            credentials (auth_credentials.Credentials):
                Optional credentials to use to retrieve the model.
            training_encryption_spec_key_name (Optional[str]):
                Optional. The Cloud KMS resource identifier of the customer
                managed encryption key used to protect the training pipeline. Has the
                form:
                ``projects/my-project/locations/my-region/keyRings/my-kr/cryptoKeys/my-key``.
                The key needs to be in the same region as where the compute
                resource is created.

                If set, this TrainingPipeline will be secured by this key.

                Note: Model trained by this TrainingPipeline is also secured
                by this key if ``model_to_upload`` is not set separately.

                Overrides encryption_spec_key_name set in aiplatform.init.
            model_encryption_spec_key_name (Optional[str]):
                Optional. The Cloud KMS resource identifier of the customer
                managed encryption key used to protect the model. Has the
                form:
                ``projects/my-project/locations/my-region/keyRings/my-kr/cryptoKeys/my-key``.
                The key needs to be in the same region as where the compute
                resource is created.

                If set, the trained Model will be secured by this key.

                Overrides encryption_spec_key_name set in aiplatform.init.
        """
        utils.validate_display_name(display_name)

        super().__init__(project=project, location=location, credentials=credentials)
        self._display_name = display_name
        self._training_encryption_spec = initializer.global_config.get_encryption_spec(
            encryption_spec_key_name=training_encryption_spec_key_name
        )
        self._model_encryption_spec = initializer.global_config.get_encryption_spec(
            encryption_spec_key_name=model_encryption_spec_key_name
        )
        self._gca_resource = None

    @property
    @classmethod
    @abc.abstractmethod
    def _supported_training_schemas(cls) -> Tuple[str]:
        """List of supported schemas for this training job."""

        pass

    @classmethod
    def get(
        cls,
        resource_name: str,
        project: Optional[str] = None,
        location: Optional[str] = None,
        credentials: Optional[auth_credentials.Credentials] = None,
    ) -> "_TrainingJob":
        """Get Training Job for the given resource_name.

        Args:
            resource_name (str):
                Required. A fully-qualified resource name or ID.
            project (str):
                Optional project to retrieve dataset from. If not set, project
                set in aiplatform.init will be used.
            location (str):
                Optional location to retrieve dataset from. If not set, location
                set in aiplatform.init will be used.
            credentials (auth_credentials.Credentials):
                Custom credentials to use to upload this model. Overrides
                credentials set in aiplatform.init.

        Raises:
            ValueError: If the retrieved training job's training task definition
                doesn't match the custom training task definition.

        Returns:
            An AI Platform Training Job
        """

        # Create job with dummy parameters
        # These parameters won't be used as user can not run the job again.
        # If they try, an exception will be raised.
        self = cls._empty_constructor(
            project=project,
            location=location,
            credentials=credentials,
            resource_name=resource_name,
        )

        self._gca_resource = self._get_gca_resource(resource_name=resource_name)

        if (
            self._gca_resource.training_task_definition
            not in cls._supported_training_schemas
        ):
            raise ValueError(
                f"The retrieved job's training task definition "
                f"is {self._gca_resource.training_task_definition}, "
                f"which is not compatible with {cls.__name__}."
            )

        return self

    @property
    @abc.abstractmethod
    def _model_upload_fail_string(self) -> str:
        """Helper property for model upload failure."""

        pass

    @abc.abstractmethod
    def run(self) -> Optional[models.Model]:
        """Runs the training job.

        Should call _run_job internally
        """
        pass

    @staticmethod
    def _create_input_data_config(
        dataset: Optional[datasets._Dataset] = None,
        annotation_schema_uri: Optional[str] = None,
        training_fraction_split: float = 0.8,
        validation_fraction_split: float = 0.1,
        test_fraction_split: float = 0.1,
        predefined_split_column_name: Optional[str] = None,
        gcs_destination_uri_prefix: Optional[str] = None,
        bigquery_destination: Optional[str] = None,
    ) -> Optional[gca_training_pipeline.InputDataConfig]:
        """Constructs a input data config to pass to the training pipeline.

        Args:
            dataset (datasets._Dataset):
                The dataset within the same Project from which data will be used to train the Model. The
                Dataset must use schema compatible with Model being trained,
                and what is compatible should be described in the used
                TrainingPipeline's [training_task_definition]
                [google.cloud.aiplatform.v1beta1.TrainingPipeline.training_task_definition].
                For tabular Datasets, all their data is exported to
                training, to pick and choose from.
            annotation_schema_uri (str):
                Google Cloud Storage URI points to a YAML file describing
                annotation schema. The schema is defined as an OpenAPI 3.0.2
                [Schema Object](https://github.com/OAI/OpenAPI-Specification/blob/master/versions/3.0.2.md#schema-object) The schema files
                that can be used here are found in
                gs://google-cloud-aiplatform/schema/dataset/annotation/,
                note that the chosen schema must be consistent with
                ``metadata``
                of the Dataset specified by
                ``dataset_id``.

                Only Annotations that both match this schema and belong to
                DataItems not ignored by the split method are used in
                respectively training, validation or test role, depending on
                the role of the DataItem they are on.

                When used in conjunction with
                ``annotations_filter``,
                the Annotations used for training are filtered by both
                ``annotations_filter``
                and
                ``annotation_schema_uri``.
            training_fraction_split (float):
                The fraction of the input data that is to be
                used to train the Model. This is ignored if Dataset is not provided.
            training_fraction_split (float):
                The fraction of the input data that is to be
                used to train the Model. This is ignored if Dataset is not provided.
            validation_fraction_split (float):
                The fraction of the input data that is to be
                used to validate the Model. This is ignored if Dataset is not provided.
            test_fraction_split (float):
                The fraction of the input data that is to be
                used to evaluate the Model. This is ignored if Dataset is not provided.
            predefined_split_column_name (str):
                Optional. The key is a name of one of the Dataset's data
                columns. The value of the key (either the label's value or
                value in the column) must be one of {``training``,
                ``validation``, ``test``}, and it defines to which set the
                given piece of data is assigned. If for a piece of data the
                key is not present or has an invalid value, that piece is
                ignored by the pipeline.

                Supported only for tabular Datasets.
            gcs_destination_uri_prefix (str):
                Optional. The Google Cloud Storage location.

                The AI Platform environment variables representing Google
                Cloud Storage data URIs will always be represented in the
                Google Cloud Storage wildcard format to support sharded
                data.

                -  AIP_DATA_FORMAT = "jsonl".
                -  AIP_TRAINING_DATA_URI = "gcs_destination/training-*"
                -  AIP_VALIDATION_DATA_URI = "gcs_destination/validation-*"
                -  AIP_TEST_DATA_URI = "gcs_destination/test-*".
            bigquery_destination (str):
                The BigQuery project location where the training data is to
                be written to. In the given project a new dataset is created
                with name
                ``dataset_<dataset-id>_<annotation-type>_<timestamp-of-training-call>``
                where timestamp is in YYYY_MM_DDThh_mm_ss_sssZ format. All
                training input data will be written into that dataset. In
                the dataset three tables will be created, ``training``,
                ``validation`` and ``test``.

                -  AIP_DATA_FORMAT = "bigquery".
                -  AIP_TRAINING_DATA_URI ="bigquery_destination.dataset_*.training"
                -  AIP_VALIDATION_DATA_URI = "bigquery_destination.dataset_*.validation"
                -  AIP_TEST_DATA_URI = "bigquery_destination.dataset_*.test"
        """

        input_data_config = None
        if dataset:
            # Create fraction split spec
            fraction_split = gca_training_pipeline.FractionSplit(
                training_fraction=training_fraction_split,
                validation_fraction=validation_fraction_split,
                test_fraction=test_fraction_split,
            )

            # Create predefined split spec
            predefined_split = None
            if predefined_split_column_name:
                if (
                    dataset._gca_resource.metadata_schema_uri
                    != schema.dataset.metadata.tabular
                ):
                    raise ValueError(
                        "A pre-defined split may only be used with a tabular Dataset"
                    )

                predefined_split = gca_training_pipeline.PredefinedSplit(
                    key=predefined_split_column_name
                )

            # Create GCS destination
            gcs_destination = None
            if gcs_destination_uri_prefix:
                gcs_destination = gca_io.GcsDestination(
                    output_uri_prefix=gcs_destination_uri_prefix
                )

            # TODO(b/177416223) validate managed BQ dataset is passed in
            bigquery_destination_proto = None
            if bigquery_destination:
                bigquery_destination_proto = gca_io.BigQueryDestination(
                    output_uri=bigquery_destination
                )

            # create input data config
            input_data_config = gca_training_pipeline.InputDataConfig(
                fraction_split=fraction_split,
                predefined_split=predefined_split,
                dataset_id=dataset.name,
                annotation_schema_uri=annotation_schema_uri,
                gcs_destination=gcs_destination,
                bigquery_destination=bigquery_destination_proto,
            )

        return input_data_config

    def _run_job(
        self,
        training_task_definition: str,
        training_task_inputs: Union[dict, proto.Message],
        dataset: Optional[datasets._Dataset],
        training_fraction_split: float,
        validation_fraction_split: float,
        test_fraction_split: float,
        annotation_schema_uri: Optional[str] = None,
        predefined_split_column_name: Optional[str] = None,
        model: Optional[gca_model.Model] = None,
        gcs_destination_uri_prefix: Optional[str] = None,
        bigquery_destination: Optional[str] = None,
    ) -> Optional[models.Model]:
        """Runs the training job.

        Args:
            training_task_definition (str):
                Required. A Google Cloud Storage path to the
                YAML file that defines the training task which
                is responsible for producing the model artifact,
                and may also include additional auxiliary work.
                The definition files that can be used here are
                found in gs://google-cloud-
                aiplatform/schema/trainingjob/definition/. Note:
                The URI given on output will be immutable and
                probably different, including the URI scheme,
                than the one given on input. The output URI will
                point to a location where the user only has a
                read access.
            training_task_inputs (Union[dict, proto.Message]):
                Required. The training task's input that corresponds to the training_task_definition parameter.
            dataset (datasets._Dataset):
                The dataset within the same Project from which data will be used to train the Model. The
                Dataset must use schema compatible with Model being trained,
                and what is compatible should be described in the used
                TrainingPipeline's [training_task_definition]
                [google.cloud.aiplatform.v1beta1.TrainingPipeline.training_task_definition].
                For tabular Datasets, all their data is exported to
                training, to pick and choose from.
            training_fraction_split (float):
                The fraction of the input data that is to be
                used to train the Model. This is ignored if Dataset is not provided.
            validation_fraction_split (float):
                The fraction of the input data that is to be
                used to validate the Model. This is ignored if Dataset is not provided.
            test_fraction_split (float):
                The fraction of the input data that is to be
                used to evaluate the Model. This is ignored if Dataset is not provided.
            annotation_schema_uri (str):
                Google Cloud Storage URI points to a YAML file describing
                annotation schema. The schema is defined as an OpenAPI 3.0.2
                [Schema Object](https://github.com/OAI/OpenAPI-Specification/blob/master/versions/3.0.2.md#schema-object) The schema files
                that can be used here are found in
                gs://google-cloud-aiplatform/schema/dataset/annotation/,
                note that the chosen schema must be consistent with
                ``metadata``
                of the Dataset specified by
                ``dataset_id``.

                Only Annotations that both match this schema and belong to
                DataItems not ignored by the split method are used in
                respectively training, validation or test role, depending on
                the role of the DataItem they are on.

                When used in conjunction with
                ``annotations_filter``,
                the Annotations used for training are filtered by both
                ``annotations_filter``
                and
                ``annotation_schema_uri``.
            predefined_split_column_name (str):
                Optional. The key is a name of one of the Dataset's data
                columns. The value of the key (either the label's value or
                value in the column) must be one of {``training``,
                ``validation``, ``test``}, and it defines to which set the
                given piece of data is assigned. If for a piece of data the
                key is not present or has an invalid value, that piece is
                ignored by the pipeline.

                Supported only for tabular Datasets.
            model (~.model.Model):
                Optional. Describes the Model that may be uploaded (via
                [ModelService.UploadMode][]) by this TrainingPipeline. The
                TrainingPipeline's
                ``training_task_definition``
                should make clear whether this Model description should be
                populated, and if there are any special requirements
                regarding how it should be filled. If nothing is mentioned
                in the
                ``training_task_definition``,
                then it should be assumed that this field should not be
                filled and the training task either uploads the Model
                without a need of this information, or that training task
                does not support uploading a Model as part of the pipeline.
                When the Pipeline's state becomes
                ``PIPELINE_STATE_SUCCEEDED`` and the trained Model had been
                uploaded into AI Platform, then the model_to_upload's
                resource ``name``
                is populated. The Model is always uploaded into the Project
                and Location in which this pipeline is.
            gcs_destination_uri_prefix (str):
                Optional. The Google Cloud Storage location.

                The AI Platform environment variables representing Google
                Cloud Storage data URIs will always be represented in the
                Google Cloud Storage wildcard format to support sharded
                data.

                -  AIP_DATA_FORMAT = "jsonl".
                -  AIP_TRAINING_DATA_URI = "gcs_destination/training-*"
                -  AIP_VALIDATION_DATA_URI = "gcs_destination/validation-*"
                -  AIP_TEST_DATA_URI = "gcs_destination/test-*".
            bigquery_destination (str):
                The BigQuery project location where the training data is to
                be written to. In the given project a new dataset is created
                with name
                ``dataset_<dataset-id>_<annotation-type>_<timestamp-of-training-call>``
                where timestamp is in YYYY_MM_DDThh_mm_ss_sssZ format. All
                training input data will be written into that dataset. In
                the dataset three tables will be created, ``training``,
                ``validation`` and ``test``.

                -  AIP_DATA_FORMAT = "bigquery".
                -  AIP_TRAINING_DATA_URI ="bigquery_destination.dataset_*.training"
                -  AIP_VALIDATION_DATA_URI = "bigquery_destination.dataset_*.validation"
                -  AIP_TEST_DATA_URI = "bigquery_destination.dataset_*.test"
        """

        input_data_config = self._create_input_data_config(
            dataset=dataset,
            annotation_schema_uri=annotation_schema_uri,
            training_fraction_split=training_fraction_split,
            validation_fraction_split=validation_fraction_split,
            test_fraction_split=test_fraction_split,
            predefined_split_column_name=predefined_split_column_name,
            gcs_destination_uri_prefix=gcs_destination_uri_prefix,
            bigquery_destination=bigquery_destination,
        )

        # create training pipeline
        training_pipeline = gca_training_pipeline.TrainingPipeline(
            display_name=self._display_name,
            training_task_definition=training_task_definition,
            training_task_inputs=training_task_inputs,
            model_to_upload=model,
            input_data_config=input_data_config,
            encryption_spec=self._training_encryption_spec,
        )

        training_pipeline = self.api_client.create_training_pipeline(
            parent=initializer.global_config.common_location_path(
                self.project, self.location
            ),
            training_pipeline=training_pipeline,
        )

        self._gca_resource = training_pipeline

        _LOGGER.info("View Training:\n%s" % self._dashboard_uri())

        model = self._get_model()

        if model is None:
            _LOGGER.warning(
                "Training did not produce a Managed Model returning None. "
                + self._model_upload_fail_string
            )

        return model

    def _is_waiting_to_run(self) -> bool:
        """Returns True if the Job is pending on upstream tasks False
        otherwise."""
        self._raise_future_exception()
        if self._latest_future:
            _LOGGER.info(
                "Training Job is waiting for upstream SDK tasks to complete before"
                " launching."
            )
            return True
        return False

    @property
    def state(self) -> Optional[gca_pipeline_state.PipelineState]:
        """Current training state."""

        if self._assert_has_run():
            return

        self._sync_gca_resource()
        return self._gca_resource.state

    def get_model(self, sync=True) -> models.Model:
        """AI Platform Model produced by this training, if one was produced.

        Args:
            sync (bool):
                Whether to execute this method synchronously. If False, this method
                will be executed in concurrent Future and any downstream object will
                be immediately returned and synced when the Future has completed.

        Returns:
            model: AI Platform Model produced by this training

        Raises:
            RuntimeError: If training failed or if a model was not produced by this training.
        """

        self._assert_has_run()
        if not self._gca_resource.model_to_upload:
            raise RuntimeError(self._model_upload_fail_string)

        return self._force_get_model(sync=sync)

    @base.optional_sync()
    def _force_get_model(self, sync: bool = True) -> models.Model:
        """AI Platform Model produced by this training, if one was produced.

        Args:
            sync (bool):
                Whether to execute this method synchronously. If False, this method
                will be executed in concurrent Future and any downstream object will
                be immediately returned and synced when the Future has completed.

        Returns:
            model: AI Platform Model produced by this training

        Raises:
            RuntimeError: If training failed or if a model was not produced by this training.
        """
        model = self._get_model()

        if model is None:
            raise RuntimeError(self._model_upload_fail_string)

        return model

    def _get_model(self) -> Optional[models.Model]:
        """Helper method to get and instantiate the Model to Upload.

        Returns:
            model: AI Platform Model if training succeeded and produced an AI Platform
                Model. None otherwise.

        Raises:
            RuntimeError: If Training failed.
        """
        self._block_until_complete()

        if self.has_failed:
            raise RuntimeError(
                f"Training Pipeline {self.resource_name} failed. No model available."
            )

        if not self._gca_resource.model_to_upload:
            return None

        if self._gca_resource.model_to_upload.name:
            fields = utils.extract_fields_from_resource_name(
                self._gca_resource.model_to_upload.name
            )

            return models.Model(
                fields.id, project=fields.project, location=fields.location,
            )

    def _block_until_complete(self):
        """Helper method to block and check on job until complete."""

        # Used these numbers so failures surface fast
        wait = 5  # start at five seconds
        log_wait = 5
        max_wait = 60 * 5  # 5 minute wait
        multiplier = 2  # scale wait by 2 every iteration

        previous_time = time.time()
        while self.state not in _PIPELINE_COMPLETE_STATES:
            current_time = time.time()
            if current_time - previous_time >= log_wait:
                _LOGGER.info(
                    "%s %s current state:\n%s"
                    % (
                        self.__class__.__name__,
                        self._gca_resource.name,
                        self._gca_resource.state,
                    )
                )
                log_wait = min(log_wait * multiplier, max_wait)
                previous_time = current_time
            time.sleep(wait)

        self._raise_failure()

        _LOGGER.log_action_completed_against_resource("run", "completed", self)

        if self._gca_resource.model_to_upload and not self.has_failed:
            _LOGGER.info(
                "Model available at %s" % self._gca_resource.model_to_upload.name
            )

    def _raise_failure(self):
        """Helper method to raise failure if TrainingPipeline fails.

        Raises:
            RuntimeError: If training failed.
        """

        if self._gca_resource.error.code != code_pb2.OK:
            raise RuntimeError("Training failed with:\n%s" % self._gca_resource.error)

    @property
    def has_failed(self) -> bool:
        """Returns True if training has failed.

        False otherwise.
        """
        self._assert_has_run()
        return self.state == gca_pipeline_state.PipelineState.PIPELINE_STATE_FAILED

    def _dashboard_uri(self) -> str:
        """Helper method to compose the dashboard uri where training can be
        viewed."""
        fields = utils.extract_fields_from_resource_name(self.resource_name)
        url = f"https://console.cloud.google.com/ai/platform/locations/{fields.location}/training/{fields.id}?project={fields.project}"
        return url

    def _sync_gca_resource(self):
        """Helper method to sync the local gca_source against the service."""
        self._gca_resource = self.api_client.get_training_pipeline(
            name=self.resource_name
        )

    @property
    def _has_run(self) -> bool:
        """Helper property to check if this training job has been run."""
        return self._gca_resource is not None

    def _assert_has_run(self) -> bool:
        """Helper method to assert that this training has run."""
        if not self._has_run:
            if self._is_waiting_to_run():
                return True
            raise RuntimeError(
                "TrainingPipeline has not been launched. You must run this"
                " TrainingPipeline using TrainingPipeline.run. "
            )
        return False

    @classmethod
    def list(
        cls,
        filter: Optional[str] = None,
        order_by: Optional[str] = None,
        project: Optional[str] = None,
        location: Optional[str] = None,
        credentials: Optional[auth_credentials.Credentials] = None,
    ) -> List["base.AiPlatformResourceNoune"]:
        """List all instances of this TrainingJob resource.

        Example Usage:

        aiplatform.CustomTrainingJob.list(
            filter='display_name="experiment_a27"',
            order_by='create_time desc'
        )

        Args:
            filter (str):
                Optional. An expression for filtering the results of the request.
                For field names both snake_case and camelCase are supported.
            order_by (str):
                Optional. A comma-separated list of fields to order by, sorted in
                ascending order. Use "desc" after a field name for descending.
                Supported fields: `display_name`, `create_time`, `update_time`
            project (str):
                Optional. Project to retrieve list from. If not set, project
                set in aiplatform.init will be used.
            location (str):
                Optional. Location to retrieve list from. If not set, location
                set in aiplatform.init will be used.
            credentials (auth_credentials.Credentials):
                Optional. Custom credentials to use to retrieve list. Overrides
                credentials set in aiplatform.init.

        Returns:
            List[AiPlatformResourceNoun] - A list of TrainingJob resource objects
        """

        training_job_subclass_filter = (
            lambda gapic_obj: gapic_obj.training_task_definition
            in cls._supported_training_schemas
        )

        return cls._list_with_local_order(
            cls_filter=training_job_subclass_filter,
            filter=filter,
            order_by=order_by,
            project=project,
            location=location,
            credentials=credentials,
        )

    def cancel(self) -> None:
        """Starts asynchronous cancellation on the TrainingJob. The server
        makes a best effort to cancel the job, but success is not guaranteed.
        On successful cancellation, the TrainingJob is not deleted; instead it
        becomes a job with state set to `CANCELLED`.

        Raises:
            RuntimeError: If this TrainingJob has not started running.
        """
        if not self._has_run:
            raise RuntimeError(
                "This TrainingJob has not been launched, use the `run()` method "
                "to start. `cancel()` can only be called on a job that is running."
            )
        self.api_client.cancel_training_pipeline(name=self.resource_name)


def _timestamped_gcs_dir(root_gcs_path: str, dir_name_prefix: str) -> str:
    """Composes a timestamped GCS directory.

    Args:
        root_gcs_path: GCS path to put the timestamped directory.
        dir_name_prefix: Prefix to add the timestamped directory.
    Returns:
        Timestamped gcs directory path in root_gcs_path.
    """
    timestamp = datetime.datetime.now().isoformat(sep="-", timespec="milliseconds")
    dir_name = "-".join([dir_name_prefix, timestamp])
    if root_gcs_path.endswith("/"):
        root_gcs_path = root_gcs_path[:-1]
    gcs_path = "/".join([root_gcs_path, dir_name])
    if not gcs_path.startswith("gs://"):
        return "gs://" + gcs_path
    return gcs_path


def _timestamped_copy_to_gcs(
    local_file_path: str,
    gcs_dir: str,
    project: Optional[str] = None,
    credentials: Optional[auth_credentials.Credentials] = None,
) -> str:
    """Copies a local file to a GCS path.

    The file copied to GCS is the name of the local file prepended with an
    "aiplatform-{timestamp}-" string.

    Args:
        local_file_path (str): Required. Local file to copy to GCS.
        gcs_dir (str):
            Required. The GCS directory to copy to.
        project (str):
            Project that contains the staging bucket. Default will be used if not
            provided. Model Builder callers should pass this in.
        credentials (auth_credentials.Credentials):
            Custom credentials to use with bucket. Model Builder callers should pass
            this in.
    Returns:
        gcs_path (str): The path of the copied file in gcs.
    """

    gcs_bucket, gcs_blob_prefix = utils.extract_bucket_and_prefix_from_gcs_path(gcs_dir)

    local_file_name = pathlib.Path(local_file_path).name
    timestamp = datetime.datetime.now().isoformat(sep="-", timespec="milliseconds")
    blob_path = "-".join(["aiplatform", timestamp, local_file_name])

    if gcs_blob_prefix:
        blob_path = "/".join([gcs_blob_prefix, blob_path])

    # TODO(b/171202993) add user agent
    client = storage.Client(project=project, credentials=credentials)
    bucket = client.bucket(gcs_bucket)
    blob = bucket.blob(blob_path)
    blob.upload_from_filename(local_file_path)

    gcs_path = "".join(["gs://", "/".join([blob.bucket.name, blob.name])])
    return gcs_path


def _get_python_executable() -> str:
    """Returns Python executable.

    Returns:
        Python executable to use for setuptools packaging.
    Raises:
        EnvironmentError: If Python executable is not found.
    """

    python_executable = sys.executable

    if not python_executable:
        raise EnvironmentError("Cannot find Python executable for packaging.")
    return python_executable


class _TrainingScriptPythonPackager:
    """Converts a Python script into Python package suitable for aiplatform
    training.

    Copies the script to specified location.

    Class Attributes:
        _TRAINER_FOLDER: Constant folder name to build package.
        _ROOT_MODULE: Constant root name of module.
        _TEST_MODULE_NAME: Constant name of module that will store script.
        _SETUP_PY_VERSION: Constant version of this created python package.
        _SETUP_PY_TEMPLATE: Constant template used to generate setup.py file.
        _SETUP_PY_SOURCE_DISTRIBUTION_CMD:
            Constant command to generate the source distribution package.

    Attributes:
        script_path: local path of script to package
        requirements: list of Python dependencies to add to package

    Usage:

    packager = TrainingScriptPythonPackager('my_script.py', ['pandas', 'pytorch'])
    gcs_path = packager.package_and_copy_to_gcs(
        gcs_staging_dir='my-bucket',
        project='my-prject')
    module_name = packager.module_name

    The package after installed can be executed as:
    python -m aiplatform_custom_trainer_script.task
    """

    _TRAINER_FOLDER = "trainer"
    _ROOT_MODULE = "aiplatform_custom_trainer_script"
    _TASK_MODULE_NAME = "task"
    _SETUP_PY_VERSION = "0.1"

    _SETUP_PY_TEMPLATE = """from setuptools import find_packages
from setuptools import setup

setup(
    name='{name}',
    version='{version}',
    packages=find_packages(),
    install_requires=({requirements}),
    include_package_data=True,
    description='My training application.'
)"""

    _SETUP_PY_SOURCE_DISTRIBUTION_CMD = "setup.py sdist --formats=gztar"

    # Module name that can be executed during training. ie. python -m
    module_name = f"{_ROOT_MODULE}.{_TASK_MODULE_NAME}"

    def __init__(self, script_path: str, requirements: Optional[Sequence[str]] = None):
        """Initializes packager.

        Args:
            script_path (str): Required. Local path to script.
            requirements (Sequence[str]):
                List of python packages dependencies of script.
        """

        self.script_path = script_path
        self.requirements = requirements or []

    def make_package(self, package_directory: str) -> str:
        """Converts script into a Python package suitable for python module
        execution.

        Args:
            package_directory (str): Directory to build package in.
        Returns:
            source_distribution_path (str): Path to built package.
        Raises:
            RunTimeError: If package creation fails.
        """
        # The root folder to builder the package in
        package_path = pathlib.Path(package_directory)

        # Root directory of the package
        trainer_root_path = package_path / self._TRAINER_FOLDER

        # The root module of the python package
        trainer_path = trainer_root_path / self._ROOT_MODULE

        # __init__.py path in root module
        init_path = trainer_path / "__init__.py"

        # The module that will contain the script
        script_out_path = trainer_path / f"{self._TASK_MODULE_NAME}.py"

        # The path to setup.py in the package.
        setup_py_path = trainer_root_path / "setup.py"

        # The path to the generated source distribution.
        source_distribution_path = (
            trainer_root_path
            / "dist"
            / f"{self._ROOT_MODULE}-{self._SETUP_PY_VERSION}.tar.gz"
        )

        trainer_root_path.mkdir()
        trainer_path.mkdir()

        # Make empty __init__.py
        with init_path.open("w"):
            pass

        # Format the setup.py file.
        setup_py_output = self._SETUP_PY_TEMPLATE.format(
            name=self._ROOT_MODULE,
            requirements=",".join(f'"{r}"' for r in self.requirements),
            version=self._SETUP_PY_VERSION,
        )

        # Write setup.py
        with setup_py_path.open("w") as fp:
            fp.write(setup_py_output)

        # Copy script as module of python package.
        shutil.copy(self.script_path, script_out_path)

        # Run setup.py to create the source distribution.
        setup_cmd = [
            _get_python_executable()
        ] + self._SETUP_PY_SOURCE_DISTRIBUTION_CMD.split()

        p = subprocess.Popen(
            args=setup_cmd,
            cwd=trainer_root_path,
            stdout=subprocess.PIPE,
            stderr=subprocess.PIPE,
        )
        output, error = p.communicate()

        # Raise informative error if packaging fails.
        if p.returncode != 0:
            raise RuntimeError(
                "Packaging of training script failed with code %d\n%s \n%s"
                % (p.returncode, output.decode(), error.decode())
            )

        return str(source_distribution_path)

    def package_and_copy(self, copy_method: Callable[[str], str]) -> str:
        """Packages the script and executes copy with given copy_method.

        Args:
            copy_method Callable[[str], str]
                Takes a string path, copies to a desired location, and returns the
                output path location.
        Returns:
            output_path str: Location of copied package.
        """

        with tempfile.TemporaryDirectory() as tmpdirname:
            source_distribution_path = self.make_package(tmpdirname)
            output_location = copy_method(source_distribution_path)
            _LOGGER.info("Training script copied to:\n%s." % output_location)
            return output_location

    def package_and_copy_to_gcs(
        self,
        gcs_staging_dir: str,
        project: str = None,
        credentials: Optional[auth_credentials.Credentials] = None,
    ) -> str:
        """Packages script in Python package and copies package to GCS bucket.

        Args
            gcs_staging_dir (str): Required. GCS Staging directory.
            project (str): Required. Project where GCS Staging bucket is located.
            credentials (auth_credentials.Credentials):
                Optional credentials used with GCS client.
        Returns:
            GCS location of Python package.
        """

        copy_method = functools.partial(
            _timestamped_copy_to_gcs,
            gcs_dir=gcs_staging_dir,
            project=project,
            credentials=credentials,
        )
        return self.package_and_copy(copy_method=copy_method)


class _MachineSpec(NamedTuple):
    """Specification container for Machine specs used for distributed training.

    Usage:

    spec = _MachineSpec(
                replica_count=10,
                machine_type='n1-standard-4',
                accelerator_count=2,
                accelerator_type='NVIDIA_TESLA_K80')

    Note that container and python package specs are not stored with this spec.
    """

    replica_count: int = 0
    machine_type: str = "n1-standard-4"
    accelerator_count: int = 0
    accelerator_type: str = "ACCELERATOR_TYPE_UNSPECIFIED"

    def _get_accelerator_type(self) -> Optional[str]:
        """Validates accelerator_type and returns the name of the accelerator.

        Returns:
            None if no accelerator or valid accelerator name.

        Raise:
            ValueError if accelerator type is invalid.
        """

        # Raises ValueError if invalid accelerator_type
        utils.validate_accelerator_type(self.accelerator_type)

        accelerator_enum = getattr(
            gca_accelerator_type.AcceleratorType, self.accelerator_type
        )

        if (
            accelerator_enum
            != gca_accelerator_type.AcceleratorType.ACCELERATOR_TYPE_UNSPECIFIED
        ):
            return self.accelerator_type

    @property
    def spec_dict(self) -> Dict[str, Union[int, str, Dict[str, Union[int, str]]]]:
        """Return specification as a Dict."""
        spec = {
            "machineSpec": {"machineType": self.machine_type},
            "replicaCount": self.replica_count,
        }
        accelerator_type = self._get_accelerator_type()
        if accelerator_type and self.accelerator_count:
            spec["machineSpec"]["acceleratorType"] = accelerator_type
            spec["machineSpec"]["acceleratorCount"] = self.accelerator_count

        return spec

    @property
    def is_empty(self) -> bool:
        """Returns True is replica_count > 0 False otherwise."""
        return self.replica_count <= 0


class _DistributedTrainingSpec(NamedTuple):
    """Configuration for distributed training worker pool specs.

    AI Platform Training expects configuration in this order:
    [
        chief spec, # can only have one replica
        worker spec,
        parameter server spec,
        evaluator spec
    ]

    Usage:

    dist_training_spec = _DistributedTrainingSpec(
        chief_spec = _MachineSpec(
                replica_count=1,
                machine_type='n1-standard-4',
                accelerator_count=2,
                accelerator_type='NVIDIA_TESLA_K80'
                ),
        worker_spec = _MachineSpec(
                replica_count=10,
                machine_type='n1-standard-4',
                accelerator_count=2,
                accelerator_type='NVIDIA_TESLA_K80'
                )
    )
    """

    chief_spec: _MachineSpec = _MachineSpec()
    worker_spec: _MachineSpec = _MachineSpec()
    parameter_server_spec: _MachineSpec = _MachineSpec()
    evaluator_spec: _MachineSpec = _MachineSpec()

    @property
    def pool_specs(
        self,
    ) -> List[Dict[str, Union[int, str, Dict[str, Union[int, str]]]]]:
        """Return each pools spec in correct order for AI Platform as a list of
        dicts.

        Also removes specs if they are empty but leaves specs in if there unusual
        specifications to not break the ordering in AI Platform Training.
        ie. 0 chief replica, 10 worker replica, 3 ps replica

        Returns:
            Order list of worker pool specs suitable for AI Platform Training.
        """
        if self.chief_spec.replica_count > 1:
            raise ValueError("Chief spec replica count cannot be greater than 1.")

        spec_order = [
            self.chief_spec,
            self.worker_spec,
            self.parameter_server_spec,
            self.evaluator_spec,
        ]
        specs = [s.spec_dict for s in spec_order]
        for i in reversed(range(len(spec_order))):
            if spec_order[i].is_empty:
                specs.pop()
            else:
                break
        return specs

    @classmethod
    def chief_worker_pool(
        cls,
        replica_count: int = 0,
        machine_type: str = "n1-standard-4",
        accelerator_count: int = 0,
        accelerator_type: str = "ACCELERATOR_TYPE_UNSPECIFIED",
    ) -> "_DistributedTrainingSpec":
        """Parameterizes Config to support only chief with worker replicas.

        For replica is assigned to chief and the remainder to workers. All spec have the
        same machine type, accelerator count, and accelerator type.

        Args:
            replica_count (int):
                The number of worker replicas. Assigns 1 chief replica and
                replica_count - 1 worker replicas.
            machine_type (str):
                The type of machine to use for training.
            accelerator_type (str):
                Hardware accelerator type. One of ACCELERATOR_TYPE_UNSPECIFIED,
                NVIDIA_TESLA_K80, NVIDIA_TESLA_P100, NVIDIA_TESLA_V100, NVIDIA_TESLA_P4,
                NVIDIA_TESLA_T4
            accelerator_count (int):
                The number of accelerators to attach to a worker replica.

        Returns:
            _DistributedTrainingSpec representing one chief and n workers all of same
            type. If replica_count <= 0 then an empty spec is returned.
        """
        if replica_count <= 0:
            return cls()

        chief_spec = _MachineSpec(
            replica_count=1,
            machine_type=machine_type,
            accelerator_count=accelerator_count,
            accelerator_type=accelerator_type,
        )

        worker_spec = _MachineSpec(
            replica_count=replica_count - 1,
            machine_type=machine_type,
            accelerator_count=accelerator_count,
            accelerator_type=accelerator_type,
        )

        return cls(chief_spec=chief_spec, worker_spec=worker_spec)


class _CustomTrainingJob(_TrainingJob):
    """ABC for Custom Training Pipelines.."""

    _supported_training_schemas = (schema.training_job.definition.custom_task,)

    def __init__(
        self,
        display_name: str,
        container_uri: str,
        model_serving_container_image_uri: Optional[str] = None,
        model_serving_container_predict_route: Optional[str] = None,
        model_serving_container_health_route: Optional[str] = None,
        model_serving_container_command: Optional[Sequence[str]] = None,
        model_serving_container_args: Optional[Sequence[str]] = None,
        model_serving_container_environment_variables: Optional[Dict[str, str]] = None,
        model_serving_container_ports: Optional[Sequence[int]] = None,
        model_description: Optional[str] = None,
        model_instance_schema_uri: Optional[str] = None,
        model_parameters_schema_uri: Optional[str] = None,
        model_prediction_schema_uri: Optional[str] = None,
        project: Optional[str] = None,
        location: Optional[str] = None,
        credentials: Optional[auth_credentials.Credentials] = None,
        training_encryption_spec_key_name: Optional[str] = None,
        model_encryption_spec_key_name: Optional[str] = None,
        staging_bucket: Optional[str] = None,
    ):
        """
        Args:
            display_name (str):
                Required. The user-defined name of this TrainingPipeline.
            container_uri (str):
                Required: Uri of the training container image in the GCR.
            model_serving_container_image_uri (str):
                If the training produces a managed AI Platform Model, the URI of the
                Model serving container suitable for serving the model produced by the
                training script.
            model_serving_container_predict_route (str):
                If the training produces a managed AI Platform Model, An HTTP path to
                send prediction requests to the container, and which must be supported
                by it. If not specified a default HTTP path will be used by AI Platform.
            model_serving_container_health_route (str):
                If the training produces a managed AI Platform Model, an HTTP path to
                send health check requests to the container, and which must be supported
                by it. If not specified a standard HTTP path will be used by AI
                Platform.
            model_serving_container_command (Sequence[str]):
                The command with which the container is run. Not executed within a
                shell. The Docker image's ENTRYPOINT is used if this is not provided.
                Variable references $(VAR_NAME) are expanded using the container's
                environment. If a variable cannot be resolved, the reference in the
                input string will be unchanged. The $(VAR_NAME) syntax can be escaped
                with a double $$, ie: $$(VAR_NAME). Escaped references will never be
                expanded, regardless of whether the variable exists or not.
            model_serving_container_args (Sequence[str]):
                The arguments to the command. The Docker image's CMD is used if this is
                not provided. Variable references $(VAR_NAME) are expanded using the
                container's environment. If a variable cannot be resolved, the reference
                in the input string will be unchanged. The $(VAR_NAME) syntax can be
                escaped with a double $$, ie: $$(VAR_NAME). Escaped references will
                never be expanded, regardless of whether the variable exists or not.
            model_serving_container_environment_variables (Dict[str, str]):
                The environment variables that are to be present in the container.
                Should be a dictionary where keys are environment variable names
                and values are environment variable values for those names.
            model_serving_container_ports (Sequence[int]):
                Declaration of ports that are exposed by the container. This field is
                primarily informational, it gives AI Platform information about the
                network connections the container uses. Listing or not a port here has
                no impact on whether the port is actually exposed, any port listening on
                the default "0.0.0.0" address inside a container will be accessible from
                the network.
            model_description (str):
                The description of the Model.
            model_instance_schema_uri (str):
                Optional. Points to a YAML file stored on Google Cloud
                Storage describing the format of a single instance, which
                are used in
                ``PredictRequest.instances``,
                ``ExplainRequest.instances``
                and
                ``BatchPredictionJob.input_config``.
                The schema is defined as an OpenAPI 3.0.2 `Schema
                Object <https://tinyurl.com/y538mdwt#schema-object>`__.
                AutoML Models always have this field populated by AI
                Platform. Note: The URI given on output will be immutable
                and probably different, including the URI scheme, than the
                one given on input. The output URI will point to a location
                where the user only has a read access.
            model_parameters_schema_uri (str):
                Optional. Points to a YAML file stored on Google Cloud
                Storage describing the parameters of prediction and
                explanation via
                ``PredictRequest.parameters``,
                ``ExplainRequest.parameters``
                and
                ``BatchPredictionJob.model_parameters``.
                The schema is defined as an OpenAPI 3.0.2 `Schema
                Object <https://tinyurl.com/y538mdwt#schema-object>`__.
                AutoML Models always have this field populated by AI
                Platform, if no parameters are supported it is set to an
                empty string. Note: The URI given on output will be
                immutable and probably different, including the URI scheme,
                than the one given on input. The output URI will point to a
                location where the user only has a read access.
            model_prediction_schema_uri (str):
                Optional. Points to a YAML file stored on Google Cloud
                Storage describing the format of a single prediction
                produced by this Model, which are returned via
                ``PredictResponse.predictions``,
                ``ExplainResponse.explanations``,
                and
                ``BatchPredictionJob.output_config``.
                The schema is defined as an OpenAPI 3.0.2 `Schema
                Object <https://tinyurl.com/y538mdwt#schema-object>`__.
                AutoML Models always have this field populated by AI
                Platform. Note: The URI given on output will be immutable
                and probably different, including the URI scheme, than the
                one given on input. The output URI will point to a location
                where the user only has a read access.
            project (str):
                Project to run training in. Overrides project set in aiplatform.init.
            location (str):
                Location to run training in. Overrides location set in aiplatform.init.
            credentials (auth_credentials.Credentials):
                Custom credentials to use to run call training service. Overrides
                credentials set in aiplatform.init.
            training_encryption_spec_key_name (Optional[str]):
                Optional. The Cloud KMS resource identifier of the customer
                managed encryption key used to protect the training pipeline. Has the
                form:
                ``projects/my-project/locations/my-region/keyRings/my-kr/cryptoKeys/my-key``.
                The key needs to be in the same region as where the compute
                resource is created.

                If set, this TrainingPipeline will be secured by this key.

                Note: Model trained by this TrainingPipeline is also secured
                by this key if ``model_to_upload`` is not set separately.

                Overrides encryption_spec_key_name set in aiplatform.init.
            model_encryption_spec_key_name (Optional[str]):
                Optional. The Cloud KMS resource identifier of the customer
                managed encryption key used to protect the model. Has the
                form:
                ``projects/my-project/locations/my-region/keyRings/my-kr/cryptoKeys/my-key``.
                The key needs to be in the same region as where the compute
                resource is created.

                If set, the trained Model will be secured by this key.

                Overrides encryption_spec_key_name set in aiplatform.init.
            staging_bucket (str):
                Bucket used to stage source and training artifacts. Overrides
                staging_bucket set in aiplatform.init.
        """
        super().__init__(
            display_name=display_name,
            project=project,
            location=location,
            credentials=credentials,
            training_encryption_spec_key_name=training_encryption_spec_key_name,
            model_encryption_spec_key_name=model_encryption_spec_key_name,
        )

        self._container_uri = container_uri

        model_predict_schemata = None
        if any(
            [
                model_instance_schema_uri,
                model_parameters_schema_uri,
                model_prediction_schema_uri,
            ]
        ):
            model_predict_schemata = gca_model.PredictSchemata(
                instance_schema_uri=model_instance_schema_uri,
                parameters_schema_uri=model_parameters_schema_uri,
                prediction_schema_uri=model_prediction_schema_uri,
            )

        # Create the container spec
        env = None
        ports = None

        if model_serving_container_environment_variables:
            env = [
                gca_env_var.EnvVar(name=str(key), value=str(value))
                for key, value in model_serving_container_environment_variables.items()
            ]

        if model_serving_container_ports:
            ports = [
                gca_model.Port(container_port=port)
                for port in model_serving_container_ports
            ]

        container_spec = gca_model.ModelContainerSpec(
            image_uri=model_serving_container_image_uri,
            command=model_serving_container_command,
            args=model_serving_container_args,
            env=env,
            ports=ports,
            predict_route=model_serving_container_predict_route,
            health_route=model_serving_container_health_route,
        )

        # create model payload
        self._managed_model = gca_model.Model(
            description=model_description,
            predict_schemata=model_predict_schemata,
            container_spec=container_spec,
            encryption_spec=self._model_encryption_spec,
        )

        self._staging_bucket = (
            staging_bucket or initializer.global_config.staging_bucket
        )

        if not self._staging_bucket:
            raise RuntimeError(
                "staging_bucket should be set in TrainingJob constructor or "
                "set using aiplatform.init(staging_bucket='gs://my-bucket')"
            )

    def _prepare_and_validate_run(
        self,
        model_display_name: Optional[str] = None,
        replica_count: int = 0,
        machine_type: str = "n1-standard-4",
        accelerator_type: str = "ACCELERATOR_TYPE_UNSPECIFIED",
        accelerator_count: int = 0,
    ) -> Tuple[_DistributedTrainingSpec, Optional[gca_model.Model]]:
        """Create worker pool specs and managed model as well validating the
        run.

        Args:
            model_display_name (str):
                If the script produces a managed AI Platform Model. The display name of
                the Model. The name can be up to 128 characters long and can be consist
                of any UTF-8 characters.

                If not provided upon creation, the job's display_name is used.
            replica_count (int):
                The number of worker replicas. If replica count = 1 then one chief
                replica will be provisioned. If replica_count > 1 the remainder will be
                provisioned as a worker replica pool.
            machine_type (str):
                The type of machine to use for training.
            accelerator_type (str):
                Hardware accelerator type. One of ACCELERATOR_TYPE_UNSPECIFIED,
                NVIDIA_TESLA_K80, NVIDIA_TESLA_P100, NVIDIA_TESLA_V100, NVIDIA_TESLA_P4,
                NVIDIA_TESLA_T4
            accelerator_count (int):
                The number of accelerators to attach to a worker replica.
        Returns:
            Worker pools specs and managed model for run.

        Raises:
            RuntimeError: If Training job has already been run or model_display_name was
                provided but required arguments were not provided in constructor.
        """

        if self._is_waiting_to_run():
            raise RuntimeError("Custom Training is already scheduled to run.")

        if self._has_run:
            raise RuntimeError("Custom Training has already run.")

        # if args needed for model is incomplete
        if model_display_name and not self._managed_model.container_spec.image_uri:
            raise RuntimeError(
                """model_display_name was provided but
                model_serving_container_image_uri was not provided when this
                custom pipeline was constructed.
                """
            )

        if self._managed_model.container_spec.image_uri:
            model_display_name = model_display_name or self._display_name + "-model"

        # validates args and will raise
        worker_pool_specs = _DistributedTrainingSpec.chief_worker_pool(
            replica_count=replica_count,
            machine_type=machine_type,
            accelerator_count=accelerator_count,
            accelerator_type=accelerator_type,
        ).pool_specs

        managed_model = self._managed_model
        if model_display_name:
            utils.validate_display_name(model_display_name)
            managed_model.display_name = model_display_name
        else:
            managed_model = None

        return worker_pool_specs, managed_model

    def _prepare_training_task_inputs_and_output_dir(
        self,
        worker_pool_specs: _DistributedTrainingSpec,
        base_output_dir: Optional[str] = None,
        service_account: Optional[str] = None,
    ) -> Tuple[Dict, str]:
        """Prepares training task inputs and output directory for custom job.

        Args:
            worker_pools_spec (_DistributedTrainingSpec):
                Worker pools pecs required to run job.
            base_output_dir (str):
                GCS output directory of job. If not provided a
                timestamped directory in the staging directory will be used.
            service_account (str):
                Specifies the service account for workload run-as account.
                Users submitting jobs must have act-as permission on this run-as account.
        Returns:
            Training task inputs and Output directory for custom job.
        """

        # default directory if not given
        base_output_dir = base_output_dir or _timestamped_gcs_dir(
            self._staging_bucket, "aiplatform-custom-training"
        )

        _LOGGER.info("Training Output directory:\n%s " % base_output_dir)

        training_task_inputs = {
            "workerPoolSpecs": worker_pool_specs,
            "baseOutputDirectory": {"output_uri_prefix": base_output_dir},
        }

        if service_account:
            training_task_inputs["serviceAccount"] = service_account

        return training_task_inputs, base_output_dir

    @property
    def _model_upload_fail_string(self) -> str:
        """Helper property for model upload failure."""
        return (
            f"Training Pipeline {self.resource_name} is not configured to upload a "
            "Model. Create the Training Pipeline with "
            "model_serving_container_image_uri and model_display_name passed in. "
            "Ensure that your training script saves to model to "
            "os.environ['AIP_MODEL_DIR']."
        )


# TODO(b/172368325) add scheduling, custom_job.Scheduling
class CustomTrainingJob(_CustomTrainingJob):
    """Class to launch a Custom Training Job in AI Platform using a script.

    Takes a training implementation as a python script and executes that
    script in Cloud AI Platform Training.
    """

    def __init__(
        self,
        display_name: str,
        script_path: str,
        container_uri: str,
        requirements: Optional[Sequence[str]] = None,
        model_serving_container_image_uri: Optional[str] = None,
        model_serving_container_predict_route: Optional[str] = None,
        model_serving_container_health_route: Optional[str] = None,
        model_serving_container_command: Optional[Sequence[str]] = None,
        model_serving_container_args: Optional[Sequence[str]] = None,
        model_serving_container_environment_variables: Optional[Dict[str, str]] = None,
        model_serving_container_ports: Optional[Sequence[int]] = None,
        model_description: Optional[str] = None,
        model_instance_schema_uri: Optional[str] = None,
        model_parameters_schema_uri: Optional[str] = None,
        model_prediction_schema_uri: Optional[str] = None,
        project: Optional[str] = None,
        location: Optional[str] = None,
        credentials: Optional[auth_credentials.Credentials] = None,
        training_encryption_spec_key_name: Optional[str] = None,
        model_encryption_spec_key_name: Optional[str] = None,
        staging_bucket: Optional[str] = None,
    ):
        """Constructs a Custom Training Job from a Python script.

        job = aiplatform.CustomTrainingJob(
            display_name='test-train',
            script_path='test_script.py',
            requirements=['pandas', 'numpy'],
            container_uri='gcr.io/cloud-aiplatform/training/tf-cpu.2-2:latest',
            model_serving_container_image_uri='gcr.io/my-trainer/serving:1',
            model_serving_container_predict_route='predict',
            model_serving_container_health_route='metadata)

        Usage with Dataset:

        ds = aiplatform.TabularDataset(
            'projects/my-project/locations/us-central1/datasets/12345')

        job.run(ds, replica_count=1, model_display_name='my-trained-model')

        Usage without Dataset:

        job.run(replica_count=1, model_display_name='my-trained-model)


        TODO(b/169782082) add documentation about traning utilities
        To ensure your model gets saved in AI Platform, write your saved model to
        os.environ["AIP_MODEL_DIR"] in your provided training script.


        Args:
            display_name (str):
                Required. The user-defined name of this TrainingPipeline.
            script_path (str): Required. Local path to training script.
            container_uri (str):
                Required: Uri of the training container image in the GCR.
            requirements (Sequence[str]):
                List of python packages dependencies of script.
            model_serving_container_image_uri (str):
                If the training produces a managed AI Platform Model, the URI of the
                Model serving container suitable for serving the model produced by the
                training script.
            model_serving_container_predict_route (str):
                If the training produces a managed AI Platform Model, An HTTP path to
                send prediction requests to the container, and which must be supported
                by it. If not specified a default HTTP path will be used by AI Platform.
            model_serving_container_health_route (str):
                If the training produces a managed AI Platform Model, an HTTP path to
                send health check requests to the container, and which must be supported
                by it. If not specified a standard HTTP path will be used by AI
                Platform.
            model_serving_container_command (Sequence[str]):
                The command with which the container is run. Not executed within a
                shell. The Docker image's ENTRYPOINT is used if this is not provided.
                Variable references $(VAR_NAME) are expanded using the container's
                environment. If a variable cannot be resolved, the reference in the
                input string will be unchanged. The $(VAR_NAME) syntax can be escaped
                with a double $$, ie: $$(VAR_NAME). Escaped references will never be
                expanded, regardless of whether the variable exists or not.
            model_serving_container_args (Sequence[str]):
                The arguments to the command. The Docker image's CMD is used if this is
                not provided. Variable references $(VAR_NAME) are expanded using the
                container's environment. If a variable cannot be resolved, the reference
                in the input string will be unchanged. The $(VAR_NAME) syntax can be
                escaped with a double $$, ie: $$(VAR_NAME). Escaped references will
                never be expanded, regardless of whether the variable exists or not.
            model_serving_container_environment_variables (Dict[str, str]):
                The environment variables that are to be present in the container.
                Should be a dictionary where keys are environment variable names
                and values are environment variable values for those names.
            model_serving_container_ports (Sequence[int]):
                Declaration of ports that are exposed by the container. This field is
                primarily informational, it gives AI Platform information about the
                network connections the container uses. Listing or not a port here has
                no impact on whether the port is actually exposed, any port listening on
                the default "0.0.0.0" address inside a container will be accessible from
                the network.
            model_description (str):
                The description of the Model.
            model_instance_schema_uri (str):
                Optional. Points to a YAML file stored on Google Cloud
                Storage describing the format of a single instance, which
                are used in
                ``PredictRequest.instances``,
                ``ExplainRequest.instances``
                and
                ``BatchPredictionJob.input_config``.
                The schema is defined as an OpenAPI 3.0.2 `Schema
                Object <https://tinyurl.com/y538mdwt#schema-object>`__.
                AutoML Models always have this field populated by AI
                Platform. Note: The URI given on output will be immutable
                and probably different, including the URI scheme, than the
                one given on input. The output URI will point to a location
                where the user only has a read access.
            model_parameters_schema_uri (str):
                Optional. Points to a YAML file stored on Google Cloud
                Storage describing the parameters of prediction and
                explanation via
                ``PredictRequest.parameters``,
                ``ExplainRequest.parameters``
                and
                ``BatchPredictionJob.model_parameters``.
                The schema is defined as an OpenAPI 3.0.2 `Schema
                Object <https://tinyurl.com/y538mdwt#schema-object>`__.
                AutoML Models always have this field populated by AI
                Platform, if no parameters are supported it is set to an
                empty string. Note: The URI given on output will be
                immutable and probably different, including the URI scheme,
                than the one given on input. The output URI will point to a
                location where the user only has a read access.
            model_prediction_schema_uri (str):
                Optional. Points to a YAML file stored on Google Cloud
                Storage describing the format of a single prediction
                produced by this Model, which are returned via
                ``PredictResponse.predictions``,
                ``ExplainResponse.explanations``,
                and
                ``BatchPredictionJob.output_config``.
                The schema is defined as an OpenAPI 3.0.2 `Schema
                Object <https://tinyurl.com/y538mdwt#schema-object>`__.
                AutoML Models always have this field populated by AI
                Platform. Note: The URI given on output will be immutable
                and probably different, including the URI scheme, than the
                one given on input. The output URI will point to a location
                where the user only has a read access.
            project (str):
                Project to run training in. Overrides project set in aiplatform.init.
            location (str):
                Location to run training in. Overrides location set in aiplatform.init.
            credentials (auth_credentials.Credentials):
                Custom credentials to use to run call training service. Overrides
                credentials set in aiplatform.init.
            training_encryption_spec_key_name (Optional[str]):
                Optional. The Cloud KMS resource identifier of the customer
                managed encryption key used to protect the training pipeline. Has the
                form:
                ``projects/my-project/locations/my-region/keyRings/my-kr/cryptoKeys/my-key``.
                The key needs to be in the same region as where the compute
                resource is created.

                If set, this TrainingPipeline will be secured by this key.

                Note: Model trained by this TrainingPipeline is also secured
                by this key if ``model_to_upload`` is not set separately.

                Overrides encryption_spec_key_name set in aiplatform.init.
            model_encryption_spec_key_name (Optional[str]):
                Optional. The Cloud KMS resource identifier of the customer
                managed encryption key used to protect the model. Has the
                form:
                ``projects/my-project/locations/my-region/keyRings/my-kr/cryptoKeys/my-key``.
                The key needs to be in the same region as where the compute
                resource is created.

                If set, the trained Model will be secured by this key.

                Overrides encryption_spec_key_name set in aiplatform.init.
            staging_bucket (str):
                Bucket used to stage source and training artifacts. Overrides
                staging_bucket set in aiplatform.init.
        """
        super().__init__(
            display_name=display_name,
            project=project,
            location=location,
            credentials=credentials,
            training_encryption_spec_key_name=training_encryption_spec_key_name,
            model_encryption_spec_key_name=model_encryption_spec_key_name,
            container_uri=container_uri,
            model_instance_schema_uri=model_instance_schema_uri,
            model_parameters_schema_uri=model_parameters_schema_uri,
            model_prediction_schema_uri=model_prediction_schema_uri,
            model_serving_container_environment_variables=model_serving_container_environment_variables,
            model_serving_container_ports=model_serving_container_ports,
            model_serving_container_image_uri=model_serving_container_image_uri,
            model_serving_container_command=model_serving_container_command,
            model_serving_container_args=model_serving_container_args,
            model_serving_container_predict_route=model_serving_container_predict_route,
            model_serving_container_health_route=model_serving_container_health_route,
            model_description=model_description,
            staging_bucket=staging_bucket,
        )

        self._requirements = requirements
        self._script_path = script_path

    # TODO(b/172365904) add filter split, training_pipeline.FilterSplit
    # TODO(b/172368070) add timestamp split, training_pipeline.TimestampSplit
    def run(
        self,
        dataset: Optional[
            Union[
                datasets.ImageDataset,
                datasets.TabularDataset,
                datasets.TextDataset,
                datasets.VideoDataset,
            ]
        ] = None,
        annotation_schema_uri: Optional[str] = None,
        model_display_name: Optional[str] = None,
        base_output_dir: Optional[str] = None,
        service_account: Optional[str] = None,
        bigquery_destination: Optional[str] = None,
        args: Optional[List[Union[str, float, int]]] = None,
        environment_variables: Optional[Dict[str, str]] = None,
        replica_count: int = 0,
        machine_type: str = "n1-standard-4",
        accelerator_type: str = "ACCELERATOR_TYPE_UNSPECIFIED",
        accelerator_count: int = 0,
        training_fraction_split: float = 0.8,
        validation_fraction_split: float = 0.1,
        test_fraction_split: float = 0.1,
        predefined_split_column_name: Optional[str] = None,
        sync=True,
    ) -> Optional[models.Model]:
        """Runs the custom training job.

        Distributed Training Support:
        If replica count = 1 then one chief replica will be provisioned. If
        replica_count > 1 the remainder will be provisioned as a worker replica pool.
        ie: replica_count = 10 will result in 1 chief and 9 workers
        All replicas have same machine_type, accelerator_type, and accelerator_count

        Data fraction splits:
        Any of ``training_fraction_split``, ``validation_fraction_split`` and
        ``test_fraction_split`` may optionally be provided, they must sum to up to 1. If
        the provided ones sum to less than 1, the remainder is assigned to sets as
        decided by AI Platform.If none of the fractions are set, by default roughly 80%
        of data will be used for training, 10% for validation, and 10% for test.

        Args:
            dataset (
                Union[
                    datasets.ImageDataset,
                    datasets.TabularDataset,
                    datasets.TextDataset,
                    datasets.VideoDataset,
                ]
            ):
                AI Platform to fit this training against. Custom training script should
                retrieve datasets through passed in environment variables uris:

                os.environ["AIP_TRAINING_DATA_URI"]
                os.environ["AIP_VALIDATION_DATA_URI"]
                os.environ["AIP_TEST_DATA_URI"]

                Additionally the dataset format is passed in as:

                os.environ["AIP_DATA_FORMAT"]
            annotation_schema_uri (str):
                Google Cloud Storage URI points to a YAML file describing
                annotation schema. The schema is defined as an OpenAPI 3.0.2
                [Schema Object](https://github.com/OAI/OpenAPI-Specification/blob/master/versions/3.0.2.md#schema-object) The schema files
                that can be used here are found in
                gs://google-cloud-aiplatform/schema/dataset/annotation/,
                note that the chosen schema must be consistent with
                ``metadata``
                of the Dataset specified by
                ``dataset_id``.

                Only Annotations that both match this schema and belong to
                DataItems not ignored by the split method are used in
                respectively training, validation or test role, depending on
                the role of the DataItem they are on.

                When used in conjunction with
                ``annotations_filter``,
                the Annotations used for training are filtered by both
                ``annotations_filter``
                and
                ``annotation_schema_uri``.
            model_display_name (str):
                If the script produces a managed AI Platform Model. The display name of
                the Model. The name can be up to 128 characters long and can be consist
                of any UTF-8 characters.

                If not provided upon creation, the job's display_name is used.
            base_output_dir (str):
                GCS output directory of job. If not provided a
                timestamped directory in the staging directory will be used.
<<<<<<< HEAD
=======

                AI Platform sets the following environment variables when it runs your training code:

                -  AIP_MODEL_DIR: a Cloud Storage URI of a directory intended for saving model artifacts, i.e. <base_output_dir>/model/
                -  AIP_CHECKPOINT_DIR: a Cloud Storage URI of a directory intended for saving checkpoints, i.e. <base_output_dir>/checkpoints/
                -  AIP_TENSORBOARD_LOG_DIR: a Cloud Storage URI of a directory intended for saving TensorBoard logs, i.e. <base_output_dir>/logs/

>>>>>>> 7ae28b84
            service_account (str):
                Specifies the service account for workload run-as account.
                Users submitting jobs must have act-as permission on this run-as account.
            bigquery_destination (str):
                Provide this field if `dataset` is a BiqQuery dataset.
                The BigQuery project location where the training data is to
                be written to. In the given project a new dataset is created
                with name
                ``dataset_<dataset-id>_<annotation-type>_<timestamp-of-training-call>``
                where timestamp is in YYYY_MM_DDThh_mm_ss_sssZ format. All
                training input data will be written into that dataset. In
                the dataset three tables will be created, ``training``,
                ``validation`` and ``test``.

                -  AIP_DATA_FORMAT = "bigquery".
                -  AIP_TRAINING_DATA_URI ="bigquery_destination.dataset_*.training"
                -  AIP_VALIDATION_DATA_URI = "bigquery_destination.dataset_*.validation"
                -  AIP_TEST_DATA_URI = "bigquery_destination.dataset_*.test"
            args (List[Unions[str, int, float]]):
                Command line arguments to be passed to the Python script.
            environment_variables (Dict[str, str]):
                Environment variables to be passed to the container.
                Should be a dictionary where keys are environment variable names
                and values are environment variable values for those names.
                At most 10 environment variables can be specified.
                The Name of the environment variable must be unique.

                environment_variables = {
                    'MY_KEY': 'MY_VALUE'
                }
            replica_count (int):
                The number of worker replicas. If replica count = 1 then one chief
                replica will be provisioned. If replica_count > 1 the remainder will be
                provisioned as a worker replica pool.
            machine_type (str):
                The type of machine to use for training.
            accelerator_type (str):
                Hardware accelerator type. One of ACCELERATOR_TYPE_UNSPECIFIED,
                NVIDIA_TESLA_K80, NVIDIA_TESLA_P100, NVIDIA_TESLA_V100, NVIDIA_TESLA_P4,
                NVIDIA_TESLA_T4
            accelerator_count (int):
                The number of accelerators to attach to a worker replica.
            training_fraction_split (float):
                The fraction of the input data that is to be
                used to train the Model. This is ignored if Dataset is not provided.
            validation_fraction_split (float):
                The fraction of the input data that is to be
                used to validate the Model. This is ignored if Dataset is not provided.
            test_fraction_split (float):
                The fraction of the input data that is to be
                used to evaluate the Model. This is ignored if Dataset is not provided.
            predefined_split_column_name (str):
                Optional. The key is a name of one of the Dataset's data
                columns. The value of the key (either the label's value or
                value in the column) must be one of {``training``,
                ``validation``, ``test``}, and it defines to which set the
                given piece of data is assigned. If for a piece of data the
                key is not present or has an invalid value, that piece is
                ignored by the pipeline.

                Supported only for tabular Datasets.
            sync (bool):
                Whether to execute this method synchronously. If False, this method
                will be executed in concurrent Future and any downstream object will
                be immediately returned and synced when the Future has completed.

        Returns:
            model: The trained AI Platform Model resource or None if training did not
                produce an AI Platform Model.
        """
        worker_pool_specs, managed_model = self._prepare_and_validate_run(
            model_display_name=model_display_name,
            replica_count=replica_count,
            machine_type=machine_type,
            accelerator_count=accelerator_count,
            accelerator_type=accelerator_type,
        )

        # make and copy package
        python_packager = _TrainingScriptPythonPackager(
            script_path=self._script_path, requirements=self._requirements
        )

        return self._run(
            python_packager=python_packager,
            dataset=dataset,
            annotation_schema_uri=annotation_schema_uri,
            worker_pool_specs=worker_pool_specs,
            managed_model=managed_model,
            args=args,
            environment_variables=environment_variables,
            base_output_dir=base_output_dir,
            service_account=service_account,
            bigquery_destination=bigquery_destination,
            training_fraction_split=training_fraction_split,
            validation_fraction_split=validation_fraction_split,
            test_fraction_split=test_fraction_split,
            predefined_split_column_name=predefined_split_column_name,
            sync=sync,
        )

    @base.optional_sync(construct_object_on_arg="managed_model")
    def _run(
        self,
        python_packager: _TrainingScriptPythonPackager,
        dataset: Optional[
            Union[
                datasets.ImageDataset,
                datasets.TabularDataset,
                datasets.TextDataset,
                datasets.VideoDataset,
            ]
        ],
        annotation_schema_uri: Optional[str],
        worker_pool_specs: _DistributedTrainingSpec,
        managed_model: Optional[gca_model.Model] = None,
        args: Optional[List[Union[str, float, int]]] = None,
        environment_variables: Optional[Dict[str, str]] = None,
        base_output_dir: Optional[str] = None,
        service_account: Optional[str] = None,
        bigquery_destination: Optional[str] = None,
        training_fraction_split: float = 0.8,
        validation_fraction_split: float = 0.1,
        test_fraction_split: float = 0.1,
        predefined_split_column_name: Optional[str] = None,
        sync=True,
    ) -> Optional[models.Model]:
        """Packages local script and launches training_job.

        Args:
            python_packager (_TrainingScriptPythonPackager):
                Required. Python Packager pointing to training script locally.
            dataset (
                Union[
                    datasets.ImageDataset,
                    datasets.TabularDataset,
                    datasets.TextDataset,
                    datasets.VideoDataset,
                ]
            ):
                AI Platform to fit this training against.
            annotation_schema_uri (str):
                Google Cloud Storage URI points to a YAML file describing
                annotation schema.
            worker_pools_spec (_DistributedTrainingSpec):
                Worker pools pecs required to run job.
            managed_model (gca_model.Model):
                Model proto if this script produces a Managed Model.
            args (List[Unions[str, int, float]]):
                Command line arguments to be passed to the Python script.
            environment_variables (Dict[str, str]):
                Environment variables to be passed to the container.
                Should be a dictionary where keys are environment variable names
                and values are environment variable values for those names.
                At most 10 environment variables can be specified.
                The Name of the environment variable must be unique.

                environment_variables = {
                    'MY_KEY': 'MY_VALUE'
                }
            base_output_dir (str):
                GCS output directory of job. If not provided a
                timestamped directory in the staging directory will be used.
<<<<<<< HEAD
=======

                AI Platform sets the following environment variables when it runs your training code:

                -  AIP_MODEL_DIR: a Cloud Storage URI of a directory intended for saving model artifacts, i.e. <base_output_dir>/model/
                -  AIP_CHECKPOINT_DIR: a Cloud Storage URI of a directory intended for saving checkpoints, i.e. <base_output_dir>/checkpoints/
                -  AIP_TENSORBOARD_LOG_DIR: a Cloud Storage URI of a directory intended for saving TensorBoard logs, i.e. <base_output_dir>/logs/

>>>>>>> 7ae28b84
            service_account (str):
                Specifies the service account for workload run-as account.
                Users submitting jobs must have act-as permission on this run-as account.
            bigquery_destination (str):
                Provide this field if `dataset` is a BiqQuery dataset.
                The BigQuery project location where the training data is to
                be written to. In the given project a new dataset is created
                with name
                ``dataset_<dataset-id>_<annotation-type>_<timestamp-of-training-call>``
                where timestamp is in YYYY_MM_DDThh_mm_ss_sssZ format. All
                training input data will be written into that dataset. In
                the dataset three tables will be created, ``training``,
                ``validation`` and ``test``.

                -  AIP_DATA_FORMAT = "bigquery".
                -  AIP_TRAINING_DATA_URI ="bigquery_destination.dataset_*.training"
                -  AIP_VALIDATION_DATA_URI = "bigquery_destination.dataset_*.validation"
                -  AIP_TEST_DATA_URI = "bigquery_destination.dataset_*.test"
            training_fraction_split (float):
                The fraction of the input data that is to be
                used to train the Model.
            validation_fraction_split (float):
                The fraction of the input data that is to be
                used to validate the Model.
            test_fraction_split (float):
                The fraction of the input data that is to be
                used to evaluate the Model.
            predefined_split_column_name (str):
                Optional. The key is a name of one of the Dataset's data
                columns. The value of the key (either the label's value or
                value in the column) must be one of {``training``,
                ``validation``, ``test``}, and it defines to which set the
                given piece of data is assigned. If for a piece of data the
                key is not present or has an invalid value, that piece is
                ignored by the pipeline.

                Supported only for tabular Datasets.
            sync (bool):
                Whether to execute this method synchronously. If False, this method
                will be executed in concurrent Future and any downstream object will
                be immediately returned and synced when the Future has completed.

        Returns:
            model: The trained AI Platform Model resource or None if training did not
                produce an AI Platform Model.
        """
        package_gcs_uri = python_packager.package_and_copy_to_gcs(
            gcs_staging_dir=self._staging_bucket,
            project=self.project,
            credentials=self.credentials,
        )

        for spec in worker_pool_specs:
            spec["pythonPackageSpec"] = {
                "executorImageUri": self._container_uri,
                "pythonModule": python_packager.module_name,
                "packageUris": [package_gcs_uri],
            }

            if args:
                spec["pythonPackageSpec"]["args"] = args

            if environment_variables:
                spec["pythonPackageSpec"]["env"] = environment_variables

        (
            training_task_inputs,
            base_output_dir,
        ) = self._prepare_training_task_inputs_and_output_dir(
            worker_pool_specs, base_output_dir, service_account
        )

        model = self._run_job(
            training_task_definition=schema.training_job.definition.custom_task,
            training_task_inputs=training_task_inputs,
            dataset=dataset,
            annotation_schema_uri=annotation_schema_uri,
            training_fraction_split=training_fraction_split,
            validation_fraction_split=validation_fraction_split,
            test_fraction_split=test_fraction_split,
            predefined_split_column_name=predefined_split_column_name,
            model=managed_model,
            gcs_destination_uri_prefix=base_output_dir,
            bigquery_destination=bigquery_destination,
        )

        return model


class CustomContainerTrainingJob(_CustomTrainingJob):
    """Class to launch a Custom Training Job in AI Platform using a
    Container."""

    def __init__(
        self,
        display_name: str,
        container_uri: str,
        command: Sequence[str] = None,
        model_serving_container_image_uri: Optional[str] = None,
        model_serving_container_predict_route: Optional[str] = None,
        model_serving_container_health_route: Optional[str] = None,
        model_serving_container_command: Optional[Sequence[str]] = None,
        model_serving_container_args: Optional[Sequence[str]] = None,
        model_serving_container_environment_variables: Optional[Dict[str, str]] = None,
        model_serving_container_ports: Optional[Sequence[int]] = None,
        model_description: Optional[str] = None,
        model_instance_schema_uri: Optional[str] = None,
        model_parameters_schema_uri: Optional[str] = None,
        model_prediction_schema_uri: Optional[str] = None,
        project: Optional[str] = None,
        location: Optional[str] = None,
        credentials: Optional[auth_credentials.Credentials] = None,
        training_encryption_spec_key_name: Optional[str] = None,
        model_encryption_spec_key_name: Optional[str] = None,
        staging_bucket: Optional[str] = None,
    ):
        """Constructs a Custom Container Training Job.

        job = aiplatform.CustomTrainingJob(
            display_name='test-train',
            container_uri='gcr.io/cloud-aiplatform/training/tf-cpu.2-2:latest',
            command=['python3', 'run_script.py']
            model_serving_container_image_uri='gcr.io/my-trainer/serving:1',
            model_serving_container_predict_route='predict',
            model_serving_container_health_route='metadata)

        Usage with Dataset:

        ds = aiplatform.TabularDataset(
            'projects/my-project/locations/us-central1/datasets/12345')

        job.run(ds, replica_count=1, model_display_name='my-trained-model')

        Usage without Dataset:

        job.run(replica_count=1, model_display_name='my-trained-model)


        TODO(b/169782082) add documentation about traning utilities
        To ensure your model gets saved in AI Platform, write your saved model to
        os.environ["AIP_MODEL_DIR"] in your provided training script.


        Args:
            display_name (str):
                Required. The user-defined name of this TrainingPipeline.
            container_uri (str):
                Required: Uri of the training container image in the GCR.
            command (Sequence[str]):
                The command to be invoked when the container is started.
                It overrides the entrypoint instruction in Dockerfile when provided
            model_serving_container_image_uri (str):
                If the training produces a managed AI Platform Model, the URI of the
                Model serving container suitable for serving the model produced by the
                training script.
            model_serving_container_predict_route (str):
                If the training produces a managed AI Platform Model, An HTTP path to
                send prediction requests to the container, and which must be supported
                by it. If not specified a default HTTP path will be used by AI Platform.
            model_serving_container_health_route (str):
                If the training produces a managed AI Platform Model, an HTTP path to
                send health check requests to the container, and which must be supported
                by it. If not specified a standard HTTP path will be used by AI
                Platform.
            model_serving_container_command (Sequence[str]):
                The command with which the container is run. Not executed within a
                shell. The Docker image's ENTRYPOINT is used if this is not provided.
                Variable references $(VAR_NAME) are expanded using the container's
                environment. If a variable cannot be resolved, the reference in the
                input string will be unchanged. The $(VAR_NAME) syntax can be escaped
                with a double $$, ie: $$(VAR_NAME). Escaped references will never be
                expanded, regardless of whether the variable exists or not.
            model_serving_container_args (Sequence[str]):
                The arguments to the command. The Docker image's CMD is used if this is
                not provided. Variable references $(VAR_NAME) are expanded using the
                container's environment. If a variable cannot be resolved, the reference
                in the input string will be unchanged. The $(VAR_NAME) syntax can be
                escaped with a double $$, ie: $$(VAR_NAME). Escaped references will
                never be expanded, regardless of whether the variable exists or not.
            model_serving_container_environment_variables (Dict[str, str]):
                The environment variables that are to be present in the container.
                Should be a dictionary where keys are environment variable names
                and values are environment variable values for those names.
            model_serving_container_ports (Sequence[int]):
                Declaration of ports that are exposed by the container. This field is
                primarily informational, it gives AI Platform information about the
                network connections the container uses. Listing or not a port here has
                no impact on whether the port is actually exposed, any port listening on
                the default "0.0.0.0" address inside a container will be accessible from
                the network.
            model_description (str):
                The description of the Model.
            model_instance_schema_uri (str):
                Optional. Points to a YAML file stored on Google Cloud
                Storage describing the format of a single instance, which
                are used in
                ``PredictRequest.instances``,
                ``ExplainRequest.instances``
                and
                ``BatchPredictionJob.input_config``.
                The schema is defined as an OpenAPI 3.0.2 `Schema
                Object <https://tinyurl.com/y538mdwt#schema-object>`__.
                AutoML Models always have this field populated by AI
                Platform. Note: The URI given on output will be immutable
                and probably different, including the URI scheme, than the
                one given on input. The output URI will point to a location
                where the user only has a read access.
            model_parameters_schema_uri (str):
                Optional. Points to a YAML file stored on Google Cloud
                Storage describing the parameters of prediction and
                explanation via
                ``PredictRequest.parameters``,
                ``ExplainRequest.parameters``
                and
                ``BatchPredictionJob.model_parameters``.
                The schema is defined as an OpenAPI 3.0.2 `Schema
                Object <https://tinyurl.com/y538mdwt#schema-object>`__.
                AutoML Models always have this field populated by AI
                Platform, if no parameters are supported it is set to an
                empty string. Note: The URI given on output will be
                immutable and probably different, including the URI scheme,
                than the one given on input. The output URI will point to a
                location where the user only has a read access.
            model_prediction_schema_uri (str):
                Optional. Points to a YAML file stored on Google Cloud
                Storage describing the format of a single prediction
                produced by this Model, which are returned via
                ``PredictResponse.predictions``,
                ``ExplainResponse.explanations``,
                and
                ``BatchPredictionJob.output_config``.
                The schema is defined as an OpenAPI 3.0.2 `Schema
                Object <https://tinyurl.com/y538mdwt#schema-object>`__.
                AutoML Models always have this field populated by AI
                Platform. Note: The URI given on output will be immutable
                and probably different, including the URI scheme, than the
                one given on input. The output URI will point to a location
                where the user only has a read access.
            project (str):
                Project to run training in. Overrides project set in aiplatform.init.
            location (str):
                Location to run training in. Overrides location set in aiplatform.init.
            credentials (auth_credentials.Credentials):
                Custom credentials to use to run call training service. Overrides
                credentials set in aiplatform.init.
            training_encryption_spec_key_name (Optional[str]):
                Optional. The Cloud KMS resource identifier of the customer
                managed encryption key used to protect the training pipeline. Has the
                form:
                ``projects/my-project/locations/my-region/keyRings/my-kr/cryptoKeys/my-key``.
                The key needs to be in the same region as where the compute
                resource is created.

                If set, this TrainingPipeline will be secured by this key.

                Note: Model trained by this TrainingPipeline is also secured
                by this key if ``model_to_upload`` is not set separately.

                Overrides encryption_spec_key_name set in aiplatform.init.
            model_encryption_spec_key_name (Optional[str]):
                Optional. The Cloud KMS resource identifier of the customer
                managed encryption key used to protect the model. Has the
                form:
                ``projects/my-project/locations/my-region/keyRings/my-kr/cryptoKeys/my-key``.
                The key needs to be in the same region as where the compute
                resource is created.

                If set, the trained Model will be secured by this key.

                Overrides encryption_spec_key_name set in aiplatform.init.
            staging_bucket (str):
                Bucket used to stage source and training artifacts. Overrides
                staging_bucket set in aiplatform.init.
        """
        super().__init__(
            display_name=display_name,
            project=project,
            location=location,
            credentials=credentials,
            training_encryption_spec_key_name=training_encryption_spec_key_name,
            model_encryption_spec_key_name=model_encryption_spec_key_name,
            container_uri=container_uri,
            model_instance_schema_uri=model_instance_schema_uri,
            model_parameters_schema_uri=model_parameters_schema_uri,
            model_prediction_schema_uri=model_prediction_schema_uri,
            model_serving_container_environment_variables=model_serving_container_environment_variables,
            model_serving_container_ports=model_serving_container_ports,
            model_serving_container_image_uri=model_serving_container_image_uri,
            model_serving_container_command=model_serving_container_command,
            model_serving_container_args=model_serving_container_args,
            model_serving_container_predict_route=model_serving_container_predict_route,
            model_serving_container_health_route=model_serving_container_health_route,
            model_description=model_description,
            staging_bucket=staging_bucket,
        )

        self._command = command

    # TODO(b/172365904) add filter split, training_pipeline.FilterSplit
    # TODO(b/172368070) add timestamp split, training_pipeline.TimestampSplit
    def run(
        self,
        dataset: Optional[
            Union[
                datasets.ImageDataset,
                datasets.TabularDataset,
                datasets.TextDataset,
                datasets.VideoDataset,
            ]
        ] = None,
        annotation_schema_uri: Optional[str] = None,
        model_display_name: Optional[str] = None,
        base_output_dir: Optional[str] = None,
        service_account: Optional[str] = None,
        bigquery_destination: Optional[str] = None,
        args: Optional[List[Union[str, float, int]]] = None,
        environment_variables: Optional[Dict[str, str]] = None,
        replica_count: int = 0,
        machine_type: str = "n1-standard-4",
        accelerator_type: str = "ACCELERATOR_TYPE_UNSPECIFIED",
        accelerator_count: int = 0,
        training_fraction_split: float = 0.8,
        validation_fraction_split: float = 0.1,
        test_fraction_split: float = 0.1,
        predefined_split_column_name: Optional[str] = None,
        sync=True,
    ) -> Optional[models.Model]:
        """Runs the custom training job.

        Distributed Training Support:
        If replica count = 1 then one chief replica will be provisioned. If
        replica_count > 1 the remainder will be provisioned as a worker replica pool.
        ie: replica_count = 10 will result in 1 chief and 9 workers
        All replicas have same machine_type, accelerator_type, and accelerator_count

        Data fraction splits:
        Any of ``training_fraction_split``, ``validation_fraction_split`` and
        ``test_fraction_split`` may optionally be provided, they must sum to up to 1. If
        the provided ones sum to less than 1, the remainder is assigned to sets as
        decided by AI Platform. If none of the fractions are set, by default roughly 80%
        of data will be used for training, 10% for validation, and 10% for test.

        Args:
            dataset (Union[datasets.ImageDataset,datasets.TabularDataset,datasets.TextDataset,datasets.VideoDataset]):
                AI Platform to fit this training against. Custom training script should
                retrieve datasets through passed in environment variables uris:

                os.environ["AIP_TRAINING_DATA_URI"]
                os.environ["AIP_VALIDATION_DATA_URI"]
                os.environ["AIP_TEST_DATA_URI"]

                Additionally the dataset format is passed in as:

                os.environ["AIP_DATA_FORMAT"]
            annotation_schema_uri (str):
                Google Cloud Storage URI points to a YAML file describing
                annotation schema. The schema is defined as an OpenAPI 3.0.2
                [Schema Object](https://github.com/OAI/OpenAPI-Specification/blob/master/versions/3.0.2.md#schema-object) The schema files
                that can be used here are found in
                gs://google-cloud-aiplatform/schema/dataset/annotation/,
                note that the chosen schema must be consistent with
                ``metadata``
                of the Dataset specified by
                ``dataset_id``.

                Only Annotations that both match this schema and belong to
                DataItems not ignored by the split method are used in
                respectively training, validation or test role, depending on
                the role of the DataItem they are on.

                When used in conjunction with
                ``annotations_filter``,
                the Annotations used for training are filtered by both
                ``annotations_filter``
                and
                ``annotation_schema_uri``.
            model_display_name (str):
                If the script produces a managed AI Platform Model. The display name of
                the Model. The name can be up to 128 characters long and can be consist
                of any UTF-8 characters.

                If not provided upon creation, the job's display_name is used.
            base_output_dir (str):
                GCS output directory of job. If not provided a
                timestamped directory in the staging directory will be used.
<<<<<<< HEAD
=======

                AI Platform sets the following environment variables when it runs your training code:

                -  AIP_MODEL_DIR: a Cloud Storage URI of a directory intended for saving model artifacts, i.e. <base_output_dir>/model/
                -  AIP_CHECKPOINT_DIR: a Cloud Storage URI of a directory intended for saving checkpoints, i.e. <base_output_dir>/checkpoints/
                -  AIP_TENSORBOARD_LOG_DIR: a Cloud Storage URI of a directory intended for saving TensorBoard logs, i.e. <base_output_dir>/logs/

>>>>>>> 7ae28b84
            service_account (str):
                Specifies the service account for workload run-as account.
                Users submitting jobs must have act-as permission on this run-as account.
            bigquery_destination (str):
                Provide this field if `dataset` is a BiqQuery dataset.
                The BigQuery project location where the training data is to
                be written to. In the given project a new dataset is created
                with name
                ``dataset_<dataset-id>_<annotation-type>_<timestamp-of-training-call>``
                where timestamp is in YYYY_MM_DDThh_mm_ss_sssZ format. All
                training input data will be written into that dataset. In
                the dataset three tables will be created, ``training``,
                ``validation`` and ``test``.

                -  AIP_DATA_FORMAT = "bigquery".
                -  AIP_TRAINING_DATA_URI ="bigquery_destination.dataset_*.training"
                -  AIP_VALIDATION_DATA_URI = "bigquery_destination.dataset_*.validation"
                -  AIP_TEST_DATA_URI = "bigquery_destination.dataset_*.test"
            args (List[Unions[str, int, float]]):
                Command line arguments to be passed to the Python script.
            environment_variables (Dict[str, str]):
                Environment variables to be passed to the container.
                Should be a dictionary where keys are environment variable names
                and values are environment variable values for those names.
                At most 10 environment variables can be specified.
                The Name of the environment variable must be unique.

                environment_variables = {
                    'MY_KEY': 'MY_VALUE'
                }
            replica_count (int):
                The number of worker replicas. If replica count = 1 then one chief
                replica will be provisioned. If replica_count > 1 the remainder will be
                provisioned as a worker replica pool.
            machine_type (str):
                The type of machine to use for training.
            accelerator_type (str):
                Hardware accelerator type. One of ACCELERATOR_TYPE_UNSPECIFIED,
                NVIDIA_TESLA_K80, NVIDIA_TESLA_P100, NVIDIA_TESLA_V100, NVIDIA_TESLA_P4,
                NVIDIA_TESLA_T4
            accelerator_count (int):
                The number of accelerators to attach to a worker replica.
            training_fraction_split (float):
                The fraction of the input data that is to be
                used to train the Model. This is ignored if Dataset is not provided.
            validation_fraction_split (float):
                The fraction of the input data that is to be
                used to validate the Model. This is ignored if Dataset is not provided.
            test_fraction_split (float):
                The fraction of the input data that is to be
                used to evaluate the Model. This is ignored if Dataset is not provided.
            predefined_split_column_name (str):
                Optional. The key is a name of one of the Dataset's data
                columns. The value of the key (either the label's value or
                value in the column) must be one of {``training``,
                ``validation``, ``test``}, and it defines to which set the
                given piece of data is assigned. If for a piece of data the
                key is not present or has an invalid value, that piece is
                ignored by the pipeline.

                Supported only for tabular Datasets.
            sync (bool):
                Whether to execute this method synchronously. If False, this method
                will be executed in concurrent Future and any downstream object will
                be immediately returned and synced when the Future has completed.

        Returns:
            model: The trained AI Platform Model resource or None if training did not
                produce an AI Platform Model.

        Raises:
            RuntimeError: If Training job has already been run, staging_bucket has not
                been set, or model_display_name was provided but required arguments
                were not provided in constructor.
        """
        worker_pool_specs, managed_model = self._prepare_and_validate_run(
            model_display_name=model_display_name,
            replica_count=replica_count,
            machine_type=machine_type,
            accelerator_count=accelerator_count,
            accelerator_type=accelerator_type,
        )

        return self._run(
            dataset=dataset,
            annotation_schema_uri=annotation_schema_uri,
            worker_pool_specs=worker_pool_specs,
            managed_model=managed_model,
            args=args,
            environment_variables=environment_variables,
            base_output_dir=base_output_dir,
            service_account=service_account,
            bigquery_destination=bigquery_destination,
            training_fraction_split=training_fraction_split,
            validation_fraction_split=validation_fraction_split,
            test_fraction_split=test_fraction_split,
            predefined_split_column_name=predefined_split_column_name,
            sync=sync,
        )

    @base.optional_sync(construct_object_on_arg="managed_model")
    def _run(
        self,
        dataset: Optional[
            Union[
                datasets.ImageDataset,
                datasets.TabularDataset,
                datasets.TextDataset,
                datasets.VideoDataset,
            ]
        ],
        annotation_schema_uri: Optional[str],
        worker_pool_specs: _DistributedTrainingSpec,
        managed_model: Optional[gca_model.Model] = None,
        args: Optional[List[Union[str, float, int]]] = None,
        environment_variables: Optional[Dict[str, str]] = None,
        base_output_dir: Optional[str] = None,
        service_account: Optional[str] = None,
        bigquery_destination: Optional[str] = None,
        training_fraction_split: float = 0.8,
        validation_fraction_split: float = 0.1,
        test_fraction_split: float = 0.1,
        predefined_split_column_name: Optional[str] = None,
        sync=True,
    ) -> Optional[models.Model]:
        """Packages local script and launches training_job.
        Args:
            dataset (
                Union[
                    datasets.ImageDataset,
                    datasets.TabularDataset,
                    datasets.TextDataset,
                    datasets.VideoDataset,
                ]
            ):
                AI Platform to fit this training against.
            annotation_schema_uri (str):
                Google Cloud Storage URI points to a YAML file describing
                annotation schema.
            worker_pools_spec (_DistributedTrainingSpec):
                Worker pools pecs required to run job.
            managed_model (gca_model.Model):
                Model proto if this script produces a Managed Model.
            args (List[Unions[str, int, float]]):
                Command line arguments to be passed to the Python script.
            environment_variables (Dict[str, str]):
                Environment variables to be passed to the container.
                Should be a dictionary where keys are environment variable names
                and values are environment variable values for those names.
                At most 10 environment variables can be specified.
                The Name of the environment variable must be unique.

                environment_variables = {
                    'MY_KEY': 'MY_VALUE'
                }
            base_output_dir (str):
                GCS output directory of job. If not provided a
                timestamped directory in the staging directory will be used.
<<<<<<< HEAD
=======

                AI Platform sets the following environment variables when it runs your training code:

                -  AIP_MODEL_DIR: a Cloud Storage URI of a directory intended for saving model artifacts, i.e. <base_output_dir>/model/
                -  AIP_CHECKPOINT_DIR: a Cloud Storage URI of a directory intended for saving checkpoints, i.e. <base_output_dir>/checkpoints/
                -  AIP_TENSORBOARD_LOG_DIR: a Cloud Storage URI of a directory intended for saving TensorBoard logs, i.e. <base_output_dir>/logs/

>>>>>>> 7ae28b84
            service_account (str):
                Specifies the service account for workload run-as account.
                Users submitting jobs must have act-as permission on this run-as account.
            bigquery_destination (str):
                The BigQuery project location where the training data is to
                be written to. In the given project a new dataset is created
                with name
                ``dataset_<dataset-id>_<annotation-type>_<timestamp-of-training-call>``
                where timestamp is in YYYY_MM_DDThh_mm_ss_sssZ format. All
                training input data will be written into that dataset. In
                the dataset three tables will be created, ``training``,
                ``validation`` and ``test``.

                -  AIP_DATA_FORMAT = "bigquery".
                -  AIP_TRAINING_DATA_URI ="bigquery_destination.dataset_*.training"
                -  AIP_VALIDATION_DATA_URI = "bigquery_destination.dataset_*.validation"
                -  AIP_TEST_DATA_URI = "bigquery_destination.dataset_*.test"
            training_fraction_split (float):
                The fraction of the input data that is to be
                used to train the Model.
            validation_fraction_split (float):
                The fraction of the input data that is to be
                used to validate the Model.
            test_fraction_split (float):
                The fraction of the input data that is to be
                used to evaluate the Model.
            predefined_split_column_name (str):
                Optional. The key is a name of one of the Dataset's data
                columns. The value of the key (either the label's value or
                value in the column) must be one of {``training``,
                ``validation``, ``test``}, and it defines to which set the
                given piece of data is assigned. If for a piece of data the
                key is not present or has an invalid value, that piece is
                ignored by the pipeline.

                Supported only for tabular Datasets.
            sync (bool):
                Whether to execute this method synchronously. If False, this method
                will be executed in concurrent Future and any downstream object will
                be immediately returned and synced when the Future has completed.

        Returns:
            model: The trained AI Platform Model resource or None if training did not
                produce an AI Platform Model.
        """

        for spec in worker_pool_specs:
            spec["containerSpec"] = {"imageUri": self._container_uri}

            if self._command:
                spec["containerSpec"]["command"] = self._command

            if args:
                spec["containerSpec"]["args"] = args

            if environment_variables:
                spec["containerSpec"]["env"] = environment_variables

        (
            training_task_inputs,
            base_output_dir,
        ) = self._prepare_training_task_inputs_and_output_dir(
            worker_pool_specs, base_output_dir, service_account
        )

        model = self._run_job(
            training_task_definition=schema.training_job.definition.custom_task,
            training_task_inputs=training_task_inputs,
            dataset=dataset,
            annotation_schema_uri=annotation_schema_uri,
            training_fraction_split=training_fraction_split,
            validation_fraction_split=validation_fraction_split,
            test_fraction_split=test_fraction_split,
            predefined_split_column_name=predefined_split_column_name,
            model=managed_model,
            gcs_destination_uri_prefix=base_output_dir,
            bigquery_destination=bigquery_destination,
        )

        return model


class AutoMLTabularTrainingJob(_TrainingJob):
    _supported_training_schemas = (schema.training_job.definition.automl_tabular,)

    def __init__(
        self,
        display_name: str,
        optimization_prediction_type: str,
        optimization_objective: Optional[str] = None,
        column_transformations: Optional[Union[Dict, List[Dict]]] = None,
        optimization_objective_recall_value: Optional[float] = None,
        optimization_objective_precision_value: Optional[float] = None,
        project: Optional[str] = None,
        location: Optional[str] = None,
        credentials: Optional[auth_credentials.Credentials] = None,
        training_encryption_spec_key_name: Optional[str] = None,
        model_encryption_spec_key_name: Optional[str] = None,
    ):
        """Constructs a AutoML Tabular Training Job.

        Args:
            display_name (str):
                Required. The user-defined name of this TrainingPipeline.
            optimization_prediction_type (str):
                The type of prediction the Model is to produce.
                "classification" - Predict one out of multiple target values is
                picked for each row.
                "regression" - Predict a value based on its relation to other values.
                This type is available only to columns that contain
                semantically numeric values, i.e. integers or floating
                point number, even if stored as e.g. strings.

            optimization_objective (str):
                Optional. Objective function the Model is to be optimized towards. The training
                task creates a Model that maximizes/minimizes the value of the objective
                function over the validation set.

                The supported optimization objectives depend on the prediction type, and
                in the case of classification also the number of distinct values in the
                target column (two distint values -> binary, 3 or more distinct values
                -> multi class).
                If the field is not set, the default objective function is used.

                Classification (binary):
                "maximize-au-roc" (default) - Maximize the area under the receiver
                                            operating characteristic (ROC) curve.
                "minimize-log-loss" - Minimize log loss.
                "maximize-au-prc" - Maximize the area under the precision-recall curve.
                "maximize-precision-at-recall" - Maximize precision for a specified
                                                recall value.
                "maximize-recall-at-precision" - Maximize recall for a specified
                                                precision value.

                Classification (multi class):
                "minimize-log-loss" (default) - Minimize log loss.

                Regression:
                "minimize-rmse" (default) - Minimize root-mean-squared error (RMSE).
                "minimize-mae" - Minimize mean-absolute error (MAE).
                "minimize-rmsle" - Minimize root-mean-squared log error (RMSLE).
            column_transformations (Optional[Union[Dict, List[Dict]]]):
                Optional. Transformations to apply to the input columns (i.e. columns other
                than the targetColumn). Each transformation may produce multiple
                result values from the column's value, and all are used for training.
                When creating transformation for BigQuery Struct column, the column
                should be flattened using "." as the delimiter.
                If an input column has no transformations on it, such a column is
                ignored by the training, except for the targetColumn, which should have
                no transformations defined on.
            optimization_objective_recall_value (float):
                Optional. Required when maximize-precision-at-recall optimizationObjective was
                picked, represents the recall value at which the optimization is done.

                The minimum value is 0 and the maximum is 1.0.
            optimization_objective_precision_value (float):
                Optional. Required when maximize-recall-at-precision optimizationObjective was
                picked, represents the precision value at which the optimization is
                done.

                The minimum value is 0 and the maximum is 1.0.
            project (str):
                Optional. Project to run training in. Overrides project set in aiplatform.init.
            location (str):
                Optional. Location to run training in. Overrides location set in aiplatform.init.
            credentials (auth_credentials.Credentials):
                Optional. Custom credentials to use to run call training service. Overrides
                credentials set in aiplatform.init.
            training_encryption_spec_key_name (Optional[str]):
                Optional. The Cloud KMS resource identifier of the customer
                managed encryption key used to protect the training pipeline. Has the
                form:
                ``projects/my-project/locations/my-region/keyRings/my-kr/cryptoKeys/my-key``.
                The key needs to be in the same region as where the compute
                resource is created.

                If set, this TrainingPipeline will be secured by this key.

                Note: Model trained by this TrainingPipeline is also secured
                by this key if ``model_to_upload`` is not set separately.

                Overrides encryption_spec_key_name set in aiplatform.init.
            model_encryption_spec_key_name (Optional[str]):
                Optional. The Cloud KMS resource identifier of the customer
                managed encryption key used to protect the model. Has the
                form:
                ``projects/my-project/locations/my-region/keyRings/my-kr/cryptoKeys/my-key``.
                The key needs to be in the same region as where the compute
                resource is created.

                If set, the trained Model will be secured by this key.

                Overrides encryption_spec_key_name set in aiplatform.init.
        """
        super().__init__(
            display_name=display_name,
            project=project,
            location=location,
            credentials=credentials,
            training_encryption_spec_key_name=training_encryption_spec_key_name,
            model_encryption_spec_key_name=model_encryption_spec_key_name,
        )
        self._column_transformations = column_transformations
        self._optimization_objective = optimization_objective
        self._optimization_prediction_type = optimization_prediction_type
        self._optimization_objective_recall_value = optimization_objective_recall_value
        self._optimization_objective_precision_value = (
            optimization_objective_precision_value
        )

    def run(
        self,
        dataset: datasets.TabularDataset,
        target_column: str,
        training_fraction_split: float = 0.8,
        validation_fraction_split: float = 0.1,
        test_fraction_split: float = 0.1,
        predefined_split_column_name: Optional[str] = None,
        weight_column: Optional[str] = None,
        budget_milli_node_hours: int = 1000,
        model_display_name: Optional[str] = None,
        disable_early_stopping: bool = False,
        sync: bool = True,
    ) -> models.Model:
        """Runs the training job and returns a model.

        Data fraction splits:
        Any of ``training_fraction_split``, ``validation_fraction_split`` and
        ``test_fraction_split`` may optionally be provided, they must sum to up to 1. If
        the provided ones sum to less than 1, the remainder is assigned to sets as
        decided by AI Platform. If none of the fractions are set, by default roughly 80%
        of data will be used for training, 10% for validation, and 10% for test.

        Args:
            dataset (datasets.TabularDataset):
                Required. The dataset within the same Project from which data will be used to train the Model. The
                Dataset must use schema compatible with Model being trained,
                and what is compatible should be described in the used
                TrainingPipeline's [training_task_definition]
                [google.cloud.aiplatform.v1beta1.TrainingPipeline.training_task_definition].
                For tabular Datasets, all their data is exported to
                training, to pick and choose from.
            training_fraction_split (float):
                Required. The fraction of the input data that is to be
                used to train the Model. This is ignored if Dataset is not provided.
            validation_fraction_split (float):
                Required. The fraction of the input data that is to be
                used to validate the Model. This is ignored if Dataset is not provided.
            test_fraction_split (float):
                Required. The fraction of the input data that is to be
                used to evaluate the Model. This is ignored if Dataset is not provided.
            predefined_split_column_name (str):
                Optional. The key is a name of one of the Dataset's data
                columns. The value of the key (either the label's value or
                value in the column) must be one of {``training``,
                ``validation``, ``test``}, and it defines to which set the
                given piece of data is assigned. If for a piece of data the
                key is not present or has an invalid value, that piece is
                ignored by the pipeline.

                Supported only for tabular Datasets.
            weight_column (str):
                Optional. Name of the column that should be used as the weight column.
                Higher values in this column give more importance to the row
                during Model training. The column must have numeric values between 0 and
                10000 inclusively, and 0 value means that the row is ignored.
                If the weight column field is not set, then all rows are assumed to have
                equal weight of 1.
            budget_milli_node_hours (int):
                Optional. The train budget of creating this Model, expressed in milli node
                hours i.e. 1,000 value in this field means 1 node hour.
                The training cost of the model will not exceed this budget. The final
                cost will be attempted to be close to the budget, though may end up
                being (even) noticeably smaller - at the backend's discretion. This
                especially may happen when further model training ceases to provide
                any improvements.
                If the budget is set to a value known to be insufficient to train a
                Model for the given training set, the training won't be attempted and
                will error.
                The minimum value is 1000 and the maximum is 72000.
            model_display_name (str):
                Optional. If the script produces a managed AI Platform Model. The display name of
                the Model. The name can be up to 128 characters long and can be consist
                of any UTF-8 characters.

                If not provided upon creation, the job's display_name is used.
            disable_early_stopping (bool):
                Required. If true, the entire budget is used. This disables the early stopping
                feature. By default, the early stopping feature is enabled, which means
                that training might stop before the entire training budget has been
                used, if further training does no longer brings significant improvement
                to the model.
            sync (bool):
                Whether to execute this method synchronously. If False, this method
                will be executed in concurrent Future and any downstream object will
                be immediately returned and synced when the Future has completed.
        Returns:
            model: The trained AI Platform Model resource or None if training did not
                produce an AI Platform Model.

        Raises:
            RuntimeError: If Training job has already been run or is waiting to run.
        """

        if self._is_waiting_to_run():
            raise RuntimeError("AutoML Tabular Training is already scheduled to run.")

        if self._has_run:
            raise RuntimeError("AutoML Tabular Training has already run.")

        return self._run(
            dataset=dataset,
            target_column=target_column,
            training_fraction_split=training_fraction_split,
            validation_fraction_split=validation_fraction_split,
            test_fraction_split=test_fraction_split,
            predefined_split_column_name=predefined_split_column_name,
            weight_column=weight_column,
            budget_milli_node_hours=budget_milli_node_hours,
            model_display_name=model_display_name,
            disable_early_stopping=disable_early_stopping,
            sync=sync,
        )

    @base.optional_sync()
    def _run(
        self,
        dataset: datasets.TabularDataset,
        target_column: str,
        training_fraction_split: float = 0.8,
        validation_fraction_split: float = 0.1,
        test_fraction_split: float = 0.1,
        predefined_split_column_name: Optional[str] = None,
        weight_column: Optional[str] = None,
        budget_milli_node_hours: int = 1000,
        model_display_name: Optional[str] = None,
        disable_early_stopping: bool = False,
        sync: bool = True,
    ) -> models.Model:
        """Runs the training job and returns a model.

        Data fraction splits:
        Any of ``training_fraction_split``, ``validation_fraction_split`` and
        ``test_fraction_split`` may optionally be provided, they must sum to up to 1. If
        the provided ones sum to less than 1, the remainder is assigned to sets as
        decided by AI Platform. If none of the fractions are set, by default roughly 80%
        of data will be used for training, 10% for validation, and 10% for test.

        Args:
            dataset (datasets.TabularDataset):
                Required. The dataset within the same Project from which data will be used to train the Model. The
                Dataset must use schema compatible with Model being trained,
                and what is compatible should be described in the used
                TrainingPipeline's [training_task_definition]
                [google.cloud.aiplatform.v1beta1.TrainingPipeline.training_task_definition].
                For tabular Datasets, all their data is exported to
                training, to pick and choose from.
            training_fraction_split (float):
                Required. The fraction of the input data that is to be
                used to train the Model. This is ignored if Dataset is not provided.
            validation_fraction_split (float):
                Required. The fraction of the input data that is to be
                used to validate the Model. This is ignored if Dataset is not provided.
            test_fraction_split (float):
                Required. The fraction of the input data that is to be
                used to evaluate the Model. This is ignored if Dataset is not provided.
            predefined_split_column_name (str):
                Optional. The key is a name of one of the Dataset's data
                columns. The value of the key (either the label's value or
                value in the column) must be one of {``training``,
                ``validation``, ``test``}, and it defines to which set the
                given piece of data is assigned. If for a piece of data the
                key is not present or has an invalid value, that piece is
                ignored by the pipeline.

                Supported only for tabular Datasets.
            weight_column (str):
                Optional. Name of the column that should be used as the weight column.
                Higher values in this column give more importance to the row
                during Model training. The column must have numeric values between 0 and
                10000 inclusively, and 0 value means that the row is ignored.
                If the weight column field is not set, then all rows are assumed to have
                equal weight of 1.
            budget_milli_node_hours (int):
                Optional. The train budget of creating this Model, expressed in milli node
                hours i.e. 1,000 value in this field means 1 node hour.
                The training cost of the model will not exceed this budget. The final
                cost will be attempted to be close to the budget, though may end up
                being (even) noticeably smaller - at the backend's discretion. This
                especially may happen when further model training ceases to provide
                any improvements.
                If the budget is set to a value known to be insufficient to train a
                Model for the given training set, the training won't be attempted and
                will error.
                The minimum value is 1000 and the maximum is 72000.
            model_display_name (str):
                Optional. If the script produces a managed AI Platform Model. The display name of
                the Model. The name can be up to 128 characters long and can be consist
                of any UTF-8 characters.

                If not provided upon creation, the job's display_name is used.
            disable_early_stopping (bool):
                Required. If true, the entire budget is used. This disables the early stopping
                feature. By default, the early stopping feature is enabled, which means
                that training might stop before the entire training budget has been
                used, if further training does no longer brings significant improvement
                to the model.
            sync (bool):
                Whether to execute this method synchronously. If False, this method
                will be executed in concurrent Future and any downstream object will
                be immediately returned and synced when the Future has completed.

        Returns:
            model: The trained AI Platform Model resource or None if training did not
                produce an AI Platform Model.
        """

        training_task_definition = schema.training_job.definition.automl_tabular

        if self._column_transformations is None:
            _LOGGER.info(
                "No column transformations provided, so now retrieving columns from dataset in order to set default column transformations."
            )

            column_names = [
                column_name
                for column_name in dataset.column_names
                if column_name != target_column
            ]
            column_transformations = [
                {"auto": {"column_name": column_name}} for column_name in column_names
            ]

            _LOGGER.info(
                "The column transformation of type 'auto' was set for the following columns: %s."
                % column_names
            )
        else:
            column_transformations = self._column_transformations

        training_task_inputs_dict = {
            # required inputs
            "targetColumn": target_column,
            "transformations": column_transformations,
            "trainBudgetMilliNodeHours": budget_milli_node_hours,
            # optional inputs
            "weightColumnName": weight_column,
            "disableEarlyStopping": disable_early_stopping,
            "optimizationObjective": self._optimization_objective,
            "predictionType": self._optimization_prediction_type,
            "optimizationObjectiveRecallValue": self._optimization_objective_recall_value,
            "optimizationObjectivePrecisionValue": self._optimization_objective_precision_value,
        }

        if model_display_name is None:
            model_display_name = self._display_name

        model = gca_model.Model(
            display_name=model_display_name,
            encryption_spec=self._model_encryption_spec,
        )

        return self._run_job(
            training_task_definition=training_task_definition,
            training_task_inputs=training_task_inputs_dict,
            dataset=dataset,
            training_fraction_split=training_fraction_split,
            validation_fraction_split=validation_fraction_split,
            test_fraction_split=test_fraction_split,
            predefined_split_column_name=predefined_split_column_name,
            model=model,
        )

    @property
    def _model_upload_fail_string(self) -> str:
        """Helper property for model upload failure."""
        return (
            f"Training Pipeline {self.resource_name} is not configured to upload a "
            "Model."
        )


class AutoMLImageTrainingJob(_TrainingJob):
    _supported_training_schemas = (
        schema.training_job.definition.automl_image_classification,
        schema.training_job.definition.automl_image_object_detection,
    )

    def __init__(
        self,
        display_name: str,
        prediction_type: str = "classification",
        multi_label: bool = False,
        model_type: str = "CLOUD",
        base_model: Optional[models.Model] = None,
        project: Optional[str] = None,
        location: Optional[str] = None,
        credentials: Optional[auth_credentials.Credentials] = None,
        training_encryption_spec_key_name: Optional[str] = None,
        model_encryption_spec_key_name: Optional[str] = None,
    ):
        """Constructs a AutoML Image Training Job.

        Args:
            display_name (str):
                Required. The user-defined name of this TrainingPipeline.
            prediction_type (str):
                The type of prediction the Model is to produce, one of:
                    "classification" - Predict one out of multiple target values is
                        picked for each row.
                    "object_detection" - Predict a value based on its relation to other values.
                        This type is available only to columns that contain
                        semantically numeric values, i.e. integers or floating
                        point number, even if stored as e.g. strings.
            multi_label: bool = False
                Required. Default is False.
                If false, a single-label (multi-class) Model will be trained
                (i.e. assuming that for each image just up to one annotation may be
                applicable). If true, a multi-label Model will be trained (i.e.
                assuming that for each image multiple annotations may be applicable).

                This is only applicable for the "classification" prediction_type and
                will be ignored otherwise.
            model_type: str = "CLOUD"
                Required. One of the following:
                    "CLOUD" - Default for Image Classification.
                        A Model best tailored to be used within Google Cloud, and
                        which cannot be exported.
                    "CLOUD_HIGH_ACCURACY_1" - Default for Image Object Detection.
                        A model best tailored to be used within Google Cloud, and
                        which cannot be exported. Expected to have a higher latency,
                        but should also have a higher prediction quality than other
                        cloud models.
                    "CLOUD_LOW_LATENCY_1" - A model best tailored to be used within
                        Google Cloud, and which cannot be exported. Expected to have a
                        low latency, but may have lower prediction quality than other
                        cloud models.
                    "MOBILE_TF_LOW_LATENCY_1" - A model that, in addition to being
                        available within Google Cloud, can also be exported as TensorFlow
                        or Core ML model and used on a mobile or edge device afterwards.
                        Expected to have low latency, but may have lower prediction
                        quality than other mobile models.
                    "MOBILE_TF_VERSATILE_1" - A model that, in addition to being
                        available within Google Cloud, can also be exported as TensorFlow
                        or Core ML model and used on a mobile or edge device with afterwards.
                    "MOBILE_TF_HIGH_ACCURACY_1" - A model that, in addition to being
                        available within Google Cloud, can also be exported as TensorFlow
                        or Core ML model and used on a mobile or edge device afterwards.
                        Expected to have a higher latency, but should also have a higher
                        prediction quality than other mobile models.
            base_model: Optional[models.Model] = None
                Optional. Only permitted for Image Classification models.
                If it is specified, the new model will be trained based on the `base` model.
                Otherwise, the new model will be trained from scratch. The `base` model
                must be in the same Project and Location as the new Model to train,
                and have the same model_type.
            project (str):
                Optional. Project to run training in. Overrides project set in aiplatform.init.
            location (str):
                Optional. Location to run training in. Overrides location set in aiplatform.init.
            credentials (auth_credentials.Credentials):
                Optional. Custom credentials to use to run call training service. Overrides
                credentials set in aiplatform.init.
            training_encryption_spec_key_name (Optional[str]):
                Optional. The Cloud KMS resource identifier of the customer
                managed encryption key used to protect the training pipeline. Has the
                form:
                ``projects/my-project/locations/my-region/keyRings/my-kr/cryptoKeys/my-key``.
                The key needs to be in the same region as where the compute
                resource is created.

                If set, this TrainingPipeline will be secured by this key.

                Note: Model trained by this TrainingPipeline is also secured
                by this key if ``model_to_upload`` is not set separately.

                Overrides encryption_spec_key_name set in aiplatform.init.
            model_encryption_spec_key_name (Optional[str]):
                Optional. The Cloud KMS resource identifier of the customer
                managed encryption key used to protect the model. Has the
                form:
                ``projects/my-project/locations/my-region/keyRings/my-kr/cryptoKeys/my-key``.
                The key needs to be in the same region as where the compute
                resource is created.

                If set, the trained Model will be secured by this key.

                Overrides encryption_spec_key_name set in aiplatform.init.
        Raises:
            ValueError: When an invalid prediction_type or model_type is provided.
        """

        valid_model_types = constants.AUTOML_IMAGE_PREDICTION_MODEL_TYPES.get(
            prediction_type, None
        )

        if not valid_model_types:
            raise ValueError(
                f"'{prediction_type}' is not a supported prediction type for AutoML Image Training. "
                f"Please choose one of: {tuple(constants.AUTOML_IMAGE_PREDICTION_MODEL_TYPES.keys())}."
            )

        # Override default model_type for object_detection
        if model_type == "CLOUD" and prediction_type == "object_detection":
            model_type = "CLOUD_HIGH_ACCURACY_1"

        if model_type not in valid_model_types:
            raise ValueError(
                f"'{model_type}' is not a supported model_type for prediction_type of '{prediction_type}'. "
                f"Please choose one of: {tuple(valid_model_types)}"
            )

        if base_model and prediction_type != "classification":
            raise ValueError(
                "Training with a `base_model` is only supported in AutoML Image Classification. "
                f"However '{prediction_type}' was provided as `prediction_type`."
            )

        super().__init__(
            display_name=display_name,
            project=project,
            location=location,
            credentials=credentials,
            training_encryption_spec_key_name=training_encryption_spec_key_name,
            model_encryption_spec_key_name=model_encryption_spec_key_name,
        )

        self._model_type = model_type
        self._prediction_type = prediction_type
        self._multi_label = multi_label
        self._base_model = base_model

    def run(
        self,
        dataset: datasets.ImageDataset,
        training_fraction_split: float = 0.8,
        validation_fraction_split: float = 0.1,
        test_fraction_split: float = 0.1,
        budget_milli_node_hours: int = 1000,
        model_display_name: Optional[str] = None,
        disable_early_stopping: bool = False,
        sync: bool = True,
    ) -> models.Model:
        """Runs the AutoML Image training job and returns a model.

        Data fraction splits:
        Any of ``training_fraction_split``, ``validation_fraction_split`` and
        ``test_fraction_split`` may optionally be provided, they must sum to up to 1. If
        the provided ones sum to less than 1, the remainder is assigned to sets as
        decided by AI Platform. If none of the fractions are set, by default roughly 80%
        of data will be used for training, 10% for validation, and 10% for test.

        Args:
            dataset (datasets.ImageDataset):
                Required. The dataset within the same Project from which data will be used to train the Model. The
                Dataset must use schema compatible with Model being trained,
                and what is compatible should be described in the used
                TrainingPipeline's [training_task_definition]
                [google.cloud.aiplatform.v1beta1.TrainingPipeline.training_task_definition].
                For tabular Datasets, all their data is exported to
                training, to pick and choose from.
            training_fraction_split: float = 0.8
                Required. The fraction of the input data that is to be
                used to train the Model. This is ignored if Dataset is not provided.
            validation_fraction_split: float = 0.1
                Required. The fraction of the input data that is to be
                used to validate the Model. This is ignored if Dataset is not provided.
            test_fraction_split: float = 0.1
                Required. The fraction of the input data that is to be
                used to evaluate the Model. This is ignored if Dataset is not provided.
            budget_milli_node_hours: int = 1000
                Optional. The train budget of creating this Model, expressed in milli node
                hours i.e. 1,000 value in this field means 1 node hour.
                The training cost of the model will not exceed this budget. The final
                cost will be attempted to be close to the budget, though may end up
                being (even) noticeably smaller - at the backend's discretion. This
                especially may happen when further model training ceases to provide
                any improvements.
                If the budget is set to a value known to be insufficient to train a
                Model for the given training set, the training won't be attempted and
                will error.
                The minimum value is 1000 and the maximum is 72000.
            model_display_name (str):
                Optional. The display name of the managed AI Platform Model. The name
                can be up to 128 characters long and can be consist of any UTF-8
                characters. If not provided upon creation, the job's display_name is used.
            disable_early_stopping: bool = False
                Required. If true, the entire budget is used. This disables the early stopping
                feature. By default, the early stopping feature is enabled, which means
                that training might stop before the entire training budget has been
                used, if further training does no longer brings significant improvement
                to the model.
            sync: bool = True
                Whether to execute this method synchronously. If False, this method
                will be executed in concurrent Future and any downstream object will
                be immediately returned and synced when the Future has completed.
        Returns:
            model: The trained AI Platform Model resource or None if training did not
                produce an AI Platform Model.

        Raises:
            RuntimeError: If Training job has already been run or is waiting to run.
        """

        if self._is_waiting_to_run():
            raise RuntimeError("AutoML Image Training is already scheduled to run.")

        if self._has_run:
            raise RuntimeError("AutoML Image Training has already run.")

        return self._run(
            dataset=dataset,
            base_model=self._base_model,
            training_fraction_split=training_fraction_split,
            validation_fraction_split=validation_fraction_split,
            test_fraction_split=test_fraction_split,
            budget_milli_node_hours=budget_milli_node_hours,
            model_display_name=model_display_name,
            disable_early_stopping=disable_early_stopping,
            sync=sync,
        )

    @base.optional_sync()
    def _run(
        self,
        dataset: datasets.ImageDataset,
        base_model: Optional[models.Model] = None,
        training_fraction_split: float = 0.8,
        validation_fraction_split: float = 0.1,
        test_fraction_split: float = 0.1,
        budget_milli_node_hours: int = 1000,
        model_display_name: Optional[str] = None,
        disable_early_stopping: bool = False,
        sync: bool = True,
    ) -> models.Model:
        """Runs the training job and returns a model.

        Data fraction splits:
        Any of ``training_fraction_split``, ``validation_fraction_split`` and
        ``test_fraction_split`` may optionally be provided, they must sum to up to 1. If
        the provided ones sum to less than 1, the remainder is assigned to sets as
        decided by AI Platform. If none of the fractions are set, by default roughly 80%
        of data will be used for training, 10% for validation, and 10% for test.

        Args:
            dataset (datasets.ImageDataset):
                Required. The dataset within the same Project from which data will be used to train the Model. The
                Dataset must use schema compatible with Model being trained,
                and what is compatible should be described in the used
                TrainingPipeline's [training_task_definition]
                [google.cloud.aiplatform.v1beta1.TrainingPipeline.training_task_definition].
                For tabular Datasets, all their data is exported to
                training, to pick and choose from.
            base_model: Optional[models.Model] = None
                Optional. Only permitted for Image Classification models.
                If it is specified, the new model will be trained based on the `base` model.
                Otherwise, the new model will be trained from scratch. The `base` model
                must be in the same Project and Location as the new Model to train,
                and have the same model_type.
            training_fraction_split (float):
                Required. The fraction of the input data that is to be
                used to train the Model. This is ignored if Dataset is not provided.
            validation_fraction_split (float):
                Required. The fraction of the input data that is to be
                used to validate the Model. This is ignored if Dataset is not provided.
            test_fraction_split (float):
                Required. The fraction of the input data that is to be
                used to evaluate the Model. This is ignored if Dataset is not provided.
            budget_milli_node_hours (int):
                Optional. The train budget of creating this Model, expressed in milli node
                hours i.e. 1,000 value in this field means 1 node hour.
                The training cost of the model will not exceed this budget. The final
                cost will be attempted to be close to the budget, though may end up
                being (even) noticeably smaller - at the backend's discretion. This
                especially may happen when further model training ceases to provide
                any improvements.
                If the budget is set to a value known to be insufficient to train a
                Model for the given training set, the training won't be attempted and
                will error.
                The minimum value is 1000 and the maximum is 72000.
            model_display_name (str):
                Optional. The display name of the managed AI Platform Model. The name
                can be up to 128 characters long and can be consist of any UTF-8
                characters. If a `base_model` was provided, the display_name in the
                base_model will be overritten with this value. If not provided upon
                creation, the job's display_name is used.
            disable_early_stopping (bool):
                Required. If true, the entire budget is used. This disables the early stopping
                feature. By default, the early stopping feature is enabled, which means
                that training might stop before the entire training budget has been
                used, if further training does no longer brings significant improvement
                to the model.
            sync (bool):
                Whether to execute this method synchronously. If False, this method
                will be executed in concurrent Future and any downstream object will
                be immediately returned and synced when the Future has completed.

        Returns:
            model: The trained AI Platform Model resource or None if training did not
                produce an AI Platform Model.
        """

        # Retrieve the objective-specific training task schema based on prediction_type
        training_task_definition = getattr(
            schema.training_job.definition, f"automl_image_{self._prediction_type}"
        )

        training_task_inputs_dict = {
            # required inputs
            "modelType": self._model_type,
            "budgetMilliNodeHours": budget_milli_node_hours,
            # optional inputs
            "disableEarlyStopping": disable_early_stopping,
        }

        if self._prediction_type == "classification":
            training_task_inputs_dict["multiLabel"] = self._multi_label

        # gca Model to be trained
        model_tbt = gca_model.Model(encryption_spec=self._model_encryption_spec)

        model_tbt.display_name = model_display_name or self._display_name

        if base_model:
            # Use provided base_model to pass to model_to_upload causing the
            # description and labels from base_model to be passed onto the new model
            model_tbt.description = getattr(base_model._gca_resource, "description")
            model_tbt.labels = getattr(base_model._gca_resource, "labels")

            # Set ID of AI Platform Model to base this training job off of
            training_task_inputs_dict["baseModelId"] = base_model.name

        return self._run_job(
            training_task_definition=training_task_definition,
            training_task_inputs=training_task_inputs_dict,
            dataset=dataset,
            training_fraction_split=training_fraction_split,
            validation_fraction_split=validation_fraction_split,
            test_fraction_split=test_fraction_split,
            model=model_tbt,
        )

    @property
    def _model_upload_fail_string(self) -> str:
        """Helper property for model upload failure."""
        return (
            f"AutoML Image Training Pipeline {self.resource_name} is not "
            "configured to upload a Model."
        )


class CustomPythonPackageTrainingJob(_CustomTrainingJob):
    """Class to launch a Custom Training Job in AI Platform using a Python
    Package.

    Takes a training implementation as a python package and executes
    that package in Cloud AI Platform Training.
    """

    def __init__(
        self,
        display_name: str,
        python_package_gcs_uri: str,
        python_module_name: str,
        container_uri: str,
        model_serving_container_image_uri: Optional[str] = None,
        model_serving_container_predict_route: Optional[str] = None,
        model_serving_container_health_route: Optional[str] = None,
        model_serving_container_command: Optional[Sequence[str]] = None,
        model_serving_container_args: Optional[Sequence[str]] = None,
        model_serving_container_environment_variables: Optional[Dict[str, str]] = None,
        model_serving_container_ports: Optional[Sequence[int]] = None,
        model_description: Optional[str] = None,
        model_instance_schema_uri: Optional[str] = None,
        model_parameters_schema_uri: Optional[str] = None,
        model_prediction_schema_uri: Optional[str] = None,
        project: Optional[str] = None,
        location: Optional[str] = None,
        credentials: Optional[auth_credentials.Credentials] = None,
        training_encryption_spec_key_name: Optional[str] = None,
        model_encryption_spec_key_name: Optional[str] = None,
        staging_bucket: Optional[str] = None,
    ):
        """Constructs a Custom Training Job from a Python Package.

        job = aiplatform.CustomPythonPackageTrainingJob(
            display_name='test-train',
            python_package_gcs_uri='gs://my-bucket/my-python-package.tar.gz',
            python_module_name='my-training-python-package.task',
            container_uri='gcr.io/cloud-aiplatform/training/tf-cpu.2-2:latest',
            model_serving_container_image_uri='gcr.io/my-trainer/serving:1',
            model_serving_container_predict_route='predict',
            model_serving_container_health_route='metadata
        )

        Usage with Dataset:

            ds = aiplatform.TabularDataset(
                'projects/my-project/locations/us-central1/datasets/12345'
            )

            job.run(
                ds,
                replica_count=1,
                model_display_name='my-trained-model'
            )

        Usage without Dataset:

            job.run(
                replica_count=1,
                model_display_name='my-trained-model'
            )

        To ensure your model gets saved in AI Platform, write your saved model to
        os.environ["AIP_MODEL_DIR"] in your provided training script.

        Args:
            display_name (str):
                Required. The user-defined name of this TrainingPipeline.
            python_package_gcs_uri (str):
                Required: GCS location of the training python package.
            python_module_name (str):
                Required: The module name of the training python package.
            container_uri (str):
                Required: Uri of the training container image in the GCR.
            model_serving_container_image_uri (str):
                If the training produces a managed AI Platform Model, the URI of the
                Model serving container suitable for serving the model produced by the
                training script.
            model_serving_container_predict_route (str):
                If the training produces a managed AI Platform Model, An HTTP path to
                send prediction requests to the container, and which must be supported
                by it. If not specified a default HTTP path will be used by AI Platform.
            model_serving_container_health_route (str):
                If the training produces a managed AI Platform Model, an HTTP path to
                send health check requests to the container, and which must be supported
                by it. If not specified a standard HTTP path will be used by AI
                Platform.
            model_serving_container_command (Sequence[str]):
                The command with which the container is run. Not executed within a
                shell. The Docker image's ENTRYPOINT is used if this is not provided.
                Variable references $(VAR_NAME) are expanded using the container's
                environment. If a variable cannot be resolved, the reference in the
                input string will be unchanged. The $(VAR_NAME) syntax can be escaped
                with a double $$, ie: $$(VAR_NAME). Escaped references will never be
                expanded, regardless of whether the variable exists or not.
            model_serving_container_args (Sequence[str]):
                The arguments to the command. The Docker image's CMD is used if this is
                not provided. Variable references $(VAR_NAME) are expanded using the
                container's environment. If a variable cannot be resolved, the reference
                in the input string will be unchanged. The $(VAR_NAME) syntax can be
                escaped with a double $$, ie: $$(VAR_NAME). Escaped references will
                never be expanded, regardless of whether the variable exists or not.
            model_serving_container_environment_variables (Dict[str, str]):
                The environment variables that are to be present in the container.
                Should be a dictionary where keys are environment variable names
                and values are environment variable values for those names.
            model_serving_container_ports (Sequence[int]):
                Declaration of ports that are exposed by the container. This field is
                primarily informational, it gives AI Platform information about the
                network connections the container uses. Listing or not a port here has
                no impact on whether the port is actually exposed, any port listening on
                the default "0.0.0.0" address inside a container will be accessible from
                the network.
            model_description (str):
                The description of the Model.
            model_instance_schema_uri (str):
                Optional. Points to a YAML file stored on Google Cloud
                Storage describing the format of a single instance, which
                are used in
                ``PredictRequest.instances``,
                ``ExplainRequest.instances``
                and
                ``BatchPredictionJob.input_config``.
                The schema is defined as an OpenAPI 3.0.2 `Schema
                Object <https://tinyurl.com/y538mdwt#schema-object>`__.
                AutoML Models always have this field populated by AI
                Platform. Note: The URI given on output will be immutable
                and probably different, including the URI scheme, than the
                one given on input. The output URI will point to a location
                where the user only has a read access.
            model_parameters_schema_uri (str):
                Optional. Points to a YAML file stored on Google Cloud
                Storage describing the parameters of prediction and
                explanation via
                ``PredictRequest.parameters``,
                ``ExplainRequest.parameters``
                and
                ``BatchPredictionJob.model_parameters``.
                The schema is defined as an OpenAPI 3.0.2 `Schema
                Object <https://tinyurl.com/y538mdwt#schema-object>`__.
                AutoML Models always have this field populated by AI
                Platform, if no parameters are supported it is set to an
                empty string. Note: The URI given on output will be
                immutable and probably different, including the URI scheme,
                than the one given on input. The output URI will point to a
                location where the user only has a read access.
            model_prediction_schema_uri (str):
                Optional. Points to a YAML file stored on Google Cloud
                Storage describing the format of a single prediction
                produced by this Model, which are returned via
                ``PredictResponse.predictions``,
                ``ExplainResponse.explanations``,
                and
                ``BatchPredictionJob.output_config``.
                The schema is defined as an OpenAPI 3.0.2 `Schema
                Object <https://tinyurl.com/y538mdwt#schema-object>`__.
                AutoML Models always have this field populated by AI
                Platform. Note: The URI given on output will be immutable
                and probably different, including the URI scheme, than the
                one given on input. The output URI will point to a location
                where the user only has a read access.
            project (str):
                Project to run training in. Overrides project set in aiplatform.init.
            location (str):
                Location to run training in. Overrides location set in aiplatform.init.
            credentials (auth_credentials.Credentials):
                Custom credentials to use to run call training service. Overrides
                credentials set in aiplatform.init.
            training_encryption_spec_key_name (Optional[str]):
                Optional. The Cloud KMS resource identifier of the customer
                managed encryption key used to protect the training pipeline. Has the
                form:
                ``projects/my-project/locations/my-region/keyRings/my-kr/cryptoKeys/my-key``.
                The key needs to be in the same region as where the compute
                resource is created.

                If set, this TrainingPipeline will be secured by this key.

                Note: Model trained by this TrainingPipeline is also secured
                by this key if ``model_to_upload`` is not set separately.

                Overrides encryption_spec_key_name set in aiplatform.init.
            model_encryption_spec_key_name (Optional[str]):
                Optional. The Cloud KMS resource identifier of the customer
                managed encryption key used to protect the model. Has the
                form:
                ``projects/my-project/locations/my-region/keyRings/my-kr/cryptoKeys/my-key``.
                The key needs to be in the same region as where the compute
                resource is created.

                If set, the trained Model will be secured by this key.

                Overrides encryption_spec_key_name set in aiplatform.init.
            staging_bucket (str):
                Bucket used to stage source and training artifacts. Overrides
                staging_bucket set in aiplatform.init.
        """
        super().__init__(
            display_name=display_name,
            project=project,
            location=location,
            credentials=credentials,
            training_encryption_spec_key_name=training_encryption_spec_key_name,
            model_encryption_spec_key_name=model_encryption_spec_key_name,
            container_uri=container_uri,
            model_instance_schema_uri=model_instance_schema_uri,
            model_parameters_schema_uri=model_parameters_schema_uri,
            model_prediction_schema_uri=model_prediction_schema_uri,
            model_serving_container_environment_variables=model_serving_container_environment_variables,
            model_serving_container_ports=model_serving_container_ports,
            model_serving_container_image_uri=model_serving_container_image_uri,
            model_serving_container_command=model_serving_container_command,
            model_serving_container_args=model_serving_container_args,
            model_serving_container_predict_route=model_serving_container_predict_route,
            model_serving_container_health_route=model_serving_container_health_route,
            model_description=model_description,
            staging_bucket=staging_bucket,
        )

        self._package_gcs_uri = python_package_gcs_uri
        self._python_module = python_module_name

    def run(
        self,
        dataset: Optional[
            Union[
                datasets.ImageDataset,
                datasets.TabularDataset,
                datasets.TextDataset,
                datasets.VideoDataset,
            ]
        ] = None,
        annotation_schema_uri: Optional[str] = None,
        model_display_name: Optional[str] = None,
        base_output_dir: Optional[str] = None,
        service_account: Optional[str] = None,
        bigquery_destination: Optional[str] = None,
        args: Optional[List[Union[str, float, int]]] = None,
        environment_variables: Optional[Dict[str, str]] = None,
        replica_count: int = 0,
        machine_type: str = "n1-standard-4",
        accelerator_type: str = "ACCELERATOR_TYPE_UNSPECIFIED",
        accelerator_count: int = 0,
        training_fraction_split: float = 0.8,
        validation_fraction_split: float = 0.1,
        test_fraction_split: float = 0.1,
        predefined_split_column_name: Optional[str] = None,
        sync=True,
    ) -> Optional[models.Model]:
        """Runs the custom training job.

        Distributed Training Support:
        If replica count = 1 then one chief replica will be provisioned. If
        replica_count > 1 the remainder will be provisioned as a worker replica pool.
        ie: replica_count = 10 will result in 1 chief and 9 workers
        All replicas have same machine_type, accelerator_type, and accelerator_count

        Data fraction splits:
        Any of ``training_fraction_split``, ``validation_fraction_split`` and
        ``test_fraction_split`` may optionally be provided, they must sum to up to 1. If
        the provided ones sum to less than 1, the remainder is assigned to sets as
        decided by AI Platform.If none of the fractions are set, by default roughly 80%
        of data will be used for training, 10% for validation, and 10% for test.

        Args:
            dataset (Union[datasets.ImageDataset,datasets.TabularDataset,datasets.TextDataset,datasets.VideoDataset,]):
                AI Platform to fit this training against. Custom training script should
                retrieve datasets through passed in environement variables uris:

                os.environ["AIP_TRAINING_DATA_URI"]
                os.environ["AIP_VALIDATION_DATA_URI"]
                os.environ["AIP_TEST_DATA_URI"]

                Additionally the dataset format is passed in as:

                os.environ["AIP_DATA_FORMAT"]
            annotation_schema_uri (str):
                Google Cloud Storage URI points to a YAML file describing
                annotation schema. The schema is defined as an OpenAPI 3.0.2
                [Schema Object](https://github.com/OAI/OpenAPI-Specification/blob/master/versions/3.0.2.md#schema-object) The schema files
                that can be used here are found in
                gs://google-cloud-aiplatform/schema/dataset/annotation/,
                note that the chosen schema must be consistent with
                ``metadata``
                of the Dataset specified by
                ``dataset_id``.

                Only Annotations that both match this schema and belong to
                DataItems not ignored by the split method are used in
                respectively training, validation or test role, depending on
                the role of the DataItem they are on.

                When used in conjunction with
                ``annotations_filter``,
                the Annotations used for training are filtered by both
                ``annotations_filter``
                and
                ``annotation_schema_uri``.
            model_display_name (str):
                If the script produces a managed AI Platform Model. The display name of
                the Model. The name can be up to 128 characters long and can be consist
                of any UTF-8 characters.

                If not provided upon creation, the job's display_name is used.
            base_output_dir (str):
                GCS output directory of job. If not provided a
                timestamped directory in the staging directory will be used.
<<<<<<< HEAD
=======

                AI Platform sets the following environment variables when it runs your training code:

                -  AIP_MODEL_DIR: a Cloud Storage URI of a directory intended for saving model artifacts, i.e. <base_output_dir>/model/
                -  AIP_CHECKPOINT_DIR: a Cloud Storage URI of a directory intended for saving checkpoints, i.e. <base_output_dir>/checkpoints/
                -  AIP_TENSORBOARD_LOG_DIR: a Cloud Storage URI of a directory intended for saving TensorBoard logs, i.e. <base_output_dir>/logs/

>>>>>>> 7ae28b84
            service_account (str):
                Specifies the service account for workload run-as account.
                Users submitting jobs must have act-as permission on this run-as account.
            bigquery_destination (str):
                Provide this field if `dataset` is a BiqQuery dataset.
                The BigQuery project location where the training data is to
                be written to. In the given project a new dataset is created
                with name
                ``dataset_<dataset-id>_<annotation-type>_<timestamp-of-training-call>``
                where timestamp is in YYYY_MM_DDThh_mm_ss_sssZ format. All
                training input data will be written into that dataset. In
                the dataset three tables will be created, ``training``,
                ``validation`` and ``test``.

                -  AIP_DATA_FORMAT = "bigquery".
                -  AIP_TRAINING_DATA_URI ="bigquery_destination.dataset_*.training"
                -  AIP_VALIDATION_DATA_URI = "bigquery_destination.dataset_*.validation"
                -  AIP_TEST_DATA_URI = "bigquery_destination.dataset_*.test"
            args (List[Unions[str, int, float]]):
                Command line arguments to be passed to the Python script.
            environment_variables (Dict[str, str]):
                Environment variables to be passed to the container.
                Should be a dictionary where keys are environment variable names
                and values are environment variable values for those names.
                At most 10 environment variables can be specified.
                The Name of the environment variable must be unique.

                environment_variables = {
                    'MY_KEY': 'MY_VALUE'
                }
            replica_count (int):
                The number of worker replicas. If replica count = 1 then one chief
                replica will be provisioned. If replica_count > 1 the remainder will be
                provisioned as a worker replica pool.
            machine_type (str):
                The type of machine to use for training.
            accelerator_type (str):
                Hardware accelerator type. One of ACCELERATOR_TYPE_UNSPECIFIED,
                NVIDIA_TESLA_K80, NVIDIA_TESLA_P100, NVIDIA_TESLA_V100, NVIDIA_TESLA_P4,
                NVIDIA_TESLA_T4
            accelerator_count (int):
                The number of accelerators to attach to a worker replica.
            training_fraction_split (float):
                The fraction of the input data that is to be
                used to train the Model. This is ignored if Dataset is not provided.
            validation_fraction_split (float):
                The fraction of the input data that is to be
                used to validate the Model. This is ignored if Dataset is not provided.
            test_fraction_split (float):
                The fraction of the input data that is to be
                used to evaluate the Model. This is ignored if Dataset is not provided.
            predefined_split_column_name (str):
                Optional. The key is a name of one of the Dataset's data
                columns. The value of the key (either the label's value or
                value in the column) must be one of {``training``,
                ``validation``, ``test``}, and it defines to which set the
                given piece of data is assigned. If for a piece of data the
                key is not present or has an invalid value, that piece is
                ignored by the pipeline.

                Supported only for tabular Datasets.
            sync (bool):
                Whether to execute this method synchronously. If False, this method
                will be executed in concurrent Future and any downstream object will
                be immediately returned and synced when the Future has completed.

        Returns:
            model: The trained AI Platform Model resource or None if training did not
                produce an AI Platform Model.
        """
        worker_pool_specs, managed_model = self._prepare_and_validate_run(
            model_display_name=model_display_name,
            replica_count=replica_count,
            machine_type=machine_type,
            accelerator_count=accelerator_count,
            accelerator_type=accelerator_type,
        )

        return self._run(
            dataset=dataset,
            annotation_schema_uri=annotation_schema_uri,
            worker_pool_specs=worker_pool_specs,
            managed_model=managed_model,
            args=args,
            environment_variables=environment_variables,
            base_output_dir=base_output_dir,
            service_account=service_account,
            training_fraction_split=training_fraction_split,
            validation_fraction_split=validation_fraction_split,
            test_fraction_split=test_fraction_split,
            predefined_split_column_name=predefined_split_column_name,
            bigquery_destination=bigquery_destination,
            sync=sync,
        )

    @base.optional_sync(construct_object_on_arg="managed_model")
    def _run(
        self,
        dataset: Optional[
            Union[
                datasets.ImageDataset,
                datasets.TabularDataset,
                datasets.TextDataset,
                datasets.VideoDataset,
            ]
        ],
        annotation_schema_uri: Optional[str],
        worker_pool_specs: _DistributedTrainingSpec,
        managed_model: Optional[gca_model.Model] = None,
        args: Optional[List[Union[str, float, int]]] = None,
        environment_variables: Optional[Dict[str, str]] = None,
        base_output_dir: Optional[str] = None,
        service_account: Optional[str] = None,
        training_fraction_split: float = 0.8,
        validation_fraction_split: float = 0.1,
        test_fraction_split: float = 0.1,
        predefined_split_column_name: Optional[str] = None,
        bigquery_destination: Optional[str] = None,
        sync=True,
    ) -> Optional[models.Model]:
        """Packages local script and launches training_job.

        Args:
            dataset (
                Union[
                    datasets.ImageDataset,
                    datasets.TabularDataset,
                    datasets.TextDataset,
                    datasets.VideoDataset,
                ]
            ):
                AI Platform to fit this training against.
            annotation_schema_uri (str):
                Google Cloud Storage URI points to a YAML file describing
                annotation schema.
            worker_pools_spec (_DistributedTrainingSpec):
                Worker pools pecs required to run job.
            managed_model (gca_model.Model):
                Model proto if this script produces a Managed Model.
            args (List[Unions[str, int, float]]):
                Command line arguments to be passed to the Python script.
            environment_variables (Dict[str, str]):
                Environment variables to be passed to the container.
                Should be a dictionary where keys are environment variable names
                and values are environment variable values for those names.
                At most 10 environment variables can be specified.
                The Name of the environment variable must be unique.

                environment_variables = {
                    'MY_KEY': 'MY_VALUE'
                }
            base_output_dir (str):
                GCS output directory of job. If not provided a
                timestamped directory in the staging directory will be used.
<<<<<<< HEAD
=======

                AI Platform sets the following environment variables when it runs your training code:

                -  AIP_MODEL_DIR: a Cloud Storage URI of a directory intended for saving model artifacts, i.e. <base_output_dir>/model/
                -  AIP_CHECKPOINT_DIR: a Cloud Storage URI of a directory intended for saving checkpoints, i.e. <base_output_dir>/checkpoints/
                -  AIP_TENSORBOARD_LOG_DIR: a Cloud Storage URI of a directory intended for saving TensorBoard logs, i.e. <base_output_dir>/logs/

>>>>>>> 7ae28b84
            service_account (str):
                Specifies the service account for workload run-as account.
                Users submitting jobs must have act-as permission on this run-as account.
            training_fraction_split (float):
                The fraction of the input data that is to be
                used to train the Model.
            validation_fraction_split (float):
                The fraction of the input data that is to be
                used to validate the Model.
            test_fraction_split (float):
                The fraction of the input data that is to be
                used to evaluate the Model.
            predefined_split_column_name (str):
                Optional. The key is a name of one of the Dataset's data
                columns. The value of the key (either the label's value or
                value in the column) must be one of {``training``,
                ``validation``, ``test``}, and it defines to which set the
                given piece of data is assigned. If for a piece of data the
                key is not present or has an invalid value, that piece is
                ignored by the pipeline.

                Supported only for tabular Datasets.
            sync (bool):
                Whether to execute this method synchronously. If False, this method
                will be executed in concurrent Future and any downstream object will
                be immediately returned and synced when the Future has completed.

        Returns:
            model: The trained AI Platform Model resource or None if training did not
                produce an AI Platform Model.
        """
        for spec in worker_pool_specs:
            spec["pythonPackageSpec"] = {
                "executorImageUri": self._container_uri,
                "pythonModule": self._python_module,
                "packageUris": [self._package_gcs_uri],
            }

            if args:
                spec["pythonPackageSpec"]["args"] = args

            if environment_variables:
                spec["pythonPackageSpec"]["env"] = environment_variables

        (
            training_task_inputs,
            base_output_dir,
        ) = self._prepare_training_task_inputs_and_output_dir(
            worker_pool_specs, base_output_dir, service_account
        )

        model = self._run_job(
            training_task_definition=schema.training_job.definition.custom_task,
            training_task_inputs=training_task_inputs,
            dataset=dataset,
            annotation_schema_uri=annotation_schema_uri,
            training_fraction_split=training_fraction_split,
            validation_fraction_split=validation_fraction_split,
            test_fraction_split=test_fraction_split,
            predefined_split_column_name=predefined_split_column_name,
            model=managed_model,
            gcs_destination_uri_prefix=base_output_dir,
            bigquery_destination=bigquery_destination,
        )

        return model


class AutoMLVideoTrainingJob(_TrainingJob):

    _supported_training_schemas = (
        schema.training_job.definition.automl_video_classification,
        schema.training_job.definition.automl_video_object_tracking,
        schema.training_job.definition.automl_video_action_recognition,
    )

    def __init__(
        self,
        display_name: str,
        prediction_type: str = "classification",
        model_type: str = "CLOUD",
        project: Optional[str] = None,
        location: Optional[str] = None,
        credentials: Optional[auth_credentials.Credentials] = None,
        training_encryption_spec_key_name: Optional[str] = None,
        model_encryption_spec_key_name: Optional[str] = None,
    ):
        """Constructs a AutoML Video Training Job.

        Args:
            display_name (str):
                Required. The user-defined name of this TrainingPipeline.
            prediction_type (str):
                The type of prediction the Model is to produce, one of:
                    "classification" - A video classification model classifies shots
                        and segments in your videos according to your own defined labels.
                    "object_tracking" - A video object tracking model detects and tracks
                        multiple objects in shots and segments. You can use these
                        models to track objects in your videos according to your
                        own pre-defined, custom labels.
                    "action_recognition" - A video action reconition model pinpoints
                        the location of actions with short temporal durations (~1 second).
            model_type: str = "CLOUD"
                Required. One of the following:
                    "CLOUD" - available for "classification", "object_tracking" and "action_recognition"
                        A Model best tailored to be used within Google Cloud,
                        and which cannot be exported.
                    "MOBILE_VERSATILE_1" - available for "classification", "object_tracking" and "action_recognition"
                        A model that, in addition to being available within Google
                        Cloud, can also be exported (see ModelService.ExportModel)
                        as a TensorFlow or TensorFlow Lite model and used on a
                        mobile or edge device with afterwards.
                    "MOBILE_CORAL_VERSATILE_1" - available only for "object_tracking"
                        A versatile model that is meant to be exported (see
                        ModelService.ExportModel) and used on a Google Coral device.
                    "MOBILE_CORAL_LOW_LATENCY_1" - available only for "object_tracking"
                        A model that trades off quality for low latency, to be
                        exported (see ModelService.ExportModel) and used on a
                        Google Coral device.
                    "MOBILE_JETSON_VERSATILE_1" - available only for "object_tracking"
                        A versatile model that is meant to be exported (see
                        ModelService.ExportModel) and used on an NVIDIA Jetson device.
                    "MOBILE_JETSON_LOW_LATENCY_1" - available only for "object_tracking"
                        A model that trades off quality for low latency, to be
                        exported (see ModelService.ExportModel) and used on an
                        NVIDIA Jetson device.
            project (str):
                Optional. Project to run training in. Overrides project set in aiplatform.init.
            location (str):
                Optional. Location to run training in. Overrides location set in aiplatform.init.
            credentials (auth_credentials.Credentials):
                Optional. Custom credentials to use to run call training service. Overrides
                credentials set in aiplatform.init.
            training_encryption_spec_key_name (Optional[str]):
                Optional. The Cloud KMS resource identifier of the customer
                managed encryption key used to protect the training pipeline. Has the
                form:
                ``projects/my-project/locations/my-region/keyRings/my-kr/cryptoKeys/my-key``.
                The key needs to be in the same region as where the compute
                resource is created.

                If set, this TrainingPipeline will be secured by this key.

                Note: Model trained by this TrainingPipeline is also secured
                by this key if ``model_to_upload`` is not set separately.

                Overrides encryption_spec_key_name set in aiplatform.init.
            model_encryption_spec_key_name (Optional[str]):
                Optional. The Cloud KMS resource identifier of the customer
                managed encryption key used to protect the model. Has the
                form:
                ``projects/my-project/locations/my-region/keyRings/my-kr/cryptoKeys/my-key``.
                The key needs to be in the same region as where the compute
                resource is created.

                If set, the trained Model will be secured by this key.

                Overrides encryption_spec_key_name set in aiplatform.init.
        Raises:
            ValueError: When an invalid prediction_type and/or model_type is provided.
        """
        valid_model_types = constants.AUTOML_VIDEO_PREDICTION_MODEL_TYPES.get(
            prediction_type, None
        )

        if not valid_model_types:
            raise ValueError(
                f"'{prediction_type}' is not a supported prediction type for AutoML Video Training. "
                f"Please choose one of: {tuple(constants.AUTOML_VIDEO_PREDICTION_MODEL_TYPES.keys())}."
            )

        if model_type not in valid_model_types:
            raise ValueError(
                f"'{model_type}' is not a supported model_type for prediction_type of '{prediction_type}'. "
                f"Please choose one of: {tuple(valid_model_types)}"
            )

        super().__init__(
            display_name=display_name,
            project=project,
            location=location,
            credentials=credentials,
            training_encryption_spec_key_name=training_encryption_spec_key_name,
            model_encryption_spec_key_name=model_encryption_spec_key_name,
        )

        self._model_type = model_type
        self._prediction_type = prediction_type

    def run(
        self,
        dataset: datasets.VideoDataset,
        training_fraction_split: float = 0.8,
        test_fraction_split: float = 0.2,
        model_display_name: Optional[str] = None,
        sync: bool = True,
    ) -> models.Model:
        """Runs the AutoML Image training job and returns a model.

        Data fraction splits:
        ``training_fraction_split``, and ``test_fraction_split`` may optionally
        be provided, they must sum to up to 1. If none of the fractions are set,
        by default roughly 80% of data will be used for training, and 20% for test.

        Args:
            dataset (datasets.VideoDataset):
                Required. The dataset within the same Project from which data will be used to train the Model. The
                Dataset must use schema compatible with Model being trained,
                and what is compatible should be described in the used
                TrainingPipeline's [training_task_definition]
                [google.cloud.aiplatform.v1beta1.TrainingPipeline.training_task_definition].
                For tabular Datasets, all their data is exported to
                training, to pick and choose from.
            training_fraction_split: float = 0.8
                Required. The fraction of the input data that is to be
                used to train the Model. This is ignored if Dataset is not provided.
            test_fraction_split: float = 0.2
                Required. The fraction of the input data that is to be
                used to evaluate the Model. This is ignored if Dataset is not provided.
            model_display_name (str):
                Optional. The display name of the managed AI Platform Model. The name
                can be up to 128 characters long and can be consist of any UTF-8
                characters. If not provided upon creation, the job's display_name is used.
            sync: bool = True
                Whether to execute this method synchronously. If False, this method
                will be executed in concurrent Future and any downstream object will
                be immediately returned and synced when the Future has completed.
        Returns:
            model: The trained AI Platform Model resource or None if training did not
                produce an AI Platform Model.

        Raises:
            RuntimeError: If Training job has already been run or is waiting to run.
        """

        if self._is_waiting_to_run():
            raise RuntimeError("AutoML Video Training is already scheduled to run.")

        if self._has_run:
            raise RuntimeError("AutoML Video Training has already run.")

        return self._run(
            dataset=dataset,
            training_fraction_split=training_fraction_split,
            test_fraction_split=test_fraction_split,
            model_display_name=model_display_name,
            sync=sync,
        )

    @base.optional_sync()
    def _run(
        self,
        dataset: datasets.VideoDataset,
        training_fraction_split: float = 0.8,
        test_fraction_split: float = 0.2,
        model_display_name: Optional[str] = None,
        sync: bool = True,
    ) -> models.Model:
        """Runs the training job and returns a model.

        Data fraction splits:
        Any of ``training_fraction_split``, and ``test_fraction_split`` may optionally
        be provided, they must sum to up to 1. If none of the fractions are set,
        by default roughly 80% of data will be used for training, and 20% for test.

        Args:
            dataset (datasets.VideoDataset):
                Required. The dataset within the same Project from which data will be used to train the Model. The
                Dataset must use schema compatible with Model being trained,
                and what is compatible should be described in the used
                TrainingPipeline's [training_task_definition]
                [google.cloud.aiplatform.v1beta1.TrainingPipeline.training_task_definition].
                For tabular Datasets, all their data is exported to
                training, to pick and choose from.
            training_fraction_split (float):
                Required. The fraction of the input data that is to be
                used to train the Model. This is ignored if Dataset is not provided.
            test_fraction_split (float):
                Required. The fraction of the input data that is to be
                used to evaluate the Model. This is ignored if Dataset is not provided.
            model_display_name (str):
                Optional. The display name of the managed AI Platform Model. The name
                can be up to 128 characters long and can be consist of any UTF-8
                characters. If a `base_model` was provided, the display_name in the
                base_model will be overritten with this value. If not provided upon
                creation, the job's display_name is used.
            sync (bool):
                Whether to execute this method synchronously. If False, this method
                will be executed in concurrent Future and any downstream object will
                be immediately returned and synced when the Future has completed.

        Returns:
            model: The trained AI Platform Model resource or None if training did not
                produce an AI Platform Model.
        """

        # Retrieve the objective-specific training task schema based on prediction_type
        training_task_definition = getattr(
            schema.training_job.definition, f"automl_video_{self._prediction_type}"
        )

        training_task_inputs_dict = {
            "modelType": self._model_type,
        }

        # gca Model to be trained
        model_tbt = gca_model.Model(encryption_spec=self._model_encryption_spec)
        model_tbt.display_name = model_display_name or self._display_name

        return self._run_job(
            training_task_definition=training_task_definition,
            training_task_inputs=training_task_inputs_dict,
            dataset=dataset,
            training_fraction_split=training_fraction_split,
            validation_fraction_split=0.0,
            test_fraction_split=test_fraction_split,
            model=model_tbt,
        )

    @property
    def _model_upload_fail_string(self) -> str:
        """Helper property for model upload failure."""
        return (
            f"AutoML Video Training Pipeline {self.resource_name} is not "
            "configured to upload a Model."
        )


class AutoMLTextTrainingJob(_TrainingJob):
    _supported_training_schemas = (
        schema.training_job.definition.automl_text_classification,
        schema.training_job.definition.automl_text_extraction,
        schema.training_job.definition.automl_text_sentiment,
    )

    def __init__(
        self,
        display_name: str,
        prediction_type: str,
        multi_label: bool = False,
        sentiment_max: int = 10,
        project: Optional[str] = None,
        location: Optional[str] = None,
        credentials: Optional[auth_credentials.Credentials] = None,
        training_encryption_spec_key_name: Optional[str] = None,
        model_encryption_spec_key_name: Optional[str] = None,
    ):
        """Constructs a AutoML Text Training Job.

        Args:
            display_name (str):
                Required. The user-defined name of this TrainingPipeline.
            prediction_type (str):
                The type of prediction the Model is to produce, one of:
                    "classification" - A classification model analyzes text data and
                        returns a list of categories that apply to the text found in the data.
                        AI Platform offers both single-label and multi-label text classification models.
                    "extraction" - An entity extraction model inspects text data
                        for known entities referenced in the data and
                        labels those entities in the text.
                    "sentiment" - A sentiment analysis model inspects text data and identifies the
                        prevailing emotional opinion within it, especially to determine a writer's attitude
                        as positive, negative, or neutral.
            multi_label (bool):
                Required and only applicable for text classification task. If false, a single-label (multi-class) Model will be trained (i.e.
                assuming that for each text snippet just up to one annotation may be
                applicable). If true, a multi-label Model will be trained (i.e.
                assuming that for each text snippet multiple annotations may be
                applicable).
            sentiment_max (int):
                Required and only applicable for sentiment task. A sentiment is expressed as an integer
                ordinal, where higher value means a more
                positive sentiment. The range of sentiments that
                will be used is between 0 and sentimentMax
                (inclusive on both ends), and all the values in
                the range must be represented in the dataset
                before a model can be created.
                Only the Annotations with this sentimentMax will
                be used for training. sentimentMax value must be
                between 1 and 10 (inclusive).
            project (str):
                Optional. Project to run training in. Overrides project set in aiplatform.init.
            location (str):
                Optional. Location to run training in. Overrides location set in aiplatform.init.
            credentials (auth_credentials.Credentials):
                Optional. Custom credentials to use to run call training service. Overrides
                credentials set in aiplatform.init.
            training_encryption_spec_key_name (Optional[str]):
                Optional. The Cloud KMS resource identifier of the customer
                managed encryption key used to protect the training pipeline. Has the
                form:
                ``projects/my-project/locations/my-region/keyRings/my-kr/cryptoKeys/my-key``.
                The key needs to be in the same region as where the compute
                resource is created.

                If set, this TrainingPipeline will be secured by this key.

                Note: Model trained by this TrainingPipeline is also secured
                by this key if ``model_to_upload`` is not set separately.

                Overrides encryption_spec_key_name set in aiplatform.init.
            model_encryption_spec_key_name (Optional[str]):
                Optional. The Cloud KMS resource identifier of the customer
                managed encryption key used to protect the model. Has the
                form:
                ``projects/my-project/locations/my-region/keyRings/my-kr/cryptoKeys/my-key``.
                The key needs to be in the same region as where the compute
                resource is created.

                If set, the trained Model will be secured by this key.

                Overrides encryption_spec_key_name set in aiplatform.init.
        """
        super().__init__(
            display_name=display_name,
            project=project,
            location=location,
            credentials=credentials,
            training_encryption_spec_key_name=training_encryption_spec_key_name,
            model_encryption_spec_key_name=model_encryption_spec_key_name,
        )

        training_task_definition: str
        training_task_inputs_dict: proto.Message

        if prediction_type == "classification":
            training_task_definition = (
                schema.training_job.definition.automl_text_classification
            )

            training_task_inputs_dict = training_job_inputs.AutoMlTextClassificationInputs(
                multi_label=multi_label
            )
        elif prediction_type == "extraction":
            training_task_definition = (
                schema.training_job.definition.automl_text_extraction
            )

            training_task_inputs_dict = training_job_inputs.AutoMlTextExtractionInputs()
        elif prediction_type == "sentiment":
            training_task_definition = (
                schema.training_job.definition.automl_text_sentiment
            )

            training_task_inputs_dict = training_job_inputs.AutoMlTextSentimentInputs(
                sentiment_max=sentiment_max
            )
        else:
            raise ValueError(
                "Prediction type must be one of 'classification', 'extraction', or 'sentiment'."
            )

        self._training_task_definition = training_task_definition
        self._training_task_inputs_dict = training_task_inputs_dict

    def run(
        self,
        dataset: datasets.TextDataset,
        training_fraction_split: float = 0.8,
        validation_fraction_split: float = 0.1,
        test_fraction_split: float = 0.1,
        model_display_name: Optional[str] = None,
        sync: bool = True,
    ) -> models.Model:
        """Runs the training job and returns a model.

        Data fraction splits:
        Any of ``training_fraction_split``, ``validation_fraction_split`` and
        ``test_fraction_split`` may optionally be provided, they must sum to up to 1. If
        the provided ones sum to less than 1, the remainder is assigned to sets as
        decided by AI Platform. If none of the fractions are set, by default roughly 80%
        of data will be used for training, 10% for validation, and 10% for test.

        Args:
            dataset (datasets.TextDataset):
                Required. The dataset within the same Project from which data will be used to train the Model. The
                Dataset must use schema compatible with Model being trained,
                and what is compatible should be described in the used
                TrainingPipeline's [training_task_definition]
                [google.cloud.aiplatform.v1beta1.TrainingPipeline.training_task_definition].
            training_fraction_split: float = 0.8
                Required. The fraction of the input data that is to be
                used to train the Model. This is ignored if Dataset is not provided.
            validation_fraction_split: float = 0.1
                Required. The fraction of the input data that is to be
                used to validate the Model. This is ignored if Dataset is not provided.
            test_fraction_split: float = 0.1
                Required. The fraction of the input data that is to be
                used to evaluate the Model. This is ignored if Dataset is not provided.
            model_display_name (str):
                Optional. The display name of the managed AI Platform Model.
                The name can be up to 128 characters long and can consist
                of any UTF-8 characters.

                If not provided upon creation, the job's display_name is used.
            sync (bool):
                Whether to execute this method synchronously. If False, this method
                will be executed in concurrent Future and any downstream object will
                be immediately returned and synced when the Future has completed.
        Returns:
            model: The trained AI Platform Model resource.

        Raises:
            RuntimeError: If Training job has already been run or is waiting to run.
        """

        if self._is_waiting_to_run():
            raise RuntimeError("AutoML Text Training is already scheduled to run.")

        if self._has_run:
            raise RuntimeError("AutoML Text Training has already run.")

        return self._run(
            dataset=dataset,
            training_fraction_split=training_fraction_split,
            validation_fraction_split=validation_fraction_split,
            test_fraction_split=test_fraction_split,
            model_display_name=model_display_name,
            sync=sync,
        )

    @base.optional_sync()
    def _run(
        self,
        dataset: datasets.TextDataset,
        training_fraction_split: float = 0.8,
        validation_fraction_split: float = 0.1,
        test_fraction_split: float = 0.1,
        model_display_name: Optional[str] = None,
        sync: bool = True,
    ) -> models.Model:
        """Runs the training job and returns a model.

        Data fraction splits:
        Any of ``training_fraction_split``, ``validation_fraction_split`` and
        ``test_fraction_split`` may optionally be provided, they must sum to up to 1. If
        the provided ones sum to less than 1, the remainder is assigned to sets as
        decided by AI Platform. If none of the fractions are set, by default roughly 80%
        of data will be used for training, 10% for validation, and 10% for test.

        Args:
            dataset (datasets.TextDataset):
                Required. The dataset within the same Project from which data will be used to train the Model. The
                Dataset must use schema compatible with Model being trained,
                and what is compatible should be described in the used
                TrainingPipeline's [training_task_definition]
                [google.cloud.aiplatform.v1beta1.TrainingPipeline.training_task_definition].
                For Text Datasets, all their data is exported to
                training, to pick and choose from.
            training_fraction_split (float):
                Required. The fraction of the input data that is to be
                used to train the Model. This is ignored if Dataset is not provided.
            validation_fraction_split (float):
                Required. The fraction of the input data that is to be
                used to validate the Model. This is ignored if Dataset is not provided.
            test_fraction_split (float):
                Required. The fraction of the input data that is to be
                used to evaluate the Model. This is ignored if Dataset is not provided.
            model_display_name (str):
                Optional. If the script produces a managed AI Platform Model. The display name of
                the Model. The name can be up to 128 characters long and can be consist
                of any UTF-8 characters.

                If not provided upon creation, the job's display_name is used.
            sync (bool):
                Whether to execute this method synchronously. If False, this method
                will be executed in concurrent Future and any downstream object will
                be immediately returned and synced when the Future has completed.

        Returns:
            model: The trained AI Platform Model resource or None if training did not
                produce an AI Platform Model.
        """

        if model_display_name is None:
            model_display_name = self._display_name

        model = gca_model.Model(
            display_name=model_display_name,
            encryption_spec=self._model_encryption_spec,
        )

        return self._run_job(
            training_task_definition=self._training_task_definition,
            training_task_inputs=self._training_task_inputs_dict,
            dataset=dataset,
            training_fraction_split=training_fraction_split,
            validation_fraction_split=validation_fraction_split,
            test_fraction_split=test_fraction_split,
            predefined_split_column_name=None,
            model=model,
        )

    @property
    def _model_upload_fail_string(self) -> str:
        """Helper property for model upload failure."""
        return (
            f"AutoML Text Training Pipeline {self.resource_name} is not "
            "configured to upload a Model."
        )<|MERGE_RESOLUTION|>--- conflicted
+++ resolved
@@ -1881,8 +1881,6 @@
             base_output_dir (str):
                 GCS output directory of job. If not provided a
                 timestamped directory in the staging directory will be used.
-<<<<<<< HEAD
-=======
 
                 AI Platform sets the following environment variables when it runs your training code:
 
@@ -1890,7 +1888,6 @@
                 -  AIP_CHECKPOINT_DIR: a Cloud Storage URI of a directory intended for saving checkpoints, i.e. <base_output_dir>/checkpoints/
                 -  AIP_TENSORBOARD_LOG_DIR: a Cloud Storage URI of a directory intended for saving TensorBoard logs, i.e. <base_output_dir>/logs/
 
->>>>>>> 7ae28b84
             service_account (str):
                 Specifies the service account for workload run-as account.
                 Users submitting jobs must have act-as permission on this run-as account.
@@ -2054,8 +2051,6 @@
             base_output_dir (str):
                 GCS output directory of job. If not provided a
                 timestamped directory in the staging directory will be used.
-<<<<<<< HEAD
-=======
 
                 AI Platform sets the following environment variables when it runs your training code:
 
@@ -2063,7 +2058,6 @@
                 -  AIP_CHECKPOINT_DIR: a Cloud Storage URI of a directory intended for saving checkpoints, i.e. <base_output_dir>/checkpoints/
                 -  AIP_TENSORBOARD_LOG_DIR: a Cloud Storage URI of a directory intended for saving TensorBoard logs, i.e. <base_output_dir>/logs/
 
->>>>>>> 7ae28b84
             service_account (str):
                 Specifies the service account for workload run-as account.
                 Users submitting jobs must have act-as permission on this run-as account.
@@ -2449,8 +2443,6 @@
             base_output_dir (str):
                 GCS output directory of job. If not provided a
                 timestamped directory in the staging directory will be used.
-<<<<<<< HEAD
-=======
 
                 AI Platform sets the following environment variables when it runs your training code:
 
@@ -2458,7 +2450,6 @@
                 -  AIP_CHECKPOINT_DIR: a Cloud Storage URI of a directory intended for saving checkpoints, i.e. <base_output_dir>/checkpoints/
                 -  AIP_TENSORBOARD_LOG_DIR: a Cloud Storage URI of a directory intended for saving TensorBoard logs, i.e. <base_output_dir>/logs/
 
->>>>>>> 7ae28b84
             service_account (str):
                 Specifies the service account for workload run-as account.
                 Users submitting jobs must have act-as permission on this run-as account.
@@ -2617,8 +2608,6 @@
             base_output_dir (str):
                 GCS output directory of job. If not provided a
                 timestamped directory in the staging directory will be used.
-<<<<<<< HEAD
-=======
 
                 AI Platform sets the following environment variables when it runs your training code:
 
@@ -2626,7 +2615,6 @@
                 -  AIP_CHECKPOINT_DIR: a Cloud Storage URI of a directory intended for saving checkpoints, i.e. <base_output_dir>/checkpoints/
                 -  AIP_TENSORBOARD_LOG_DIR: a Cloud Storage URI of a directory intended for saving TensorBoard logs, i.e. <base_output_dir>/logs/
 
->>>>>>> 7ae28b84
             service_account (str):
                 Specifies the service account for workload run-as account.
                 Users submitting jobs must have act-as permission on this run-as account.
@@ -3786,8 +3774,6 @@
             base_output_dir (str):
                 GCS output directory of job. If not provided a
                 timestamped directory in the staging directory will be used.
-<<<<<<< HEAD
-=======
 
                 AI Platform sets the following environment variables when it runs your training code:
 
@@ -3795,7 +3781,6 @@
                 -  AIP_CHECKPOINT_DIR: a Cloud Storage URI of a directory intended for saving checkpoints, i.e. <base_output_dir>/checkpoints/
                 -  AIP_TENSORBOARD_LOG_DIR: a Cloud Storage URI of a directory intended for saving TensorBoard logs, i.e. <base_output_dir>/logs/
 
->>>>>>> 7ae28b84
             service_account (str):
                 Specifies the service account for workload run-as account.
                 Users submitting jobs must have act-as permission on this run-as account.
@@ -3950,8 +3935,6 @@
             base_output_dir (str):
                 GCS output directory of job. If not provided a
                 timestamped directory in the staging directory will be used.
-<<<<<<< HEAD
-=======
 
                 AI Platform sets the following environment variables when it runs your training code:
 
@@ -3959,7 +3942,6 @@
                 -  AIP_CHECKPOINT_DIR: a Cloud Storage URI of a directory intended for saving checkpoints, i.e. <base_output_dir>/checkpoints/
                 -  AIP_TENSORBOARD_LOG_DIR: a Cloud Storage URI of a directory intended for saving TensorBoard logs, i.e. <base_output_dir>/logs/
 
->>>>>>> 7ae28b84
             service_account (str):
                 Specifies the service account for workload run-as account.
                 Users submitting jobs must have act-as permission on this run-as account.
