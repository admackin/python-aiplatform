--- conflicted
+++ resolved
@@ -192,21 +192,11 @@
     @staticmethod
     def dataset_path(
         project: str,
-<<<<<<< HEAD
-        location: str,
-        dataset: str,
-    ) -> str:
-        """Returns a fully-qualified dataset string."""
-        return "projects/{project}/locations/{location}/datasets/{dataset}".format(
-            project=project,
-            location=location,
-=======
         dataset: str,
     ) -> str:
         """Returns a fully-qualified dataset string."""
         return "projects/{project}/datasets/{dataset}".format(
             project=project,
->>>>>>> dc3be45c
             dataset=dataset,
         )
 
@@ -241,13 +231,6 @@
     @staticmethod
     def dataset_path(
         project: str,
-<<<<<<< HEAD
-        dataset: str,
-    ) -> str:
-        """Returns a fully-qualified dataset string."""
-        return "projects/{project}/datasets/{dataset}".format(
-            project=project,
-=======
         location: str,
         dataset: str,
     ) -> str:
@@ -255,7 +238,6 @@
         return "projects/{project}/locations/{location}/datasets/{dataset}".format(
             project=project,
             location=location,
->>>>>>> dc3be45c
             dataset=dataset,
         )
 
