# -*- coding: utf-8 -*-

# Copyright 2020 Google LLC
#
# Licensed under the Apache License, Version 2.0 (the "License");
# you may not use this file except in compliance with the License.
# You may obtain a copy of the License at
#
#     http://www.apache.org/licenses/LICENSE-2.0
#
# Unless required by applicable law or agreed to in writing, software
# distributed under the License is distributed on an "AS IS" BASIS,
# WITHOUT WARRANTIES OR CONDITIONS OF ANY KIND, either express or implied.
# See the License for the specific language governing permissions and
# limitations under the License.
#

import abc
import typing
import pkg_resources

from google import auth  # type: ignore
from google.api_core import exceptions  # type: ignore
from google.api_core import gapic_v1  # type: ignore
from google.api_core import retry as retries  # type: ignore
from google.api_core import operations_v1  # type: ignore
from google.auth import credentials  # type: ignore

from google.cloud.aiplatform_v1.types import annotation_spec
from google.cloud.aiplatform_v1.types import dataset
from google.cloud.aiplatform_v1.types import dataset as gca_dataset
from google.cloud.aiplatform_v1.types import dataset_service
from google.longrunning import operations_pb2 as operations  # type: ignore


try:
    DEFAULT_CLIENT_INFO = gapic_v1.client_info.ClientInfo(
        gapic_version=pkg_resources.get_distribution(
            "google-cloud-aiplatform",
        ).version,
    )
except pkg_resources.DistributionNotFound:
    DEFAULT_CLIENT_INFO = gapic_v1.client_info.ClientInfo()


class DatasetServiceTransport(abc.ABC):
    """Abstract transport class for DatasetService."""

    AUTH_SCOPES = ("https://www.googleapis.com/auth/cloud-platform",)

    def __init__(
        self,
        *,
        host: str = "aiplatform.googleapis.com",
        credentials: credentials.Credentials = None,
        credentials_file: typing.Optional[str] = None,
        scopes: typing.Optional[typing.Sequence[str]] = AUTH_SCOPES,
        quota_project_id: typing.Optional[str] = None,
        client_info: gapic_v1.client_info.ClientInfo = DEFAULT_CLIENT_INFO,
        **kwargs,
    ) -> None:
        """Instantiate the transport.

        Args:
            host (Optional[str]): The hostname to connect to.
            credentials (Optional[google.auth.credentials.Credentials]): The
                authorization credentials to attach to requests. These
                credentials identify the application to the service; if none
                are specified, the client will attempt to ascertain the
                credentials from the environment.
            credentials_file (Optional[str]): A file with credentials that can
                be loaded with :func:`google.auth.load_credentials_from_file`.
                This argument is mutually exclusive with credentials.
            scope (Optional[Sequence[str]]): A list of scopes.
            quota_project_id (Optional[str]): An optional project to use for billing
                and quota.
            client_info (google.api_core.gapic_v1.client_info.ClientInfo):
                The client info used to send a user-agent string along with
                API requests. If ``None``, then default info will be used.
                Generally, you only need to set this if you're developing
                your own client library.
        """
        # Save the hostname. Default to port 443 (HTTPS) if none is specified.
        if ":" not in host:
            host += ":443"
        self._host = host

        # Save the scopes.
        self._scopes = scopes or self.AUTH_SCOPES

        # If no credentials are provided, then determine the appropriate
        # defaults.
        if credentials and credentials_file:
            raise exceptions.DuplicateCredentialArgs(
                "'credentials_file' and 'credentials' are mutually exclusive"
            )

        if credentials_file is not None:
            credentials, _ = auth.load_credentials_from_file(
                credentials_file, scopes=self._scopes, quota_project_id=quota_project_id
            )

        elif credentials is None:
            credentials, _ = auth.default(
                scopes=self._scopes, quota_project_id=quota_project_id
            )

        # Save the credentials.
        self._credentials = credentials

    def _prep_wrapped_messages(self, client_info):
        # Precompute the wrapped methods.
        self._wrapped_methods = {
            self.create_dataset: gapic_v1.method.wrap_method(
<<<<<<< HEAD
                self.create_dataset, default_timeout=None, client_info=client_info,
            ),
            self.get_dataset: gapic_v1.method.wrap_method(
                self.get_dataset, default_timeout=None, client_info=client_info,
            ),
            self.update_dataset: gapic_v1.method.wrap_method(
                self.update_dataset, default_timeout=None, client_info=client_info,
            ),
            self.list_datasets: gapic_v1.method.wrap_method(
                self.list_datasets, default_timeout=None, client_info=client_info,
            ),
            self.delete_dataset: gapic_v1.method.wrap_method(
                self.delete_dataset, default_timeout=None, client_info=client_info,
            ),
            self.import_data: gapic_v1.method.wrap_method(
                self.import_data, default_timeout=None, client_info=client_info,
            ),
            self.export_data: gapic_v1.method.wrap_method(
                self.export_data, default_timeout=None, client_info=client_info,
            ),
            self.list_data_items: gapic_v1.method.wrap_method(
                self.list_data_items, default_timeout=None, client_info=client_info,
            ),
            self.get_annotation_spec: gapic_v1.method.wrap_method(
                self.get_annotation_spec, default_timeout=None, client_info=client_info,
            ),
            self.list_annotations: gapic_v1.method.wrap_method(
                self.list_annotations, default_timeout=None, client_info=client_info,
=======
                self.create_dataset,
                default_timeout=5.0,
                client_info=client_info,
            ),
            self.get_dataset: gapic_v1.method.wrap_method(
                self.get_dataset,
                default_timeout=5.0,
                client_info=client_info,
            ),
            self.update_dataset: gapic_v1.method.wrap_method(
                self.update_dataset,
                default_timeout=5.0,
                client_info=client_info,
            ),
            self.list_datasets: gapic_v1.method.wrap_method(
                self.list_datasets,
                default_timeout=5.0,
                client_info=client_info,
            ),
            self.delete_dataset: gapic_v1.method.wrap_method(
                self.delete_dataset,
                default_timeout=5.0,
                client_info=client_info,
            ),
            self.import_data: gapic_v1.method.wrap_method(
                self.import_data,
                default_timeout=5.0,
                client_info=client_info,
            ),
            self.export_data: gapic_v1.method.wrap_method(
                self.export_data,
                default_timeout=5.0,
                client_info=client_info,
            ),
            self.list_data_items: gapic_v1.method.wrap_method(
                self.list_data_items,
                default_timeout=5.0,
                client_info=client_info,
            ),
            self.get_annotation_spec: gapic_v1.method.wrap_method(
                self.get_annotation_spec,
                default_timeout=5.0,
                client_info=client_info,
            ),
            self.list_annotations: gapic_v1.method.wrap_method(
                self.list_annotations,
                default_timeout=5.0,
                client_info=client_info,
>>>>>>> 763c1c9f
            ),
        }

    @property
    def operations_client(self) -> operations_v1.OperationsClient:
        """Return the client designed to process long-running operations."""
        raise NotImplementedError()

    @property
    def create_dataset(
        self,
    ) -> typing.Callable[
        [dataset_service.CreateDatasetRequest],
        typing.Union[operations.Operation, typing.Awaitable[operations.Operation]],
    ]:
        raise NotImplementedError()

    @property
    def get_dataset(
        self,
    ) -> typing.Callable[
        [dataset_service.GetDatasetRequest],
        typing.Union[dataset.Dataset, typing.Awaitable[dataset.Dataset]],
    ]:
        raise NotImplementedError()

    @property
    def update_dataset(
        self,
    ) -> typing.Callable[
        [dataset_service.UpdateDatasetRequest],
        typing.Union[gca_dataset.Dataset, typing.Awaitable[gca_dataset.Dataset]],
    ]:
        raise NotImplementedError()

    @property
    def list_datasets(
        self,
    ) -> typing.Callable[
        [dataset_service.ListDatasetsRequest],
        typing.Union[
            dataset_service.ListDatasetsResponse,
            typing.Awaitable[dataset_service.ListDatasetsResponse],
        ],
    ]:
        raise NotImplementedError()

    @property
    def delete_dataset(
        self,
    ) -> typing.Callable[
        [dataset_service.DeleteDatasetRequest],
        typing.Union[operations.Operation, typing.Awaitable[operations.Operation]],
    ]:
        raise NotImplementedError()

    @property
    def import_data(
        self,
    ) -> typing.Callable[
        [dataset_service.ImportDataRequest],
        typing.Union[operations.Operation, typing.Awaitable[operations.Operation]],
    ]:
        raise NotImplementedError()

    @property
    def export_data(
        self,
    ) -> typing.Callable[
        [dataset_service.ExportDataRequest],
        typing.Union[operations.Operation, typing.Awaitable[operations.Operation]],
    ]:
        raise NotImplementedError()

    @property
    def list_data_items(
        self,
    ) -> typing.Callable[
        [dataset_service.ListDataItemsRequest],
        typing.Union[
            dataset_service.ListDataItemsResponse,
            typing.Awaitable[dataset_service.ListDataItemsResponse],
        ],
    ]:
        raise NotImplementedError()

    @property
    def get_annotation_spec(
        self,
    ) -> typing.Callable[
        [dataset_service.GetAnnotationSpecRequest],
        typing.Union[
            annotation_spec.AnnotationSpec,
            typing.Awaitable[annotation_spec.AnnotationSpec],
        ],
    ]:
        raise NotImplementedError()

    @property
    def list_annotations(
        self,
    ) -> typing.Callable[
        [dataset_service.ListAnnotationsRequest],
        typing.Union[
            dataset_service.ListAnnotationsResponse,
            typing.Awaitable[dataset_service.ListAnnotationsResponse],
        ],
    ]:
        raise NotImplementedError()


__all__ = ("DatasetServiceTransport",)<|MERGE_RESOLUTION|>--- conflicted
+++ resolved
@@ -21,7 +21,7 @@
 
 from google import auth  # type: ignore
 from google.api_core import exceptions  # type: ignore
-from google.api_core import gapic_v1  # type: ignore
+from google.api_core import gapic_v1    # type: ignore
 from google.api_core import retry as retries  # type: ignore
 from google.api_core import operations_v1  # type: ignore
 from google.auth import credentials  # type: ignore
@@ -36,29 +36,29 @@
 try:
     DEFAULT_CLIENT_INFO = gapic_v1.client_info.ClientInfo(
         gapic_version=pkg_resources.get_distribution(
-            "google-cloud-aiplatform",
+            'google-cloud-aiplatform',
         ).version,
     )
 except pkg_resources.DistributionNotFound:
     DEFAULT_CLIENT_INFO = gapic_v1.client_info.ClientInfo()
 
-
 class DatasetServiceTransport(abc.ABC):
     """Abstract transport class for DatasetService."""
 
-    AUTH_SCOPES = ("https://www.googleapis.com/auth/cloud-platform",)
+    AUTH_SCOPES = (
+        'https://www.googleapis.com/auth/cloud-platform',
+    )
 
     def __init__(
-        self,
-        *,
-        host: str = "aiplatform.googleapis.com",
-        credentials: credentials.Credentials = None,
-        credentials_file: typing.Optional[str] = None,
-        scopes: typing.Optional[typing.Sequence[str]] = AUTH_SCOPES,
-        quota_project_id: typing.Optional[str] = None,
-        client_info: gapic_v1.client_info.ClientInfo = DEFAULT_CLIENT_INFO,
-        **kwargs,
-    ) -> None:
+            self, *,
+            host: str = 'aiplatform.googleapis.com',
+            credentials: credentials.Credentials = None,
+            credentials_file: typing.Optional[str] = None,
+            scopes: typing.Optional[typing.Sequence[str]] = AUTH_SCOPES,
+            quota_project_id: typing.Optional[str] = None,
+            client_info: gapic_v1.client_info.ClientInfo = DEFAULT_CLIENT_INFO,
+            **kwargs,
+            ) -> None:
         """Instantiate the transport.
 
         Args:
@@ -81,8 +81,8 @@
                 your own client library.
         """
         # Save the hostname. Default to port 443 (HTTPS) if none is specified.
-        if ":" not in host:
-            host += ":443"
+        if ':' not in host:
+            host += ':443'
         self._host = host
 
         # Save the scopes.
@@ -91,19 +91,17 @@
         # If no credentials are provided, then determine the appropriate
         # defaults.
         if credentials and credentials_file:
-            raise exceptions.DuplicateCredentialArgs(
-                "'credentials_file' and 'credentials' are mutually exclusive"
-            )
+            raise exceptions.DuplicateCredentialArgs("'credentials_file' and 'credentials' are mutually exclusive")
 
         if credentials_file is not None:
             credentials, _ = auth.load_credentials_from_file(
-                credentials_file, scopes=self._scopes, quota_project_id=quota_project_id
-            )
+                                credentials_file,
+                                scopes=self._scopes,
+                                quota_project_id=quota_project_id
+                            )
 
         elif credentials is None:
-            credentials, _ = auth.default(
-                scopes=self._scopes, quota_project_id=quota_project_id
-            )
+            credentials, _ = auth.default(scopes=self._scopes, quota_project_id=quota_project_id)
 
         # Save the credentials.
         self._credentials = credentials
@@ -112,36 +110,6 @@
         # Precompute the wrapped methods.
         self._wrapped_methods = {
             self.create_dataset: gapic_v1.method.wrap_method(
-<<<<<<< HEAD
-                self.create_dataset, default_timeout=None, client_info=client_info,
-            ),
-            self.get_dataset: gapic_v1.method.wrap_method(
-                self.get_dataset, default_timeout=None, client_info=client_info,
-            ),
-            self.update_dataset: gapic_v1.method.wrap_method(
-                self.update_dataset, default_timeout=None, client_info=client_info,
-            ),
-            self.list_datasets: gapic_v1.method.wrap_method(
-                self.list_datasets, default_timeout=None, client_info=client_info,
-            ),
-            self.delete_dataset: gapic_v1.method.wrap_method(
-                self.delete_dataset, default_timeout=None, client_info=client_info,
-            ),
-            self.import_data: gapic_v1.method.wrap_method(
-                self.import_data, default_timeout=None, client_info=client_info,
-            ),
-            self.export_data: gapic_v1.method.wrap_method(
-                self.export_data, default_timeout=None, client_info=client_info,
-            ),
-            self.list_data_items: gapic_v1.method.wrap_method(
-                self.list_data_items, default_timeout=None, client_info=client_info,
-            ),
-            self.get_annotation_spec: gapic_v1.method.wrap_method(
-                self.get_annotation_spec, default_timeout=None, client_info=client_info,
-            ),
-            self.list_annotations: gapic_v1.method.wrap_method(
-                self.list_annotations, default_timeout=None, client_info=client_info,
-=======
                 self.create_dataset,
                 default_timeout=5.0,
                 client_info=client_info,
@@ -190,8 +158,8 @@
                 self.list_annotations,
                 default_timeout=5.0,
                 client_info=client_info,
->>>>>>> 763c1c9f
-            ),
+            ),
+
         }
 
     @property
@@ -200,106 +168,96 @@
         raise NotImplementedError()
 
     @property
-    def create_dataset(
-        self,
-    ) -> typing.Callable[
-        [dataset_service.CreateDatasetRequest],
-        typing.Union[operations.Operation, typing.Awaitable[operations.Operation]],
-    ]:
-        raise NotImplementedError()
-
-    @property
-    def get_dataset(
-        self,
-    ) -> typing.Callable[
-        [dataset_service.GetDatasetRequest],
-        typing.Union[dataset.Dataset, typing.Awaitable[dataset.Dataset]],
-    ]:
-        raise NotImplementedError()
-
-    @property
-    def update_dataset(
-        self,
-    ) -> typing.Callable[
-        [dataset_service.UpdateDatasetRequest],
-        typing.Union[gca_dataset.Dataset, typing.Awaitable[gca_dataset.Dataset]],
-    ]:
-        raise NotImplementedError()
-
-    @property
-    def list_datasets(
-        self,
-    ) -> typing.Callable[
-        [dataset_service.ListDatasetsRequest],
-        typing.Union[
-            dataset_service.ListDatasetsResponse,
-            typing.Awaitable[dataset_service.ListDatasetsResponse],
-        ],
-    ]:
-        raise NotImplementedError()
-
-    @property
-    def delete_dataset(
-        self,
-    ) -> typing.Callable[
-        [dataset_service.DeleteDatasetRequest],
-        typing.Union[operations.Operation, typing.Awaitable[operations.Operation]],
-    ]:
-        raise NotImplementedError()
-
-    @property
-    def import_data(
-        self,
-    ) -> typing.Callable[
-        [dataset_service.ImportDataRequest],
-        typing.Union[operations.Operation, typing.Awaitable[operations.Operation]],
-    ]:
-        raise NotImplementedError()
-
-    @property
-    def export_data(
-        self,
-    ) -> typing.Callable[
-        [dataset_service.ExportDataRequest],
-        typing.Union[operations.Operation, typing.Awaitable[operations.Operation]],
-    ]:
-        raise NotImplementedError()
-
-    @property
-    def list_data_items(
-        self,
-    ) -> typing.Callable[
-        [dataset_service.ListDataItemsRequest],
-        typing.Union[
-            dataset_service.ListDataItemsResponse,
-            typing.Awaitable[dataset_service.ListDataItemsResponse],
-        ],
-    ]:
-        raise NotImplementedError()
-
-    @property
-    def get_annotation_spec(
-        self,
-    ) -> typing.Callable[
-        [dataset_service.GetAnnotationSpecRequest],
-        typing.Union[
-            annotation_spec.AnnotationSpec,
-            typing.Awaitable[annotation_spec.AnnotationSpec],
-        ],
-    ]:
-        raise NotImplementedError()
-
-    @property
-    def list_annotations(
-        self,
-    ) -> typing.Callable[
-        [dataset_service.ListAnnotationsRequest],
-        typing.Union[
-            dataset_service.ListAnnotationsResponse,
-            typing.Awaitable[dataset_service.ListAnnotationsResponse],
-        ],
-    ]:
-        raise NotImplementedError()
-
-
-__all__ = ("DatasetServiceTransport",)+    def create_dataset(self) -> typing.Callable[
+            [dataset_service.CreateDatasetRequest],
+            typing.Union[
+                operations.Operation,
+                typing.Awaitable[operations.Operation]
+            ]]:
+        raise NotImplementedError()
+
+    @property
+    def get_dataset(self) -> typing.Callable[
+            [dataset_service.GetDatasetRequest],
+            typing.Union[
+                dataset.Dataset,
+                typing.Awaitable[dataset.Dataset]
+            ]]:
+        raise NotImplementedError()
+
+    @property
+    def update_dataset(self) -> typing.Callable[
+            [dataset_service.UpdateDatasetRequest],
+            typing.Union[
+                gca_dataset.Dataset,
+                typing.Awaitable[gca_dataset.Dataset]
+            ]]:
+        raise NotImplementedError()
+
+    @property
+    def list_datasets(self) -> typing.Callable[
+            [dataset_service.ListDatasetsRequest],
+            typing.Union[
+                dataset_service.ListDatasetsResponse,
+                typing.Awaitable[dataset_service.ListDatasetsResponse]
+            ]]:
+        raise NotImplementedError()
+
+    @property
+    def delete_dataset(self) -> typing.Callable[
+            [dataset_service.DeleteDatasetRequest],
+            typing.Union[
+                operations.Operation,
+                typing.Awaitable[operations.Operation]
+            ]]:
+        raise NotImplementedError()
+
+    @property
+    def import_data(self) -> typing.Callable[
+            [dataset_service.ImportDataRequest],
+            typing.Union[
+                operations.Operation,
+                typing.Awaitable[operations.Operation]
+            ]]:
+        raise NotImplementedError()
+
+    @property
+    def export_data(self) -> typing.Callable[
+            [dataset_service.ExportDataRequest],
+            typing.Union[
+                operations.Operation,
+                typing.Awaitable[operations.Operation]
+            ]]:
+        raise NotImplementedError()
+
+    @property
+    def list_data_items(self) -> typing.Callable[
+            [dataset_service.ListDataItemsRequest],
+            typing.Union[
+                dataset_service.ListDataItemsResponse,
+                typing.Awaitable[dataset_service.ListDataItemsResponse]
+            ]]:
+        raise NotImplementedError()
+
+    @property
+    def get_annotation_spec(self) -> typing.Callable[
+            [dataset_service.GetAnnotationSpecRequest],
+            typing.Union[
+                annotation_spec.AnnotationSpec,
+                typing.Awaitable[annotation_spec.AnnotationSpec]
+            ]]:
+        raise NotImplementedError()
+
+    @property
+    def list_annotations(self) -> typing.Callable[
+            [dataset_service.ListAnnotationsRequest],
+            typing.Union[
+                dataset_service.ListAnnotationsResponse,
+                typing.Awaitable[dataset_service.ListAnnotationsResponse]
+            ]]:
+        raise NotImplementedError()
+
+
+__all__ = (
+    'DatasetServiceTransport',
+)