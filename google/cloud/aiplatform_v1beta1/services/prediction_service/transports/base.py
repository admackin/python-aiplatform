--- conflicted
+++ resolved
@@ -69,17 +69,10 @@
             scope (Optional[Sequence[str]]): A list of scopes.
             quota_project_id (Optional[str]): An optional project to use for billing
                 and quota.
-<<<<<<< HEAD
-            client_info (google.api_core.gapic_v1.client_info.ClientInfo):
-                The client info used to send a user-agent string along with
-                API requests. If ``None``, then default info will be used.
-                Generally, you only need to set this if you're developing
-=======
             client_info (google.api_core.gapic_v1.client_info.ClientInfo):	
                 The client info used to send a user-agent string along with	
                 API requests. If ``None``, then default info will be used.	
                 Generally, you only need to set this if you're developing	
->>>>>>> 82193ef4
                 your own client library.
         """
         # Save the hostname. Default to port 443 (HTTPS) if none is specified.
