# -*- coding: utf-8 -*-

# Copyright 2020 Google LLC
#
# Licensed under the Apache License, Version 2.0 (the "License");
# you may not use this file except in compliance with the License.
# You may obtain a copy of the License at
#
#     http://www.apache.org/licenses/LICENSE-2.0
#
# Unless required by applicable law or agreed to in writing, software
# distributed under the License is distributed on an "AS IS" BASIS,
# WITHOUT WARRANTIES OR CONDITIONS OF ANY KIND, either express or implied.
# See the License for the specific language governing permissions and
# limitations under the License.
#

from collections import OrderedDict
from distutils import util
import os
import re
from typing import Callable, Dict, Optional, Sequence, Tuple, Type, Union
import pkg_resources

from google.api_core import client_options as client_options_lib  # type: ignore
from google.api_core import exceptions  # type: ignore
from google.api_core import gapic_v1  # type: ignore
from google.api_core import retry as retries  # type: ignore
from google.auth import credentials  # type: ignore
from google.auth.transport import mtls  # type: ignore
from google.auth.transport.grpc import SslCredentials  # type: ignore
from google.auth.exceptions import MutualTLSChannelError  # type: ignore
from google.oauth2 import service_account  # type: ignore

from google.api_core import operation as gac_operation  # type: ignore
from google.api_core import operation_async  # type: ignore
from google.cloud.aiplatform_v1beta1.services.pipeline_service import pagers
from google.cloud.aiplatform_v1beta1.types import encryption_spec
from google.cloud.aiplatform_v1beta1.types import model
from google.cloud.aiplatform_v1beta1.types import operation as gca_operation
from google.cloud.aiplatform_v1beta1.types import pipeline_service
from google.cloud.aiplatform_v1beta1.types import pipeline_state
from google.cloud.aiplatform_v1beta1.types import training_pipeline
from google.cloud.aiplatform_v1beta1.types import (
    training_pipeline as gca_training_pipeline,
)
from google.protobuf import empty_pb2 as empty  # type: ignore
from google.protobuf import struct_pb2 as struct  # type: ignore
from google.protobuf import timestamp_pb2 as timestamp  # type: ignore
from google.rpc import status_pb2 as status  # type: ignore

from .transports.base import PipelineServiceTransport, DEFAULT_CLIENT_INFO
from .transports.grpc import PipelineServiceGrpcTransport
from .transports.grpc_asyncio import PipelineServiceGrpcAsyncIOTransport


class PipelineServiceClientMeta(type):
    """Metaclass for the PipelineService client.

    This provides class-level methods for building and retrieving
    support objects (e.g. transport) without polluting the client instance
    objects.
    """

    _transport_registry = (
        OrderedDict()
    )  # type: Dict[str, Type[PipelineServiceTransport]]
    _transport_registry["grpc"] = PipelineServiceGrpcTransport
    _transport_registry["grpc_asyncio"] = PipelineServiceGrpcAsyncIOTransport

    def get_transport_class(cls, label: str = None,) -> Type[PipelineServiceTransport]:
        """Return an appropriate transport class.

        Args:
            label: The name of the desired transport. If none is
                provided, then the first transport in the registry is used.

        Returns:
            The transport class to use.
        """
        # If a specific transport is requested, return that one.
        if label:
            return cls._transport_registry[label]

        # No transport is requested; return the default (that is, the first one
        # in the dictionary).
        return next(iter(cls._transport_registry.values()))


class PipelineServiceClient(metaclass=PipelineServiceClientMeta):
    """A service for creating and managing AI Platform's pipelines."""

    @staticmethod
    def _get_default_mtls_endpoint(api_endpoint):
        """Convert api endpoint to mTLS endpoint.
        Convert "*.sandbox.googleapis.com" and "*.googleapis.com" to
        "*.mtls.sandbox.googleapis.com" and "*.mtls.googleapis.com" respectively.
        Args:
            api_endpoint (Optional[str]): the api endpoint to convert.
        Returns:
            str: converted mTLS api endpoint.
        """
        if not api_endpoint:
            return api_endpoint

        mtls_endpoint_re = re.compile(
            r"(?P<name>[^.]+)(?P<mtls>\.mtls)?(?P<sandbox>\.sandbox)?(?P<googledomain>\.googleapis\.com)?"
        )

        m = mtls_endpoint_re.match(api_endpoint)
        name, mtls, sandbox, googledomain = m.groups()
        if mtls or not googledomain:
            return api_endpoint

        if sandbox:
            return api_endpoint.replace(
                "sandbox.googleapis.com", "mtls.sandbox.googleapis.com"
            )

        return api_endpoint.replace(".googleapis.com", ".mtls.googleapis.com")

    DEFAULT_ENDPOINT = "aiplatform.googleapis.com"
    DEFAULT_MTLS_ENDPOINT = _get_default_mtls_endpoint.__func__(  # type: ignore
        DEFAULT_ENDPOINT
    )

    @classmethod
    def from_service_account_info(cls, info: dict, *args, **kwargs):
        """Creates an instance of this client using the provided credentials info.

        Args:
            info (dict): The service account private key info.
            args: Additional arguments to pass to the constructor.
            kwargs: Additional arguments to pass to the constructor.

        Returns:
            PipelineServiceClient: The constructed client.
        """
        credentials = service_account.Credentials.from_service_account_info(info)
        kwargs["credentials"] = credentials
        return cls(*args, **kwargs)

    @classmethod
    def from_service_account_file(cls, filename: str, *args, **kwargs):
        """Creates an instance of this client using the provided credentials
        file.

        Args:
            filename (str): The path to the service account private key json
                file.
            args: Additional arguments to pass to the constructor.
            kwargs: Additional arguments to pass to the constructor.

        Returns:
            PipelineServiceClient: The constructed client.
        """
        credentials = service_account.Credentials.from_service_account_file(filename)
        kwargs["credentials"] = credentials
        return cls(*args, **kwargs)

    from_service_account_json = from_service_account_file

    @property
    def transport(self) -> PipelineServiceTransport:
        """Return the transport used by the client instance.

        Returns:
            PipelineServiceTransport: The transport used by the client instance.
        """
        return self._transport

    @staticmethod
    def endpoint_path(project: str, location: str, endpoint: str,) -> str:
        """Return a fully-qualified endpoint string."""
        return "projects/{project}/locations/{location}/endpoints/{endpoint}".format(
            project=project, location=location, endpoint=endpoint,
        )

    @staticmethod
    def parse_endpoint_path(path: str) -> Dict[str, str]:
        """Parse a endpoint path into its component segments."""
        m = re.match(
            r"^projects/(?P<project>.+?)/locations/(?P<location>.+?)/endpoints/(?P<endpoint>.+?)$",
            path,
        )
        return m.groupdict() if m else {}

    @staticmethod
    def model_path(project: str, location: str, model: str,) -> str:
        """Return a fully-qualified model string."""
        return "projects/{project}/locations/{location}/models/{model}".format(
            project=project, location=location, model=model,
        )

    @staticmethod
    def parse_model_path(path: str) -> Dict[str, str]:
        """Parse a model path into its component segments."""
        m = re.match(
            r"^projects/(?P<project>.+?)/locations/(?P<location>.+?)/models/(?P<model>.+?)$",
            path,
        )
        return m.groupdict() if m else {}

    @staticmethod
    def training_pipeline_path(
        project: str, location: str, training_pipeline: str,
    ) -> str:
        """Return a fully-qualified training_pipeline string."""
        return "projects/{project}/locations/{location}/trainingPipelines/{training_pipeline}".format(
            project=project, location=location, training_pipeline=training_pipeline,
        )

    @staticmethod
    def parse_training_pipeline_path(path: str) -> Dict[str, str]:
        """Parse a training_pipeline path into its component segments."""
        m = re.match(
            r"^projects/(?P<project>.+?)/locations/(?P<location>.+?)/trainingPipelines/(?P<training_pipeline>.+?)$",
            path,
        )
        return m.groupdict() if m else {}

    @staticmethod
    def common_billing_account_path(billing_account: str,) -> str:
        """Return a fully-qualified billing_account string."""
        return "billingAccounts/{billing_account}".format(
            billing_account=billing_account,
        )

    @staticmethod
    def parse_common_billing_account_path(path: str) -> Dict[str, str]:
        """Parse a billing_account path into its component segments."""
        m = re.match(r"^billingAccounts/(?P<billing_account>.+?)$", path)
        return m.groupdict() if m else {}

    @staticmethod
    def common_folder_path(folder: str,) -> str:
        """Return a fully-qualified folder string."""
        return "folders/{folder}".format(folder=folder,)

    @staticmethod
    def parse_common_folder_path(path: str) -> Dict[str, str]:
        """Parse a folder path into its component segments."""
        m = re.match(r"^folders/(?P<folder>.+?)$", path)
        return m.groupdict() if m else {}

    @staticmethod
    def common_organization_path(organization: str,) -> str:
        """Return a fully-qualified organization string."""
        return "organizations/{organization}".format(organization=organization,)

    @staticmethod
    def parse_common_organization_path(path: str) -> Dict[str, str]:
        """Parse a organization path into its component segments."""
        m = re.match(r"^organizations/(?P<organization>.+?)$", path)
        return m.groupdict() if m else {}

    @staticmethod
    def common_project_path(project: str,) -> str:
        """Return a fully-qualified project string."""
        return "projects/{project}".format(project=project,)

    @staticmethod
    def parse_common_project_path(path: str) -> Dict[str, str]:
        """Parse a project path into its component segments."""
        m = re.match(r"^projects/(?P<project>.+?)$", path)
        return m.groupdict() if m else {}

    @staticmethod
    def common_location_path(project: str, location: str,) -> str:
        """Return a fully-qualified location string."""
        return "projects/{project}/locations/{location}".format(
            project=project, location=location,
        )

    @staticmethod
    def parse_common_location_path(path: str) -> Dict[str, str]:
        """Parse a location path into its component segments."""
        m = re.match(r"^projects/(?P<project>.+?)/locations/(?P<location>.+?)$", path)
        return m.groupdict() if m else {}

    def __init__(
        self,
        *,
        credentials: Optional[credentials.Credentials] = None,
        transport: Union[str, PipelineServiceTransport, None] = None,
        client_options: Optional[client_options_lib.ClientOptions] = None,
        client_info: gapic_v1.client_info.ClientInfo = DEFAULT_CLIENT_INFO,
    ) -> None:
        """Instantiate the pipeline service client.

        Args:
            credentials (Optional[google.auth.credentials.Credentials]): The
                authorization credentials to attach to requests. These
                credentials identify the application to the service; if none
                are specified, the client will attempt to ascertain the
                credentials from the environment.
            transport (Union[str, PipelineServiceTransport]): The
                transport to use. If set to None, a transport is chosen
                automatically.
            client_options (google.api_core.client_options.ClientOptions): Custom options for the
                client. It won't take effect if a ``transport`` instance is provided.
                (1) The ``api_endpoint`` property can be used to override the
                default endpoint provided by the client. GOOGLE_API_USE_MTLS_ENDPOINT
                environment variable can also be used to override the endpoint:
                "always" (always use the default mTLS endpoint), "never" (always
                use the default regular endpoint) and "auto" (auto switch to the
                default mTLS endpoint if client certificate is present, this is
                the default value). However, the ``api_endpoint`` property takes
                precedence if provided.
                (2) If GOOGLE_API_USE_CLIENT_CERTIFICATE environment variable
                is "true", then the ``client_cert_source`` property can be used
                to provide client certificate for mutual TLS transport. If
                not provided, the default SSL client certificate will be used if
                present. If GOOGLE_API_USE_CLIENT_CERTIFICATE is "false" or not
                set, no client certificate will be used.
            client_info (google.api_core.gapic_v1.client_info.ClientInfo):
                The client info used to send a user-agent string along with
                API requests. If ``None``, then default info will be used.
                Generally, you only need to set this if you're developing
                your own client library.

        Raises:
            google.auth.exceptions.MutualTLSChannelError: If mutual TLS transport
                creation failed for any reason.
        """
        if isinstance(client_options, dict):
            client_options = client_options_lib.from_dict(client_options)
        if client_options is None:
            client_options = client_options_lib.ClientOptions()

        # Create SSL credentials for mutual TLS if needed.
        use_client_cert = bool(
            util.strtobool(os.getenv("GOOGLE_API_USE_CLIENT_CERTIFICATE", "false"))
        )

        client_cert_source_func = None
        is_mtls = False
        if use_client_cert:
            if client_options.client_cert_source:
                is_mtls = True
                client_cert_source_func = client_options.client_cert_source
            else:
                is_mtls = mtls.has_default_client_cert_source()
                client_cert_source_func = (
                    mtls.default_client_cert_source() if is_mtls else None
                )

        # Figure out which api endpoint to use.
        if client_options.api_endpoint is not None:
            api_endpoint = client_options.api_endpoint
        else:
            use_mtls_env = os.getenv("GOOGLE_API_USE_MTLS_ENDPOINT", "auto")
            if use_mtls_env == "never":
                api_endpoint = self.DEFAULT_ENDPOINT
            elif use_mtls_env == "always":
                api_endpoint = self.DEFAULT_MTLS_ENDPOINT
            elif use_mtls_env == "auto":
                api_endpoint = (
                    self.DEFAULT_MTLS_ENDPOINT if is_mtls else self.DEFAULT_ENDPOINT
                )
            else:
                raise MutualTLSChannelError(
                    "Unsupported GOOGLE_API_USE_MTLS_ENDPOINT value. Accepted values: never, auto, always"
                )

        # Save or instantiate the transport.
        # Ordinarily, we provide the transport, but allowing a custom transport
        # instance provides an extensibility point for unusual situations.
        if isinstance(transport, PipelineServiceTransport):
            # transport is a PipelineServiceTransport instance.
            if credentials or client_options.credentials_file:
                raise ValueError(
                    "When providing a transport instance, "
                    "provide its credentials directly."
                )
            if client_options.scopes:
                raise ValueError(
                    "When providing a transport instance, "
                    "provide its scopes directly."
                )
            self._transport = transport
        else:
            Transport = type(self).get_transport_class(transport)
            self._transport = Transport(
                credentials=credentials,
                credentials_file=client_options.credentials_file,
                host=api_endpoint,
                scopes=client_options.scopes,
                client_cert_source_for_mtls=client_cert_source_func,
                quota_project_id=client_options.quota_project_id,
                client_info=client_info,
            )

    def create_training_pipeline(
        self,
        request: pipeline_service.CreateTrainingPipelineRequest = None,
        *,
        parent: str = None,
        training_pipeline: gca_training_pipeline.TrainingPipeline = None,
        retry: retries.Retry = gapic_v1.method.DEFAULT,
        timeout: float = None,
        metadata: Sequence[Tuple[str, str]] = (),
    ) -> gca_training_pipeline.TrainingPipeline:
        r"""Creates a TrainingPipeline. A created
        TrainingPipeline right away will be attempted to be run.

        Args:
            request (google.cloud.aiplatform_v1beta1.types.CreateTrainingPipelineRequest):
                The request object. Request message for
                ``PipelineService.CreateTrainingPipeline``.
            parent (str):
                Required. The resource name of the Location to create
                the TrainingPipeline in. Format:
                ``projects/{project}/locations/{location}``

                This corresponds to the ``parent`` field
                on the ``request`` instance; if ``request`` is provided, this
                should not be set.
            training_pipeline (google.cloud.aiplatform_v1beta1.types.TrainingPipeline):
                Required. The TrainingPipeline to
                create.

                This corresponds to the ``training_pipeline`` field
                on the ``request`` instance; if ``request`` is provided, this
                should not be set.

            retry (google.api_core.retry.Retry): Designation of what errors, if any,
                should be retried.
            timeout (float): The timeout for this request.
            metadata (Sequence[Tuple[str, str]]): Strings which should be
                sent along with the request as metadata.

        Returns:
            google.cloud.aiplatform_v1beta1.types.TrainingPipeline:
                The TrainingPipeline orchestrates tasks associated with training a Model. It
                   always executes the training task, and optionally may
                   also export data from AI Platform's Dataset which
                   becomes the training input,
                   ``upload``
                   the Model to AI Platform, and evaluate the Model.

        """
        # Create or coerce a protobuf request object.
        # Sanity check: If we got a request object, we should *not* have
        # gotten any keyword arguments that map to the request.
        has_flattened_params = any([parent, training_pipeline])
        if request is not None and has_flattened_params:
            raise ValueError(
                "If the `request` argument is set, then none of "
                "the individual field arguments should be set."
            )

        # Minor optimization to avoid making a copy if the user passes
        # in a pipeline_service.CreateTrainingPipelineRequest.
        # There's no risk of modifying the input as we've already verified
        # there are no flattened fields.
        if not isinstance(request, pipeline_service.CreateTrainingPipelineRequest):
            request = pipeline_service.CreateTrainingPipelineRequest(request)

            # If we have keyword arguments corresponding to fields on the
            # request, apply these.

            if parent is not None:
                request.parent = parent
            if training_pipeline is not None:
                request.training_pipeline = training_pipeline

        # Wrap the RPC method; this adds retry and timeout information,
        # and friendly error handling.
        rpc = self._transport._wrapped_methods[self._transport.create_training_pipeline]

        # Certain fields should be provided within the metadata header;
        # add these here.
        metadata = tuple(metadata) + (
            gapic_v1.routing_header.to_grpc_metadata((("parent", request.parent),)),
        )

        # Send the request.
        response = rpc(request, retry=retry, timeout=timeout, metadata=metadata,)

        # Done; return the response.
        return response

    def get_training_pipeline(
        self,
        request: pipeline_service.GetTrainingPipelineRequest = None,
        *,
        name: str = None,
        retry: retries.Retry = gapic_v1.method.DEFAULT,
        timeout: float = None,
        metadata: Sequence[Tuple[str, str]] = (),
    ) -> training_pipeline.TrainingPipeline:
        r"""Gets a TrainingPipeline.

        Args:
            request (google.cloud.aiplatform_v1beta1.types.GetTrainingPipelineRequest):
                The request object. Request message for
                ``PipelineService.GetTrainingPipeline``.
            name (str):
                Required. The name of the TrainingPipeline resource.
                Format:
                ``projects/{project}/locations/{location}/trainingPipelines/{training_pipeline}``

                This corresponds to the ``name`` field
                on the ``request`` instance; if ``request`` is provided, this
                should not be set.

            retry (google.api_core.retry.Retry): Designation of what errors, if any,
                should be retried.
            timeout (float): The timeout for this request.
            metadata (Sequence[Tuple[str, str]]): Strings which should be
                sent along with the request as metadata.

        Returns:
            google.cloud.aiplatform_v1beta1.types.TrainingPipeline:
                The TrainingPipeline orchestrates tasks associated with training a Model. It
                   always executes the training task, and optionally may
                   also export data from AI Platform's Dataset which
                   becomes the training input,
                   ``upload``
                   the Model to AI Platform, and evaluate the Model.

        """
        # Create or coerce a protobuf request object.
        # Sanity check: If we got a request object, we should *not* have
        # gotten any keyword arguments that map to the request.
        has_flattened_params = any([name])
        if request is not None and has_flattened_params:
            raise ValueError(
                "If the `request` argument is set, then none of "
                "the individual field arguments should be set."
            )

        # Minor optimization to avoid making a copy if the user passes
        # in a pipeline_service.GetTrainingPipelineRequest.
        # There's no risk of modifying the input as we've already verified
        # there are no flattened fields.
        if not isinstance(request, pipeline_service.GetTrainingPipelineRequest):
            request = pipeline_service.GetTrainingPipelineRequest(request)

            # If we have keyword arguments corresponding to fields on the
            # request, apply these.

            if name is not None:
                request.name = name

        # Wrap the RPC method; this adds retry and timeout information,
        # and friendly error handling.
        rpc = self._transport._wrapped_methods[self._transport.get_training_pipeline]

        # Certain fields should be provided within the metadata header;
        # add these here.
        metadata = tuple(metadata) + (
            gapic_v1.routing_header.to_grpc_metadata((("name", request.name),)),
        )

        # Send the request.
        response = rpc(request, retry=retry, timeout=timeout, metadata=metadata,)

        # Done; return the response.
        return response

    def list_training_pipelines(
        self,
        request: pipeline_service.ListTrainingPipelinesRequest = None,
        *,
        parent: str = None,
        retry: retries.Retry = gapic_v1.method.DEFAULT,
        timeout: float = None,
        metadata: Sequence[Tuple[str, str]] = (),
    ) -> pagers.ListTrainingPipelinesPager:
        r"""Lists TrainingPipelines in a Location.

        Args:
            request (google.cloud.aiplatform_v1beta1.types.ListTrainingPipelinesRequest):
                The request object. Request message for
                ``PipelineService.ListTrainingPipelines``.
            parent (str):
                Required. The resource name of the Location to list the
                TrainingPipelines from. Format:
                ``projects/{project}/locations/{location}``

                This corresponds to the ``parent`` field
                on the ``request`` instance; if ``request`` is provided, this
                should not be set.

            retry (google.api_core.retry.Retry): Designation of what errors, if any,
                should be retried.
            timeout (float): The timeout for this request.
            metadata (Sequence[Tuple[str, str]]): Strings which should be
                sent along with the request as metadata.

        Returns:
            google.cloud.aiplatform_v1beta1.services.pipeline_service.pagers.ListTrainingPipelinesPager:
                Response message for
                ``PipelineService.ListTrainingPipelines``

                Iterating over this object will yield results and
                resolve additional pages automatically.

        """
        # Create or coerce a protobuf request object.
        # Sanity check: If we got a request object, we should *not* have
        # gotten any keyword arguments that map to the request.
        has_flattened_params = any([parent])
        if request is not None and has_flattened_params:
            raise ValueError(
                "If the `request` argument is set, then none of "
                "the individual field arguments should be set."
            )

        # Minor optimization to avoid making a copy if the user passes
        # in a pipeline_service.ListTrainingPipelinesRequest.
        # There's no risk of modifying the input as we've already verified
        # there are no flattened fields.
        if not isinstance(request, pipeline_service.ListTrainingPipelinesRequest):
            request = pipeline_service.ListTrainingPipelinesRequest(request)

            # If we have keyword arguments corresponding to fields on the
            # request, apply these.

            if parent is not None:
                request.parent = parent

        # Wrap the RPC method; this adds retry and timeout information,
        # and friendly error handling.
        rpc = self._transport._wrapped_methods[self._transport.list_training_pipelines]

        # Certain fields should be provided within the metadata header;
        # add these here.
        metadata = tuple(metadata) + (
            gapic_v1.routing_header.to_grpc_metadata((("parent", request.parent),)),
        )

        # Send the request.
        response = rpc(request, retry=retry, timeout=timeout, metadata=metadata,)

        # This method is paged; wrap the response in a pager, which provides
        # an `__iter__` convenience method.
        response = pagers.ListTrainingPipelinesPager(
            method=rpc, request=request, response=response, metadata=metadata,
        )

        # Done; return the response.
        return response

<<<<<<< HEAD
    def delete_training_pipeline(
        self,
        request: pipeline_service.DeleteTrainingPipelineRequest = None,
        *,
        name: str = None,
        retry: retries.Retry = gapic_v1.method.DEFAULT,
        timeout: float = None,
        metadata: Sequence[Tuple[str, str]] = (),
    ) -> ga_operation.Operation:
=======
    def delete_training_pipeline(self,
            request: pipeline_service.DeleteTrainingPipelineRequest = None,
            *,
            name: str = None,
            retry: retries.Retry = gapic_v1.method.DEFAULT,
            timeout: float = None,
            metadata: Sequence[Tuple[str, str]] = (),
            ) -> gac_operation.Operation:
>>>>>>> 763c1c9f
        r"""Deletes a TrainingPipeline.

        Args:
            request (google.cloud.aiplatform_v1beta1.types.DeleteTrainingPipelineRequest):
                The request object. Request message for
                ``PipelineService.DeleteTrainingPipeline``.
            name (str):
                Required. The name of the TrainingPipeline resource to
                be deleted. Format:
                ``projects/{project}/locations/{location}/trainingPipelines/{training_pipeline}``

                This corresponds to the ``name`` field
                on the ``request`` instance; if ``request`` is provided, this
                should not be set.

            retry (google.api_core.retry.Retry): Designation of what errors, if any,
                should be retried.
            timeout (float): The timeout for this request.
            metadata (Sequence[Tuple[str, str]]): Strings which should be
                sent along with the request as metadata.

        Returns:
            google.api_core.operation.Operation:
                An object representing a long-running operation.

                The result type for the operation will be :class:`google.protobuf.empty_pb2.Empty` A generic empty message that you can re-use to avoid defining duplicated
                   empty messages in your APIs. A typical example is to
                   use it as the request or the response type of an API
                   method. For instance:

                      service Foo {
                         rpc Bar(google.protobuf.Empty) returns
                         (google.protobuf.Empty);

                      }

                   The JSON representation for Empty is empty JSON
                   object {}.

        """
        # Create or coerce a protobuf request object.
        # Sanity check: If we got a request object, we should *not* have
        # gotten any keyword arguments that map to the request.
        has_flattened_params = any([name])
        if request is not None and has_flattened_params:
            raise ValueError(
                "If the `request` argument is set, then none of "
                "the individual field arguments should be set."
            )

        # Minor optimization to avoid making a copy if the user passes
        # in a pipeline_service.DeleteTrainingPipelineRequest.
        # There's no risk of modifying the input as we've already verified
        # there are no flattened fields.
        if not isinstance(request, pipeline_service.DeleteTrainingPipelineRequest):
            request = pipeline_service.DeleteTrainingPipelineRequest(request)

            # If we have keyword arguments corresponding to fields on the
            # request, apply these.

            if name is not None:
                request.name = name

        # Wrap the RPC method; this adds retry and timeout information,
        # and friendly error handling.
        rpc = self._transport._wrapped_methods[self._transport.delete_training_pipeline]

        # Certain fields should be provided within the metadata header;
        # add these here.
        metadata = tuple(metadata) + (
            gapic_v1.routing_header.to_grpc_metadata((("name", request.name),)),
        )

        # Send the request.
        response = rpc(request, retry=retry, timeout=timeout, metadata=metadata,)

        # Wrap the response in an operation future.
        response = gac_operation.from_gapic(
            response,
            self._transport.operations_client,
            empty.Empty,
            metadata_type=gca_operation.DeleteOperationMetadata,
        )

        # Done; return the response.
        return response

    def cancel_training_pipeline(
        self,
        request: pipeline_service.CancelTrainingPipelineRequest = None,
        *,
        name: str = None,
        retry: retries.Retry = gapic_v1.method.DEFAULT,
        timeout: float = None,
        metadata: Sequence[Tuple[str, str]] = (),
    ) -> None:
        r"""Cancels a TrainingPipeline. Starts asynchronous cancellation on
        the TrainingPipeline. The server makes a best effort to cancel
        the pipeline, but success is not guaranteed. Clients can use
        ``PipelineService.GetTrainingPipeline``
        or other methods to check whether the cancellation succeeded or
        whether the pipeline completed despite cancellation. On
        successful cancellation, the TrainingPipeline is not deleted;
        instead it becomes a pipeline with a
        ``TrainingPipeline.error``
        value with a ``google.rpc.Status.code`` of
        1, corresponding to ``Code.CANCELLED``, and
        ``TrainingPipeline.state``
        is set to ``CANCELLED``.

        Args:
            request (google.cloud.aiplatform_v1beta1.types.CancelTrainingPipelineRequest):
                The request object. Request message for
                ``PipelineService.CancelTrainingPipeline``.
            name (str):
                Required. The name of the TrainingPipeline to cancel.
                Format:
                ``projects/{project}/locations/{location}/trainingPipelines/{training_pipeline}``

                This corresponds to the ``name`` field
                on the ``request`` instance; if ``request`` is provided, this
                should not be set.

            retry (google.api_core.retry.Retry): Designation of what errors, if any,
                should be retried.
            timeout (float): The timeout for this request.
            metadata (Sequence[Tuple[str, str]]): Strings which should be
                sent along with the request as metadata.
        """
        # Create or coerce a protobuf request object.
        # Sanity check: If we got a request object, we should *not* have
        # gotten any keyword arguments that map to the request.
        has_flattened_params = any([name])
        if request is not None and has_flattened_params:
            raise ValueError(
                "If the `request` argument is set, then none of "
                "the individual field arguments should be set."
            )

        # Minor optimization to avoid making a copy if the user passes
        # in a pipeline_service.CancelTrainingPipelineRequest.
        # There's no risk of modifying the input as we've already verified
        # there are no flattened fields.
        if not isinstance(request, pipeline_service.CancelTrainingPipelineRequest):
            request = pipeline_service.CancelTrainingPipelineRequest(request)

            # If we have keyword arguments corresponding to fields on the
            # request, apply these.

            if name is not None:
                request.name = name

        # Wrap the RPC method; this adds retry and timeout information,
        # and friendly error handling.
        rpc = self._transport._wrapped_methods[self._transport.cancel_training_pipeline]

        # Certain fields should be provided within the metadata header;
        # add these here.
        metadata = tuple(metadata) + (
            gapic_v1.routing_header.to_grpc_metadata((("name", request.name),)),
        )

        # Send the request.
        rpc(
            request, retry=retry, timeout=timeout, metadata=metadata,
        )


try:
    DEFAULT_CLIENT_INFO = gapic_v1.client_info.ClientInfo(
        gapic_version=pkg_resources.get_distribution(
            "google-cloud-aiplatform",
        ).version,
    )
except pkg_resources.DistributionNotFound:
    DEFAULT_CLIENT_INFO = gapic_v1.client_info.ClientInfo()


__all__ = ("PipelineServiceClient",)<|MERGE_RESOLUTION|>--- conflicted
+++ resolved
@@ -23,14 +23,14 @@
 import pkg_resources
 
 from google.api_core import client_options as client_options_lib  # type: ignore
-from google.api_core import exceptions  # type: ignore
-from google.api_core import gapic_v1  # type: ignore
-from google.api_core import retry as retries  # type: ignore
-from google.auth import credentials  # type: ignore
-from google.auth.transport import mtls  # type: ignore
-from google.auth.transport.grpc import SslCredentials  # type: ignore
-from google.auth.exceptions import MutualTLSChannelError  # type: ignore
-from google.oauth2 import service_account  # type: ignore
+from google.api_core import exceptions                            # type: ignore
+from google.api_core import gapic_v1                              # type: ignore
+from google.api_core import retry as retries                      # type: ignore
+from google.auth import credentials                               # type: ignore
+from google.auth.transport import mtls                            # type: ignore
+from google.auth.transport.grpc import SslCredentials             # type: ignore
+from google.auth.exceptions import MutualTLSChannelError          # type: ignore
+from google.oauth2 import service_account                         # type: ignore
 
 from google.api_core import operation as gac_operation  # type: ignore
 from google.api_core import operation_async  # type: ignore
@@ -41,9 +41,7 @@
 from google.cloud.aiplatform_v1beta1.types import pipeline_service
 from google.cloud.aiplatform_v1beta1.types import pipeline_state
 from google.cloud.aiplatform_v1beta1.types import training_pipeline
-from google.cloud.aiplatform_v1beta1.types import (
-    training_pipeline as gca_training_pipeline,
-)
+from google.cloud.aiplatform_v1beta1.types import training_pipeline as gca_training_pipeline
 from google.protobuf import empty_pb2 as empty  # type: ignore
 from google.protobuf import struct_pb2 as struct  # type: ignore
 from google.protobuf import timestamp_pb2 as timestamp  # type: ignore
@@ -61,14 +59,13 @@
     support objects (e.g. transport) without polluting the client instance
     objects.
     """
-
-    _transport_registry = (
-        OrderedDict()
-    )  # type: Dict[str, Type[PipelineServiceTransport]]
-    _transport_registry["grpc"] = PipelineServiceGrpcTransport
-    _transport_registry["grpc_asyncio"] = PipelineServiceGrpcAsyncIOTransport
-
-    def get_transport_class(cls, label: str = None,) -> Type[PipelineServiceTransport]:
+    _transport_registry = OrderedDict()  # type: Dict[str, Type[PipelineServiceTransport]]
+    _transport_registry['grpc'] = PipelineServiceGrpcTransport
+    _transport_registry['grpc_asyncio'] = PipelineServiceGrpcAsyncIOTransport
+
+    def get_transport_class(cls,
+            label: str = None,
+        ) -> Type[PipelineServiceTransport]:
         """Return an appropriate transport class.
 
         Args:
@@ -119,7 +116,7 @@
 
         return api_endpoint.replace(".googleapis.com", ".mtls.googleapis.com")
 
-    DEFAULT_ENDPOINT = "aiplatform.googleapis.com"
+    DEFAULT_ENDPOINT = 'aiplatform.googleapis.com'
     DEFAULT_MTLS_ENDPOINT = _get_default_mtls_endpoint.__func__(  # type: ignore
         DEFAULT_ENDPOINT
     )
@@ -154,8 +151,9 @@
         Returns:
             PipelineServiceClient: The constructed client.
         """
-        credentials = service_account.Credentials.from_service_account_file(filename)
-        kwargs["credentials"] = credentials
+        credentials = service_account.Credentials.from_service_account_file(
+            filename)
+        kwargs['credentials'] = credentials
         return cls(*args, **kwargs)
 
     from_service_account_json = from_service_account_file
@@ -170,122 +168,99 @@
         return self._transport
 
     @staticmethod
-    def endpoint_path(project: str, location: str, endpoint: str,) -> str:
+    def endpoint_path(project: str,location: str,endpoint: str,) -> str:
         """Return a fully-qualified endpoint string."""
-        return "projects/{project}/locations/{location}/endpoints/{endpoint}".format(
-            project=project, location=location, endpoint=endpoint,
-        )
-
-    @staticmethod
-    def parse_endpoint_path(path: str) -> Dict[str, str]:
+        return "projects/{project}/locations/{location}/endpoints/{endpoint}".format(project=project, location=location, endpoint=endpoint, )
+
+    @staticmethod
+    def parse_endpoint_path(path: str) -> Dict[str,str]:
         """Parse a endpoint path into its component segments."""
-        m = re.match(
-            r"^projects/(?P<project>.+?)/locations/(?P<location>.+?)/endpoints/(?P<endpoint>.+?)$",
-            path,
-        )
+        m = re.match(r"^projects/(?P<project>.+?)/locations/(?P<location>.+?)/endpoints/(?P<endpoint>.+?)$", path)
         return m.groupdict() if m else {}
 
     @staticmethod
-    def model_path(project: str, location: str, model: str,) -> str:
+    def model_path(project: str,location: str,model: str,) -> str:
         """Return a fully-qualified model string."""
-        return "projects/{project}/locations/{location}/models/{model}".format(
-            project=project, location=location, model=model,
-        )
-
-    @staticmethod
-    def parse_model_path(path: str) -> Dict[str, str]:
+        return "projects/{project}/locations/{location}/models/{model}".format(project=project, location=location, model=model, )
+
+    @staticmethod
+    def parse_model_path(path: str) -> Dict[str,str]:
         """Parse a model path into its component segments."""
-        m = re.match(
-            r"^projects/(?P<project>.+?)/locations/(?P<location>.+?)/models/(?P<model>.+?)$",
-            path,
-        )
+        m = re.match(r"^projects/(?P<project>.+?)/locations/(?P<location>.+?)/models/(?P<model>.+?)$", path)
         return m.groupdict() if m else {}
 
     @staticmethod
-    def training_pipeline_path(
-        project: str, location: str, training_pipeline: str,
-    ) -> str:
+    def training_pipeline_path(project: str,location: str,training_pipeline: str,) -> str:
         """Return a fully-qualified training_pipeline string."""
-        return "projects/{project}/locations/{location}/trainingPipelines/{training_pipeline}".format(
-            project=project, location=location, training_pipeline=training_pipeline,
-        )
-
-    @staticmethod
-    def parse_training_pipeline_path(path: str) -> Dict[str, str]:
+        return "projects/{project}/locations/{location}/trainingPipelines/{training_pipeline}".format(project=project, location=location, training_pipeline=training_pipeline, )
+
+    @staticmethod
+    def parse_training_pipeline_path(path: str) -> Dict[str,str]:
         """Parse a training_pipeline path into its component segments."""
-        m = re.match(
-            r"^projects/(?P<project>.+?)/locations/(?P<location>.+?)/trainingPipelines/(?P<training_pipeline>.+?)$",
-            path,
-        )
+        m = re.match(r"^projects/(?P<project>.+?)/locations/(?P<location>.+?)/trainingPipelines/(?P<training_pipeline>.+?)$", path)
         return m.groupdict() if m else {}
 
     @staticmethod
-    def common_billing_account_path(billing_account: str,) -> str:
+    def common_billing_account_path(billing_account: str, ) -> str:
         """Return a fully-qualified billing_account string."""
-        return "billingAccounts/{billing_account}".format(
-            billing_account=billing_account,
-        )
-
-    @staticmethod
-    def parse_common_billing_account_path(path: str) -> Dict[str, str]:
+        return "billingAccounts/{billing_account}".format(billing_account=billing_account, )
+
+    @staticmethod
+    def parse_common_billing_account_path(path: str) -> Dict[str,str]:
         """Parse a billing_account path into its component segments."""
         m = re.match(r"^billingAccounts/(?P<billing_account>.+?)$", path)
         return m.groupdict() if m else {}
 
     @staticmethod
-    def common_folder_path(folder: str,) -> str:
+    def common_folder_path(folder: str, ) -> str:
         """Return a fully-qualified folder string."""
-        return "folders/{folder}".format(folder=folder,)
-
-    @staticmethod
-    def parse_common_folder_path(path: str) -> Dict[str, str]:
+        return "folders/{folder}".format(folder=folder, )
+
+    @staticmethod
+    def parse_common_folder_path(path: str) -> Dict[str,str]:
         """Parse a folder path into its component segments."""
         m = re.match(r"^folders/(?P<folder>.+?)$", path)
         return m.groupdict() if m else {}
 
     @staticmethod
-    def common_organization_path(organization: str,) -> str:
+    def common_organization_path(organization: str, ) -> str:
         """Return a fully-qualified organization string."""
-        return "organizations/{organization}".format(organization=organization,)
-
-    @staticmethod
-    def parse_common_organization_path(path: str) -> Dict[str, str]:
+        return "organizations/{organization}".format(organization=organization, )
+
+    @staticmethod
+    def parse_common_organization_path(path: str) -> Dict[str,str]:
         """Parse a organization path into its component segments."""
         m = re.match(r"^organizations/(?P<organization>.+?)$", path)
         return m.groupdict() if m else {}
 
     @staticmethod
-    def common_project_path(project: str,) -> str:
+    def common_project_path(project: str, ) -> str:
         """Return a fully-qualified project string."""
-        return "projects/{project}".format(project=project,)
-
-    @staticmethod
-    def parse_common_project_path(path: str) -> Dict[str, str]:
+        return "projects/{project}".format(project=project, )
+
+    @staticmethod
+    def parse_common_project_path(path: str) -> Dict[str,str]:
         """Parse a project path into its component segments."""
         m = re.match(r"^projects/(?P<project>.+?)$", path)
         return m.groupdict() if m else {}
 
     @staticmethod
-    def common_location_path(project: str, location: str,) -> str:
+    def common_location_path(project: str, location: str, ) -> str:
         """Return a fully-qualified location string."""
-        return "projects/{project}/locations/{location}".format(
-            project=project, location=location,
-        )
-
-    @staticmethod
-    def parse_common_location_path(path: str) -> Dict[str, str]:
+        return "projects/{project}/locations/{location}".format(project=project, location=location, )
+
+    @staticmethod
+    def parse_common_location_path(path: str) -> Dict[str,str]:
         """Parse a location path into its component segments."""
         m = re.match(r"^projects/(?P<project>.+?)/locations/(?P<location>.+?)$", path)
         return m.groupdict() if m else {}
 
-    def __init__(
-        self,
-        *,
-        credentials: Optional[credentials.Credentials] = None,
-        transport: Union[str, PipelineServiceTransport, None] = None,
-        client_options: Optional[client_options_lib.ClientOptions] = None,
-        client_info: gapic_v1.client_info.ClientInfo = DEFAULT_CLIENT_INFO,
-    ) -> None:
+    def __init__(self, *,
+            credentials: Optional[credentials.Credentials] = None,
+            transport: Union[str, PipelineServiceTransport, None] = None,
+            client_options: Optional[client_options_lib.ClientOptions] = None,
+            client_info: gapic_v1.client_info.ClientInfo = DEFAULT_CLIENT_INFO,
+            ) -> None:
         """Instantiate the pipeline service client.
 
         Args:
@@ -329,9 +304,7 @@
             client_options = client_options_lib.ClientOptions()
 
         # Create SSL credentials for mutual TLS if needed.
-        use_client_cert = bool(
-            util.strtobool(os.getenv("GOOGLE_API_USE_CLIENT_CERTIFICATE", "false"))
-        )
+        use_client_cert = bool(util.strtobool(os.getenv("GOOGLE_API_USE_CLIENT_CERTIFICATE", "false")))
 
         client_cert_source_func = None
         is_mtls = False
@@ -341,9 +314,7 @@
                 client_cert_source_func = client_options.client_cert_source
             else:
                 is_mtls = mtls.has_default_client_cert_source()
-                client_cert_source_func = (
-                    mtls.default_client_cert_source() if is_mtls else None
-                )
+                client_cert_source_func = mtls.default_client_cert_source() if is_mtls else None
 
         # Figure out which api endpoint to use.
         if client_options.api_endpoint is not None:
@@ -355,9 +326,7 @@
             elif use_mtls_env == "always":
                 api_endpoint = self.DEFAULT_MTLS_ENDPOINT
             elif use_mtls_env == "auto":
-                api_endpoint = (
-                    self.DEFAULT_MTLS_ENDPOINT if is_mtls else self.DEFAULT_ENDPOINT
-                )
+                api_endpoint = self.DEFAULT_MTLS_ENDPOINT if is_mtls else self.DEFAULT_ENDPOINT
             else:
                 raise MutualTLSChannelError(
                     "Unsupported GOOGLE_API_USE_MTLS_ENDPOINT value. Accepted values: never, auto, always"
@@ -369,10 +338,8 @@
         if isinstance(transport, PipelineServiceTransport):
             # transport is a PipelineServiceTransport instance.
             if credentials or client_options.credentials_file:
-                raise ValueError(
-                    "When providing a transport instance, "
-                    "provide its credentials directly."
-                )
+                raise ValueError('When providing a transport instance, '
+                                 'provide its credentials directly.')
             if client_options.scopes:
                 raise ValueError(
                     "When providing a transport instance, "
@@ -391,16 +358,15 @@
                 client_info=client_info,
             )
 
-    def create_training_pipeline(
-        self,
-        request: pipeline_service.CreateTrainingPipelineRequest = None,
-        *,
-        parent: str = None,
-        training_pipeline: gca_training_pipeline.TrainingPipeline = None,
-        retry: retries.Retry = gapic_v1.method.DEFAULT,
-        timeout: float = None,
-        metadata: Sequence[Tuple[str, str]] = (),
-    ) -> gca_training_pipeline.TrainingPipeline:
+    def create_training_pipeline(self,
+            request: pipeline_service.CreateTrainingPipelineRequest = None,
+            *,
+            parent: str = None,
+            training_pipeline: gca_training_pipeline.TrainingPipeline = None,
+            retry: retries.Retry = gapic_v1.method.DEFAULT,
+            timeout: float = None,
+            metadata: Sequence[Tuple[str, str]] = (),
+            ) -> gca_training_pipeline.TrainingPipeline:
         r"""Creates a TrainingPipeline. A created
         TrainingPipeline right away will be attempted to be run.
 
@@ -445,10 +411,8 @@
         # gotten any keyword arguments that map to the request.
         has_flattened_params = any([parent, training_pipeline])
         if request is not None and has_flattened_params:
-            raise ValueError(
-                "If the `request` argument is set, then none of "
-                "the individual field arguments should be set."
-            )
+            raise ValueError('If the `request` argument is set, then none of '
+                             'the individual field arguments should be set.')
 
         # Minor optimization to avoid making a copy if the user passes
         # in a pipeline_service.CreateTrainingPipelineRequest.
@@ -472,24 +436,30 @@
         # Certain fields should be provided within the metadata header;
         # add these here.
         metadata = tuple(metadata) + (
-            gapic_v1.routing_header.to_grpc_metadata((("parent", request.parent),)),
+            gapic_v1.routing_header.to_grpc_metadata((
+                ('parent', request.parent),
+            )),
         )
 
         # Send the request.
-        response = rpc(request, retry=retry, timeout=timeout, metadata=metadata,)
+        response = rpc(
+            request,
+            retry=retry,
+            timeout=timeout,
+            metadata=metadata,
+        )
 
         # Done; return the response.
         return response
 
-    def get_training_pipeline(
-        self,
-        request: pipeline_service.GetTrainingPipelineRequest = None,
-        *,
-        name: str = None,
-        retry: retries.Retry = gapic_v1.method.DEFAULT,
-        timeout: float = None,
-        metadata: Sequence[Tuple[str, str]] = (),
-    ) -> training_pipeline.TrainingPipeline:
+    def get_training_pipeline(self,
+            request: pipeline_service.GetTrainingPipelineRequest = None,
+            *,
+            name: str = None,
+            retry: retries.Retry = gapic_v1.method.DEFAULT,
+            timeout: float = None,
+            metadata: Sequence[Tuple[str, str]] = (),
+            ) -> training_pipeline.TrainingPipeline:
         r"""Gets a TrainingPipeline.
 
         Args:
@@ -526,10 +496,8 @@
         # gotten any keyword arguments that map to the request.
         has_flattened_params = any([name])
         if request is not None and has_flattened_params:
-            raise ValueError(
-                "If the `request` argument is set, then none of "
-                "the individual field arguments should be set."
-            )
+            raise ValueError('If the `request` argument is set, then none of '
+                             'the individual field arguments should be set.')
 
         # Minor optimization to avoid making a copy if the user passes
         # in a pipeline_service.GetTrainingPipelineRequest.
@@ -551,24 +519,30 @@
         # Certain fields should be provided within the metadata header;
         # add these here.
         metadata = tuple(metadata) + (
-            gapic_v1.routing_header.to_grpc_metadata((("name", request.name),)),
+            gapic_v1.routing_header.to_grpc_metadata((
+                ('name', request.name),
+            )),
         )
 
         # Send the request.
-        response = rpc(request, retry=retry, timeout=timeout, metadata=metadata,)
+        response = rpc(
+            request,
+            retry=retry,
+            timeout=timeout,
+            metadata=metadata,
+        )
 
         # Done; return the response.
         return response
 
-    def list_training_pipelines(
-        self,
-        request: pipeline_service.ListTrainingPipelinesRequest = None,
-        *,
-        parent: str = None,
-        retry: retries.Retry = gapic_v1.method.DEFAULT,
-        timeout: float = None,
-        metadata: Sequence[Tuple[str, str]] = (),
-    ) -> pagers.ListTrainingPipelinesPager:
+    def list_training_pipelines(self,
+            request: pipeline_service.ListTrainingPipelinesRequest = None,
+            *,
+            parent: str = None,
+            retry: retries.Retry = gapic_v1.method.DEFAULT,
+            timeout: float = None,
+            metadata: Sequence[Tuple[str, str]] = (),
+            ) -> pagers.ListTrainingPipelinesPager:
         r"""Lists TrainingPipelines in a Location.
 
         Args:
@@ -604,10 +578,8 @@
         # gotten any keyword arguments that map to the request.
         has_flattened_params = any([parent])
         if request is not None and has_flattened_params:
-            raise ValueError(
-                "If the `request` argument is set, then none of "
-                "the individual field arguments should be set."
-            )
+            raise ValueError('If the `request` argument is set, then none of '
+                             'the individual field arguments should be set.')
 
         # Minor optimization to avoid making a copy if the user passes
         # in a pipeline_service.ListTrainingPipelinesRequest.
@@ -629,32 +601,31 @@
         # Certain fields should be provided within the metadata header;
         # add these here.
         metadata = tuple(metadata) + (
-            gapic_v1.routing_header.to_grpc_metadata((("parent", request.parent),)),
+            gapic_v1.routing_header.to_grpc_metadata((
+                ('parent', request.parent),
+            )),
         )
 
         # Send the request.
-        response = rpc(request, retry=retry, timeout=timeout, metadata=metadata,)
+        response = rpc(
+            request,
+            retry=retry,
+            timeout=timeout,
+            metadata=metadata,
+        )
 
         # This method is paged; wrap the response in a pager, which provides
         # an `__iter__` convenience method.
         response = pagers.ListTrainingPipelinesPager(
-            method=rpc, request=request, response=response, metadata=metadata,
+            method=rpc,
+            request=request,
+            response=response,
+            metadata=metadata,
         )
 
         # Done; return the response.
         return response
 
-<<<<<<< HEAD
-    def delete_training_pipeline(
-        self,
-        request: pipeline_service.DeleteTrainingPipelineRequest = None,
-        *,
-        name: str = None,
-        retry: retries.Retry = gapic_v1.method.DEFAULT,
-        timeout: float = None,
-        metadata: Sequence[Tuple[str, str]] = (),
-    ) -> ga_operation.Operation:
-=======
     def delete_training_pipeline(self,
             request: pipeline_service.DeleteTrainingPipelineRequest = None,
             *,
@@ -663,7 +634,6 @@
             timeout: float = None,
             metadata: Sequence[Tuple[str, str]] = (),
             ) -> gac_operation.Operation:
->>>>>>> 763c1c9f
         r"""Deletes a TrainingPipeline.
 
         Args:
@@ -709,10 +679,8 @@
         # gotten any keyword arguments that map to the request.
         has_flattened_params = any([name])
         if request is not None and has_flattened_params:
-            raise ValueError(
-                "If the `request` argument is set, then none of "
-                "the individual field arguments should be set."
-            )
+            raise ValueError('If the `request` argument is set, then none of '
+                             'the individual field arguments should be set.')
 
         # Minor optimization to avoid making a copy if the user passes
         # in a pipeline_service.DeleteTrainingPipelineRequest.
@@ -734,11 +702,18 @@
         # Certain fields should be provided within the metadata header;
         # add these here.
         metadata = tuple(metadata) + (
-            gapic_v1.routing_header.to_grpc_metadata((("name", request.name),)),
+            gapic_v1.routing_header.to_grpc_metadata((
+                ('name', request.name),
+            )),
         )
 
         # Send the request.
-        response = rpc(request, retry=retry, timeout=timeout, metadata=metadata,)
+        response = rpc(
+            request,
+            retry=retry,
+            timeout=timeout,
+            metadata=metadata,
+        )
 
         # Wrap the response in an operation future.
         response = gac_operation.from_gapic(
@@ -751,15 +726,14 @@
         # Done; return the response.
         return response
 
-    def cancel_training_pipeline(
-        self,
-        request: pipeline_service.CancelTrainingPipelineRequest = None,
-        *,
-        name: str = None,
-        retry: retries.Retry = gapic_v1.method.DEFAULT,
-        timeout: float = None,
-        metadata: Sequence[Tuple[str, str]] = (),
-    ) -> None:
+    def cancel_training_pipeline(self,
+            request: pipeline_service.CancelTrainingPipelineRequest = None,
+            *,
+            name: str = None,
+            retry: retries.Retry = gapic_v1.method.DEFAULT,
+            timeout: float = None,
+            metadata: Sequence[Tuple[str, str]] = (),
+            ) -> None:
         r"""Cancels a TrainingPipeline. Starts asynchronous cancellation on
         the TrainingPipeline. The server makes a best effort to cancel
         the pipeline, but success is not guaranteed. Clients can use
@@ -798,10 +772,8 @@
         # gotten any keyword arguments that map to the request.
         has_flattened_params = any([name])
         if request is not None and has_flattened_params:
-            raise ValueError(
-                "If the `request` argument is set, then none of "
-                "the individual field arguments should be set."
-            )
+            raise ValueError('If the `request` argument is set, then none of '
+                             'the individual field arguments should be set.')
 
         # Minor optimization to avoid making a copy if the user passes
         # in a pipeline_service.CancelTrainingPipelineRequest.
@@ -823,23 +795,35 @@
         # Certain fields should be provided within the metadata header;
         # add these here.
         metadata = tuple(metadata) + (
-            gapic_v1.routing_header.to_grpc_metadata((("name", request.name),)),
+            gapic_v1.routing_header.to_grpc_metadata((
+                ('name', request.name),
+            )),
         )
 
         # Send the request.
         rpc(
-            request, retry=retry, timeout=timeout, metadata=metadata,
-        )
+            request,
+            retry=retry,
+            timeout=timeout,
+            metadata=metadata,
+        )
+
+
+
+
+
 
 
 try:
     DEFAULT_CLIENT_INFO = gapic_v1.client_info.ClientInfo(
         gapic_version=pkg_resources.get_distribution(
-            "google-cloud-aiplatform",
+            'google-cloud-aiplatform',
         ).version,
     )
 except pkg_resources.DistributionNotFound:
     DEFAULT_CLIENT_INFO = gapic_v1.client_info.ClientInfo()
 
 
-__all__ = ("PipelineServiceClient",)+__all__ = (
+    'PipelineServiceClient',
+)