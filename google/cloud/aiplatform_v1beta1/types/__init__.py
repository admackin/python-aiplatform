# -*- coding: utf-8 -*-
# Copyright 2023 Google LLC
#
# Licensed under the Apache License, Version 2.0 (the "License");
# you may not use this file except in compliance with the License.
# You may obtain a copy of the License at
#
#     http://www.apache.org/licenses/LICENSE-2.0
#
# Unless required by applicable law or agreed to in writing, software
# distributed under the License is distributed on an "AS IS" BASIS,
# WITHOUT WARRANTIES OR CONDITIONS OF ANY KIND, either express or implied.
# See the License for the specific language governing permissions and
# limitations under the License.
#
from .annotation import (
    Annotation,
)
from .annotation_spec import (
    AnnotationSpec,
)
from .artifact import (
    Artifact,
)
from .batch_prediction_job import (
    BatchPredictionJob,
)
from .completion_stats import (
    CompletionStats,
)
from .context import (
    Context,
)
from .custom_job import (
    ContainerSpec,
    CustomJob,
    CustomJobSpec,
    PythonPackageSpec,
    Scheduling,
    WorkerPoolSpec,
)
from .data_item import (
    DataItem,
)
from .data_labeling_job import (
    ActiveLearningConfig,
    DataLabelingJob,
    SampleConfig,
    TrainingConfig,
)
from .dataset import (
    Dataset,
    ExportDataConfig,
    ExportFractionSplit,
    ImportDataConfig,
)
from .dataset_service import (
    CreateDatasetOperationMetadata,
    CreateDatasetRequest,
    DataItemView,
    DeleteDatasetRequest,
    DeleteSavedQueryRequest,
    ExportDataOperationMetadata,
    ExportDataRequest,
    ExportDataResponse,
    GetAnnotationSpecRequest,
    GetDatasetRequest,
    ImportDataOperationMetadata,
    ImportDataRequest,
    ImportDataResponse,
    ListAnnotationsRequest,
    ListAnnotationsResponse,
    ListDataItemsRequest,
    ListDataItemsResponse,
    ListDatasetsRequest,
    ListDatasetsResponse,
    ListSavedQueriesRequest,
    ListSavedQueriesResponse,
    SearchDataItemsRequest,
    SearchDataItemsResponse,
    UpdateDatasetRequest,
)
from .deployed_index_ref import (
    DeployedIndexRef,
)
from .deployed_model_ref import (
    DeployedModelRef,
)
from .deployment_resource_pool import (
    DeploymentResourcePool,
)
from .deployment_resource_pool_service import (
    CreateDeploymentResourcePoolOperationMetadata,
    CreateDeploymentResourcePoolRequest,
    DeleteDeploymentResourcePoolRequest,
    GetDeploymentResourcePoolRequest,
    ListDeploymentResourcePoolsRequest,
    ListDeploymentResourcePoolsResponse,
    QueryDeployedModelsRequest,
    QueryDeployedModelsResponse,
    UpdateDeploymentResourcePoolOperationMetadata,
)
from .encryption_spec import (
    EncryptionSpec,
)
from .endpoint import (
    DeployedModel,
    Endpoint,
    PredictRequestResponseLoggingConfig,
    PrivateEndpoints,
)
from .endpoint_service import (
    CreateEndpointOperationMetadata,
    CreateEndpointRequest,
    DeleteEndpointRequest,
    DeployModelOperationMetadata,
    DeployModelRequest,
    DeployModelResponse,
    GetEndpointRequest,
    ListEndpointsRequest,
    ListEndpointsResponse,
    MutateDeployedModelOperationMetadata,
    MutateDeployedModelRequest,
    MutateDeployedModelResponse,
    UndeployModelOperationMetadata,
    UndeployModelRequest,
    UndeployModelResponse,
    UpdateEndpointRequest,
)
from .entity_type import (
    EntityType,
)
from .env_var import (
    EnvVar,
)
from .evaluated_annotation import (
    ErrorAnalysisAnnotation,
    EvaluatedAnnotation,
    EvaluatedAnnotationExplanation,
)
from .event import (
    Event,
)
from .execution import (
    Execution,
)
from .explanation import (
    Attribution,
    BlurBaselineConfig,
    Examples,
    ExamplesOverride,
    ExamplesRestrictionsNamespace,
    Explanation,
    ExplanationMetadataOverride,
    ExplanationParameters,
    ExplanationSpec,
    ExplanationSpecOverride,
    FeatureNoiseSigma,
    IntegratedGradientsAttribution,
    ModelExplanation,
    Neighbor,
    Presets,
    SampledShapleyAttribution,
    SmoothGradConfig,
    XraiAttribution,
)
from .explanation_metadata import (
    ExplanationMetadata,
)
from .feature import (
    Feature,
)
from .feature_monitoring_stats import (
    FeatureStatsAnomaly,
)
from .feature_selector import (
    FeatureSelector,
    IdMatcher,
)
from .featurestore import (
    Featurestore,
)
from .featurestore_monitoring import (
    FeaturestoreMonitoringConfig,
)
from .featurestore_online_service import (
    FeatureValue,
    FeatureValueList,
    ReadFeatureValuesRequest,
    ReadFeatureValuesResponse,
    StreamingReadFeatureValuesRequest,
    WriteFeatureValuesPayload,
    WriteFeatureValuesRequest,
    WriteFeatureValuesResponse,
)
from .featurestore_service import (
    BatchCreateFeaturesOperationMetadata,
    BatchCreateFeaturesRequest,
    BatchCreateFeaturesResponse,
    BatchReadFeatureValuesOperationMetadata,
    BatchReadFeatureValuesRequest,
    BatchReadFeatureValuesResponse,
    CreateEntityTypeOperationMetadata,
    CreateEntityTypeRequest,
    CreateFeatureOperationMetadata,
    CreateFeatureRequest,
    CreateFeaturestoreOperationMetadata,
    CreateFeaturestoreRequest,
    DeleteEntityTypeRequest,
    DeleteFeatureRequest,
    DeleteFeaturestoreRequest,
    DeleteFeatureValuesOperationMetadata,
    DeleteFeatureValuesRequest,
    DeleteFeatureValuesResponse,
    DestinationFeatureSetting,
    EntityIdSelector,
    ExportFeatureValuesOperationMetadata,
    ExportFeatureValuesRequest,
    ExportFeatureValuesResponse,
    FeatureValueDestination,
    GetEntityTypeRequest,
    GetFeatureRequest,
    GetFeaturestoreRequest,
    ImportFeatureValuesOperationMetadata,
    ImportFeatureValuesRequest,
    ImportFeatureValuesResponse,
    ListEntityTypesRequest,
    ListEntityTypesResponse,
    ListFeaturesRequest,
    ListFeaturesResponse,
    ListFeaturestoresRequest,
    ListFeaturestoresResponse,
    SearchFeaturesRequest,
    SearchFeaturesResponse,
    UpdateEntityTypeRequest,
    UpdateFeatureRequest,
    UpdateFeaturestoreOperationMetadata,
    UpdateFeaturestoreRequest,
)
from .hyperparameter_tuning_job import (
    HyperparameterTuningJob,
)
from .index import (
    Index,
    IndexDatapoint,
    IndexStats,
)
from .index_endpoint import (
    DeployedIndex,
    DeployedIndexAuthConfig,
    IndexEndpoint,
    IndexPrivateEndpoints,
)
from .index_endpoint_service import (
    CreateIndexEndpointOperationMetadata,
    CreateIndexEndpointRequest,
    DeleteIndexEndpointRequest,
    DeployIndexOperationMetadata,
    DeployIndexRequest,
    DeployIndexResponse,
    GetIndexEndpointRequest,
    ListIndexEndpointsRequest,
    ListIndexEndpointsResponse,
    MutateDeployedIndexOperationMetadata,
    MutateDeployedIndexRequest,
    MutateDeployedIndexResponse,
    UndeployIndexOperationMetadata,
    UndeployIndexRequest,
    UndeployIndexResponse,
    UpdateIndexEndpointRequest,
)
from .index_service import (
    CreateIndexOperationMetadata,
    CreateIndexRequest,
    DeleteIndexRequest,
    GetIndexRequest,
    ListIndexesRequest,
    ListIndexesResponse,
    NearestNeighborSearchOperationMetadata,
    RemoveDatapointsRequest,
    RemoveDatapointsResponse,
    UpdateIndexOperationMetadata,
    UpdateIndexRequest,
    UpsertDatapointsRequest,
    UpsertDatapointsResponse,
)
from .io import (
    AvroSource,
    BigQueryDestination,
    BigQuerySource,
    ContainerRegistryDestination,
    CsvDestination,
    CsvSource,
    GcsDestination,
    GcsSource,
    TFRecordDestination,
)
from .job_service import (
    CancelBatchPredictionJobRequest,
    CancelCustomJobRequest,
    CancelDataLabelingJobRequest,
    CancelHyperparameterTuningJobRequest,
    CancelNasJobRequest,
    CreateBatchPredictionJobRequest,
    CreateCustomJobRequest,
    CreateDataLabelingJobRequest,
    CreateHyperparameterTuningJobRequest,
    CreateModelDeploymentMonitoringJobRequest,
    CreateNasJobRequest,
    DeleteBatchPredictionJobRequest,
    DeleteCustomJobRequest,
    DeleteDataLabelingJobRequest,
    DeleteHyperparameterTuningJobRequest,
    DeleteModelDeploymentMonitoringJobRequest,
    DeleteNasJobRequest,
    GetBatchPredictionJobRequest,
    GetCustomJobRequest,
    GetDataLabelingJobRequest,
    GetHyperparameterTuningJobRequest,
    GetModelDeploymentMonitoringJobRequest,
    GetNasJobRequest,
    GetNasTrialDetailRequest,
    ListBatchPredictionJobsRequest,
    ListBatchPredictionJobsResponse,
    ListCustomJobsRequest,
    ListCustomJobsResponse,
    ListDataLabelingJobsRequest,
    ListDataLabelingJobsResponse,
    ListHyperparameterTuningJobsRequest,
    ListHyperparameterTuningJobsResponse,
    ListModelDeploymentMonitoringJobsRequest,
    ListModelDeploymentMonitoringJobsResponse,
    ListNasJobsRequest,
    ListNasJobsResponse,
    ListNasTrialDetailsRequest,
    ListNasTrialDetailsResponse,
    PauseModelDeploymentMonitoringJobRequest,
    ResumeModelDeploymentMonitoringJobRequest,
    SearchModelDeploymentMonitoringStatsAnomaliesRequest,
    SearchModelDeploymentMonitoringStatsAnomaliesResponse,
    UpdateModelDeploymentMonitoringJobOperationMetadata,
    UpdateModelDeploymentMonitoringJobRequest,
)
from .lineage_subgraph import (
    LineageSubgraph,
)
from .machine_resources import (
    AutomaticResources,
    AutoscalingMetricSpec,
    BatchDedicatedResources,
    DedicatedResources,
    DiskSpec,
    MachineSpec,
    NfsMount,
    ResourcesConsumed,
)
from .manual_batch_tuning_parameters import (
    ManualBatchTuningParameters,
)
from .match_service import (
    FindNeighborsRequest,
    FindNeighborsResponse,
    ReadIndexDatapointsRequest,
    ReadIndexDatapointsResponse,
)
from .metadata_schema import (
    MetadataSchema,
)
from .metadata_service import (
    AddContextArtifactsAndExecutionsRequest,
    AddContextArtifactsAndExecutionsResponse,
    AddContextChildrenRequest,
    AddContextChildrenResponse,
    AddExecutionEventsRequest,
    AddExecutionEventsResponse,
    CreateArtifactRequest,
    CreateContextRequest,
    CreateExecutionRequest,
    CreateMetadataSchemaRequest,
    CreateMetadataStoreOperationMetadata,
    CreateMetadataStoreRequest,
    DeleteArtifactRequest,
    DeleteContextRequest,
    DeleteExecutionRequest,
    DeleteMetadataStoreOperationMetadata,
    DeleteMetadataStoreRequest,
    GetArtifactRequest,
    GetContextRequest,
    GetExecutionRequest,
    GetMetadataSchemaRequest,
    GetMetadataStoreRequest,
    ListArtifactsRequest,
    ListArtifactsResponse,
    ListContextsRequest,
    ListContextsResponse,
    ListExecutionsRequest,
    ListExecutionsResponse,
    ListMetadataSchemasRequest,
    ListMetadataSchemasResponse,
    ListMetadataStoresRequest,
    ListMetadataStoresResponse,
    PurgeArtifactsMetadata,
    PurgeArtifactsRequest,
    PurgeArtifactsResponse,
    PurgeContextsMetadata,
    PurgeContextsRequest,
    PurgeContextsResponse,
    PurgeExecutionsMetadata,
    PurgeExecutionsRequest,
    PurgeExecutionsResponse,
    QueryArtifactLineageSubgraphRequest,
    QueryContextLineageSubgraphRequest,
    QueryExecutionInputsAndOutputsRequest,
    RemoveContextChildrenRequest,
    RemoveContextChildrenResponse,
    UpdateArtifactRequest,
    UpdateContextRequest,
    UpdateExecutionRequest,
)
from .metadata_store import (
    MetadataStore,
)
from .migratable_resource import (
    MigratableResource,
)
from .migration_service import (
    BatchMigrateResourcesOperationMetadata,
    BatchMigrateResourcesRequest,
    BatchMigrateResourcesResponse,
    MigrateResourceRequest,
    MigrateResourceResponse,
    SearchMigratableResourcesRequest,
    SearchMigratableResourcesResponse,
)
from .model import (
    LargeModelReference,
    Model,
    ModelContainerSpec,
    ModelSourceInfo,
    Port,
    PredictSchemata,
)
from .model_deployment_monitoring_job import (
    ModelDeploymentMonitoringBigQueryTable,
    ModelDeploymentMonitoringJob,
    ModelDeploymentMonitoringObjectiveConfig,
    ModelDeploymentMonitoringScheduleConfig,
    ModelMonitoringStatsAnomalies,
    ModelDeploymentMonitoringObjectiveType,
)
from .model_evaluation import (
    ModelEvaluation,
)
from .model_evaluation_slice import (
    ModelEvaluationSlice,
)
from .model_garden_service import (
    GetPublisherModelRequest,
    PublisherModelView,
)
from .model_monitoring import (
    ModelMonitoringAlertConfig,
    ModelMonitoringConfig,
    ModelMonitoringObjectiveConfig,
    SamplingStrategy,
    ThresholdConfig,
)
from .model_service import (
    BatchImportEvaluatedAnnotationsRequest,
    BatchImportEvaluatedAnnotationsResponse,
    BatchImportModelEvaluationSlicesRequest,
    BatchImportModelEvaluationSlicesResponse,
    CopyModelOperationMetadata,
    CopyModelRequest,
    CopyModelResponse,
    DeleteModelRequest,
    DeleteModelVersionRequest,
    ExportModelOperationMetadata,
    ExportModelRequest,
    ExportModelResponse,
    GetModelEvaluationRequest,
    GetModelEvaluationSliceRequest,
    GetModelRequest,
    ImportModelEvaluationRequest,
    ListModelEvaluationSlicesRequest,
    ListModelEvaluationSlicesResponse,
    ListModelEvaluationsRequest,
    ListModelEvaluationsResponse,
    ListModelsRequest,
    ListModelsResponse,
    ListModelVersionsRequest,
    ListModelVersionsResponse,
    MergeVersionAliasesRequest,
    UpdateExplanationDatasetOperationMetadata,
    UpdateExplanationDatasetRequest,
    UpdateExplanationDatasetResponse,
    UpdateModelRequest,
    UploadModelOperationMetadata,
    UploadModelRequest,
    UploadModelResponse,
)
from .nas_job import (
    NasJob,
    NasJobOutput,
    NasJobSpec,
    NasTrial,
    NasTrialDetail,
)
from .operation import (
    DeleteOperationMetadata,
    GenericOperationMetadata,
)
from .persistent_resource import (
    PersistentResource,
<<<<<<< HEAD
    ResourcePool,
=======
    RaySpec,
    ResourcePool,
    ResourceRuntime,
>>>>>>> f8f2b9cd
    ResourceRuntimeSpec,
    ServiceAccountSpec,
)
from .persistent_resource_service import (
    CreatePersistentResourceOperationMetadata,
    CreatePersistentResourceRequest,
    DeletePersistentResourceRequest,
    GetPersistentResourceRequest,
    ListPersistentResourcesRequest,
    ListPersistentResourcesResponse,
)
from .pipeline_job import (
    PipelineJob,
    PipelineJobDetail,
    PipelineTaskDetail,
    PipelineTaskExecutorDetail,
    PipelineTemplateMetadata,
)
from .pipeline_service import (
    CancelPipelineJobRequest,
    CancelTrainingPipelineRequest,
    CreatePipelineJobRequest,
    CreateTrainingPipelineRequest,
    DeletePipelineJobRequest,
    DeleteTrainingPipelineRequest,
    GetPipelineJobRequest,
    GetTrainingPipelineRequest,
    ListPipelineJobsRequest,
    ListPipelineJobsResponse,
    ListTrainingPipelinesRequest,
    ListTrainingPipelinesResponse,
)
from .prediction_service import (
    ExplainRequest,
    ExplainResponse,
    PredictRequest,
    PredictResponse,
    RawPredictRequest,
    StreamingPredictRequest,
    StreamingPredictResponse,
)
from .publisher_model import (
    PublisherModel,
)
from .saved_query import (
    SavedQuery,
)
from .schedule import (
    Schedule,
)
from .schedule_service import (
    CreateScheduleRequest,
    DeleteScheduleRequest,
    GetScheduleRequest,
    ListSchedulesRequest,
    ListSchedulesResponse,
    PauseScheduleRequest,
    ResumeScheduleRequest,
    UpdateScheduleRequest,
)
from .service_networking import (
    PrivateServiceConnectConfig,
)
from .specialist_pool import (
    SpecialistPool,
)
from .specialist_pool_service import (
    CreateSpecialistPoolOperationMetadata,
    CreateSpecialistPoolRequest,
    DeleteSpecialistPoolRequest,
    GetSpecialistPoolRequest,
    ListSpecialistPoolsRequest,
    ListSpecialistPoolsResponse,
    UpdateSpecialistPoolOperationMetadata,
    UpdateSpecialistPoolRequest,
)
from .study import (
    Measurement,
    Study,
    StudySpec,
    Trial,
)
from .tensorboard import (
    Tensorboard,
)
from .tensorboard_data import (
    Scalar,
    TensorboardBlob,
    TensorboardBlobSequence,
    TensorboardTensor,
    TimeSeriesData,
    TimeSeriesDataPoint,
)
from .tensorboard_experiment import (
    TensorboardExperiment,
)
from .tensorboard_run import (
    TensorboardRun,
)
from .tensorboard_service import (
    BatchCreateTensorboardRunsRequest,
    BatchCreateTensorboardRunsResponse,
    BatchCreateTensorboardTimeSeriesRequest,
    BatchCreateTensorboardTimeSeriesResponse,
    BatchReadTensorboardTimeSeriesDataRequest,
    BatchReadTensorboardTimeSeriesDataResponse,
    CreateTensorboardExperimentRequest,
    CreateTensorboardOperationMetadata,
    CreateTensorboardRequest,
    CreateTensorboardRunRequest,
    CreateTensorboardTimeSeriesRequest,
    DeleteTensorboardExperimentRequest,
    DeleteTensorboardRequest,
    DeleteTensorboardRunRequest,
    DeleteTensorboardTimeSeriesRequest,
    ExportTensorboardTimeSeriesDataRequest,
    ExportTensorboardTimeSeriesDataResponse,
    GetTensorboardExperimentRequest,
    GetTensorboardRequest,
    GetTensorboardRunRequest,
    GetTensorboardTimeSeriesRequest,
    ListTensorboardExperimentsRequest,
    ListTensorboardExperimentsResponse,
    ListTensorboardRunsRequest,
    ListTensorboardRunsResponse,
    ListTensorboardsRequest,
    ListTensorboardsResponse,
    ListTensorboardTimeSeriesRequest,
    ListTensorboardTimeSeriesResponse,
    ReadTensorboardBlobDataRequest,
    ReadTensorboardBlobDataResponse,
    ReadTensorboardSizeRequest,
    ReadTensorboardSizeResponse,
    ReadTensorboardTimeSeriesDataRequest,
    ReadTensorboardTimeSeriesDataResponse,
    ReadTensorboardUsageRequest,
    ReadTensorboardUsageResponse,
    UpdateTensorboardExperimentRequest,
    UpdateTensorboardOperationMetadata,
    UpdateTensorboardRequest,
    UpdateTensorboardRunRequest,
    UpdateTensorboardTimeSeriesRequest,
    WriteTensorboardExperimentDataRequest,
    WriteTensorboardExperimentDataResponse,
    WriteTensorboardRunDataRequest,
    WriteTensorboardRunDataResponse,
)
from .tensorboard_time_series import (
    TensorboardTimeSeries,
)
from .training_pipeline import (
    FilterSplit,
    FractionSplit,
    InputDataConfig,
    PredefinedSplit,
    StratifiedSplit,
    TimestampSplit,
    TrainingPipeline,
)
from .types import (
    BoolArray,
    DoubleArray,
    Int64Array,
    StringArray,
    Tensor,
)
from .unmanaged_container_model import (
    UnmanagedContainerModel,
)
from .user_action_reference import (
    UserActionReference,
)
from .value import (
    Value,
)
from .vizier_service import (
    AddTrialMeasurementRequest,
    CheckTrialEarlyStoppingStateMetatdata,
    CheckTrialEarlyStoppingStateRequest,
    CheckTrialEarlyStoppingStateResponse,
    CompleteTrialRequest,
    CreateStudyRequest,
    CreateTrialRequest,
    DeleteStudyRequest,
    DeleteTrialRequest,
    GetStudyRequest,
    GetTrialRequest,
    ListOptimalTrialsRequest,
    ListOptimalTrialsResponse,
    ListStudiesRequest,
    ListStudiesResponse,
    ListTrialsRequest,
    ListTrialsResponse,
    LookupStudyRequest,
    StopTrialRequest,
    SuggestTrialsMetadata,
    SuggestTrialsRequest,
    SuggestTrialsResponse,
)

__all__ = (
    "AcceleratorType",
    "Annotation",
    "AnnotationSpec",
    "Artifact",
    "BatchPredictionJob",
    "CompletionStats",
    "Context",
    "ContainerSpec",
    "CustomJob",
    "CustomJobSpec",
    "PythonPackageSpec",
    "Scheduling",
    "WorkerPoolSpec",
    "DataItem",
    "ActiveLearningConfig",
    "DataLabelingJob",
    "SampleConfig",
    "TrainingConfig",
    "Dataset",
    "ExportDataConfig",
    "ExportFractionSplit",
    "ImportDataConfig",
    "CreateDatasetOperationMetadata",
    "CreateDatasetRequest",
    "DataItemView",
    "DeleteDatasetRequest",
    "DeleteSavedQueryRequest",
    "ExportDataOperationMetadata",
    "ExportDataRequest",
    "ExportDataResponse",
    "GetAnnotationSpecRequest",
    "GetDatasetRequest",
    "ImportDataOperationMetadata",
    "ImportDataRequest",
    "ImportDataResponse",
    "ListAnnotationsRequest",
    "ListAnnotationsResponse",
    "ListDataItemsRequest",
    "ListDataItemsResponse",
    "ListDatasetsRequest",
    "ListDatasetsResponse",
    "ListSavedQueriesRequest",
    "ListSavedQueriesResponse",
    "SearchDataItemsRequest",
    "SearchDataItemsResponse",
    "UpdateDatasetRequest",
    "DeployedIndexRef",
    "DeployedModelRef",
    "DeploymentResourcePool",
    "CreateDeploymentResourcePoolOperationMetadata",
    "CreateDeploymentResourcePoolRequest",
    "DeleteDeploymentResourcePoolRequest",
    "GetDeploymentResourcePoolRequest",
    "ListDeploymentResourcePoolsRequest",
    "ListDeploymentResourcePoolsResponse",
    "QueryDeployedModelsRequest",
    "QueryDeployedModelsResponse",
    "UpdateDeploymentResourcePoolOperationMetadata",
    "EncryptionSpec",
    "DeployedModel",
    "Endpoint",
    "PredictRequestResponseLoggingConfig",
    "PrivateEndpoints",
    "CreateEndpointOperationMetadata",
    "CreateEndpointRequest",
    "DeleteEndpointRequest",
    "DeployModelOperationMetadata",
    "DeployModelRequest",
    "DeployModelResponse",
    "GetEndpointRequest",
    "ListEndpointsRequest",
    "ListEndpointsResponse",
    "MutateDeployedModelOperationMetadata",
    "MutateDeployedModelRequest",
    "MutateDeployedModelResponse",
    "UndeployModelOperationMetadata",
    "UndeployModelRequest",
    "UndeployModelResponse",
    "UpdateEndpointRequest",
    "EntityType",
    "EnvVar",
    "ErrorAnalysisAnnotation",
    "EvaluatedAnnotation",
    "EvaluatedAnnotationExplanation",
    "Event",
    "Execution",
    "Attribution",
    "BlurBaselineConfig",
    "Examples",
    "ExamplesOverride",
    "ExamplesRestrictionsNamespace",
    "Explanation",
    "ExplanationMetadataOverride",
    "ExplanationParameters",
    "ExplanationSpec",
    "ExplanationSpecOverride",
    "FeatureNoiseSigma",
    "IntegratedGradientsAttribution",
    "ModelExplanation",
    "Neighbor",
    "Presets",
    "SampledShapleyAttribution",
    "SmoothGradConfig",
    "XraiAttribution",
    "ExplanationMetadata",
    "Feature",
    "FeatureStatsAnomaly",
    "FeatureSelector",
    "IdMatcher",
    "Featurestore",
    "FeaturestoreMonitoringConfig",
    "FeatureValue",
    "FeatureValueList",
    "ReadFeatureValuesRequest",
    "ReadFeatureValuesResponse",
    "StreamingReadFeatureValuesRequest",
    "WriteFeatureValuesPayload",
    "WriteFeatureValuesRequest",
    "WriteFeatureValuesResponse",
    "BatchCreateFeaturesOperationMetadata",
    "BatchCreateFeaturesRequest",
    "BatchCreateFeaturesResponse",
    "BatchReadFeatureValuesOperationMetadata",
    "BatchReadFeatureValuesRequest",
    "BatchReadFeatureValuesResponse",
    "CreateEntityTypeOperationMetadata",
    "CreateEntityTypeRequest",
    "CreateFeatureOperationMetadata",
    "CreateFeatureRequest",
    "CreateFeaturestoreOperationMetadata",
    "CreateFeaturestoreRequest",
    "DeleteEntityTypeRequest",
    "DeleteFeatureRequest",
    "DeleteFeaturestoreRequest",
    "DeleteFeatureValuesOperationMetadata",
    "DeleteFeatureValuesRequest",
    "DeleteFeatureValuesResponse",
    "DestinationFeatureSetting",
    "EntityIdSelector",
    "ExportFeatureValuesOperationMetadata",
    "ExportFeatureValuesRequest",
    "ExportFeatureValuesResponse",
    "FeatureValueDestination",
    "GetEntityTypeRequest",
    "GetFeatureRequest",
    "GetFeaturestoreRequest",
    "ImportFeatureValuesOperationMetadata",
    "ImportFeatureValuesRequest",
    "ImportFeatureValuesResponse",
    "ListEntityTypesRequest",
    "ListEntityTypesResponse",
    "ListFeaturesRequest",
    "ListFeaturesResponse",
    "ListFeaturestoresRequest",
    "ListFeaturestoresResponse",
    "SearchFeaturesRequest",
    "SearchFeaturesResponse",
    "UpdateEntityTypeRequest",
    "UpdateFeatureRequest",
    "UpdateFeaturestoreOperationMetadata",
    "UpdateFeaturestoreRequest",
    "HyperparameterTuningJob",
    "Index",
    "IndexDatapoint",
    "IndexStats",
    "DeployedIndex",
    "DeployedIndexAuthConfig",
    "IndexEndpoint",
    "IndexPrivateEndpoints",
    "CreateIndexEndpointOperationMetadata",
    "CreateIndexEndpointRequest",
    "DeleteIndexEndpointRequest",
    "DeployIndexOperationMetadata",
    "DeployIndexRequest",
    "DeployIndexResponse",
    "GetIndexEndpointRequest",
    "ListIndexEndpointsRequest",
    "ListIndexEndpointsResponse",
    "MutateDeployedIndexOperationMetadata",
    "MutateDeployedIndexRequest",
    "MutateDeployedIndexResponse",
    "UndeployIndexOperationMetadata",
    "UndeployIndexRequest",
    "UndeployIndexResponse",
    "UpdateIndexEndpointRequest",
    "CreateIndexOperationMetadata",
    "CreateIndexRequest",
    "DeleteIndexRequest",
    "GetIndexRequest",
    "ListIndexesRequest",
    "ListIndexesResponse",
    "NearestNeighborSearchOperationMetadata",
    "RemoveDatapointsRequest",
    "RemoveDatapointsResponse",
    "UpdateIndexOperationMetadata",
    "UpdateIndexRequest",
    "UpsertDatapointsRequest",
    "UpsertDatapointsResponse",
    "AvroSource",
    "BigQueryDestination",
    "BigQuerySource",
    "ContainerRegistryDestination",
    "CsvDestination",
    "CsvSource",
    "GcsDestination",
    "GcsSource",
    "TFRecordDestination",
    "CancelBatchPredictionJobRequest",
    "CancelCustomJobRequest",
    "CancelDataLabelingJobRequest",
    "CancelHyperparameterTuningJobRequest",
    "CancelNasJobRequest",
    "CreateBatchPredictionJobRequest",
    "CreateCustomJobRequest",
    "CreateDataLabelingJobRequest",
    "CreateHyperparameterTuningJobRequest",
    "CreateModelDeploymentMonitoringJobRequest",
    "CreateNasJobRequest",
    "DeleteBatchPredictionJobRequest",
    "DeleteCustomJobRequest",
    "DeleteDataLabelingJobRequest",
    "DeleteHyperparameterTuningJobRequest",
    "DeleteModelDeploymentMonitoringJobRequest",
    "DeleteNasJobRequest",
    "GetBatchPredictionJobRequest",
    "GetCustomJobRequest",
    "GetDataLabelingJobRequest",
    "GetHyperparameterTuningJobRequest",
    "GetModelDeploymentMonitoringJobRequest",
    "GetNasJobRequest",
    "GetNasTrialDetailRequest",
    "ListBatchPredictionJobsRequest",
    "ListBatchPredictionJobsResponse",
    "ListCustomJobsRequest",
    "ListCustomJobsResponse",
    "ListDataLabelingJobsRequest",
    "ListDataLabelingJobsResponse",
    "ListHyperparameterTuningJobsRequest",
    "ListHyperparameterTuningJobsResponse",
    "ListModelDeploymentMonitoringJobsRequest",
    "ListModelDeploymentMonitoringJobsResponse",
    "ListNasJobsRequest",
    "ListNasJobsResponse",
    "ListNasTrialDetailsRequest",
    "ListNasTrialDetailsResponse",
    "PauseModelDeploymentMonitoringJobRequest",
    "ResumeModelDeploymentMonitoringJobRequest",
    "SearchModelDeploymentMonitoringStatsAnomaliesRequest",
    "SearchModelDeploymentMonitoringStatsAnomaliesResponse",
    "UpdateModelDeploymentMonitoringJobOperationMetadata",
    "UpdateModelDeploymentMonitoringJobRequest",
    "JobState",
    "LineageSubgraph",
    "AutomaticResources",
    "AutoscalingMetricSpec",
    "BatchDedicatedResources",
    "DedicatedResources",
    "DiskSpec",
    "MachineSpec",
    "NfsMount",
    "ResourcesConsumed",
    "ManualBatchTuningParameters",
    "FindNeighborsRequest",
    "FindNeighborsResponse",
    "ReadIndexDatapointsRequest",
    "ReadIndexDatapointsResponse",
    "MetadataSchema",
    "AddContextArtifactsAndExecutionsRequest",
    "AddContextArtifactsAndExecutionsResponse",
    "AddContextChildrenRequest",
    "AddContextChildrenResponse",
    "AddExecutionEventsRequest",
    "AddExecutionEventsResponse",
    "CreateArtifactRequest",
    "CreateContextRequest",
    "CreateExecutionRequest",
    "CreateMetadataSchemaRequest",
    "CreateMetadataStoreOperationMetadata",
    "CreateMetadataStoreRequest",
    "DeleteArtifactRequest",
    "DeleteContextRequest",
    "DeleteExecutionRequest",
    "DeleteMetadataStoreOperationMetadata",
    "DeleteMetadataStoreRequest",
    "GetArtifactRequest",
    "GetContextRequest",
    "GetExecutionRequest",
    "GetMetadataSchemaRequest",
    "GetMetadataStoreRequest",
    "ListArtifactsRequest",
    "ListArtifactsResponse",
    "ListContextsRequest",
    "ListContextsResponse",
    "ListExecutionsRequest",
    "ListExecutionsResponse",
    "ListMetadataSchemasRequest",
    "ListMetadataSchemasResponse",
    "ListMetadataStoresRequest",
    "ListMetadataStoresResponse",
    "PurgeArtifactsMetadata",
    "PurgeArtifactsRequest",
    "PurgeArtifactsResponse",
    "PurgeContextsMetadata",
    "PurgeContextsRequest",
    "PurgeContextsResponse",
    "PurgeExecutionsMetadata",
    "PurgeExecutionsRequest",
    "PurgeExecutionsResponse",
    "QueryArtifactLineageSubgraphRequest",
    "QueryContextLineageSubgraphRequest",
    "QueryExecutionInputsAndOutputsRequest",
    "RemoveContextChildrenRequest",
    "RemoveContextChildrenResponse",
    "UpdateArtifactRequest",
    "UpdateContextRequest",
    "UpdateExecutionRequest",
    "MetadataStore",
    "MigratableResource",
    "BatchMigrateResourcesOperationMetadata",
    "BatchMigrateResourcesRequest",
    "BatchMigrateResourcesResponse",
    "MigrateResourceRequest",
    "MigrateResourceResponse",
    "SearchMigratableResourcesRequest",
    "SearchMigratableResourcesResponse",
    "LargeModelReference",
    "Model",
    "ModelContainerSpec",
    "ModelSourceInfo",
    "Port",
    "PredictSchemata",
    "ModelDeploymentMonitoringBigQueryTable",
    "ModelDeploymentMonitoringJob",
    "ModelDeploymentMonitoringObjectiveConfig",
    "ModelDeploymentMonitoringScheduleConfig",
    "ModelMonitoringStatsAnomalies",
    "ModelDeploymentMonitoringObjectiveType",
    "ModelEvaluation",
    "ModelEvaluationSlice",
    "GetPublisherModelRequest",
    "PublisherModelView",
    "ModelMonitoringAlertConfig",
    "ModelMonitoringConfig",
    "ModelMonitoringObjectiveConfig",
    "SamplingStrategy",
    "ThresholdConfig",
    "BatchImportEvaluatedAnnotationsRequest",
    "BatchImportEvaluatedAnnotationsResponse",
    "BatchImportModelEvaluationSlicesRequest",
    "BatchImportModelEvaluationSlicesResponse",
    "CopyModelOperationMetadata",
    "CopyModelRequest",
    "CopyModelResponse",
    "DeleteModelRequest",
    "DeleteModelVersionRequest",
    "ExportModelOperationMetadata",
    "ExportModelRequest",
    "ExportModelResponse",
    "GetModelEvaluationRequest",
    "GetModelEvaluationSliceRequest",
    "GetModelRequest",
    "ImportModelEvaluationRequest",
    "ListModelEvaluationSlicesRequest",
    "ListModelEvaluationSlicesResponse",
    "ListModelEvaluationsRequest",
    "ListModelEvaluationsResponse",
    "ListModelsRequest",
    "ListModelsResponse",
    "ListModelVersionsRequest",
    "ListModelVersionsResponse",
    "MergeVersionAliasesRequest",
    "UpdateExplanationDatasetOperationMetadata",
    "UpdateExplanationDatasetRequest",
    "UpdateExplanationDatasetResponse",
    "UpdateModelRequest",
    "UploadModelOperationMetadata",
    "UploadModelRequest",
    "UploadModelResponse",
    "NasJob",
    "NasJobOutput",
    "NasJobSpec",
    "NasTrial",
    "NasTrialDetail",
    "DeleteOperationMetadata",
    "GenericOperationMetadata",
    "PersistentResource",
<<<<<<< HEAD
    "ResourcePool",
=======
    "RaySpec",
    "ResourcePool",
    "ResourceRuntime",
>>>>>>> f8f2b9cd
    "ResourceRuntimeSpec",
    "ServiceAccountSpec",
    "CreatePersistentResourceOperationMetadata",
    "CreatePersistentResourceRequest",
    "DeletePersistentResourceRequest",
    "GetPersistentResourceRequest",
    "ListPersistentResourcesRequest",
    "ListPersistentResourcesResponse",
    "PipelineFailurePolicy",
    "PipelineJob",
    "PipelineJobDetail",
    "PipelineTaskDetail",
    "PipelineTaskExecutorDetail",
    "PipelineTemplateMetadata",
    "CancelPipelineJobRequest",
    "CancelTrainingPipelineRequest",
    "CreatePipelineJobRequest",
    "CreateTrainingPipelineRequest",
    "DeletePipelineJobRequest",
    "DeleteTrainingPipelineRequest",
    "GetPipelineJobRequest",
    "GetTrainingPipelineRequest",
    "ListPipelineJobsRequest",
    "ListPipelineJobsResponse",
    "ListTrainingPipelinesRequest",
    "ListTrainingPipelinesResponse",
    "PipelineState",
    "ExplainRequest",
    "ExplainResponse",
    "PredictRequest",
    "PredictResponse",
    "RawPredictRequest",
    "StreamingPredictRequest",
    "StreamingPredictResponse",
    "PublisherModel",
    "SavedQuery",
    "Schedule",
    "CreateScheduleRequest",
    "DeleteScheduleRequest",
    "GetScheduleRequest",
    "ListSchedulesRequest",
    "ListSchedulesResponse",
    "PauseScheduleRequest",
    "ResumeScheduleRequest",
    "UpdateScheduleRequest",
    "PrivateServiceConnectConfig",
    "SpecialistPool",
    "CreateSpecialistPoolOperationMetadata",
    "CreateSpecialistPoolRequest",
    "DeleteSpecialistPoolRequest",
    "GetSpecialistPoolRequest",
    "ListSpecialistPoolsRequest",
    "ListSpecialistPoolsResponse",
    "UpdateSpecialistPoolOperationMetadata",
    "UpdateSpecialistPoolRequest",
    "Measurement",
    "Study",
    "StudySpec",
    "Trial",
    "Tensorboard",
    "Scalar",
    "TensorboardBlob",
    "TensorboardBlobSequence",
    "TensorboardTensor",
    "TimeSeriesData",
    "TimeSeriesDataPoint",
    "TensorboardExperiment",
    "TensorboardRun",
    "BatchCreateTensorboardRunsRequest",
    "BatchCreateTensorboardRunsResponse",
    "BatchCreateTensorboardTimeSeriesRequest",
    "BatchCreateTensorboardTimeSeriesResponse",
    "BatchReadTensorboardTimeSeriesDataRequest",
    "BatchReadTensorboardTimeSeriesDataResponse",
    "CreateTensorboardExperimentRequest",
    "CreateTensorboardOperationMetadata",
    "CreateTensorboardRequest",
    "CreateTensorboardRunRequest",
    "CreateTensorboardTimeSeriesRequest",
    "DeleteTensorboardExperimentRequest",
    "DeleteTensorboardRequest",
    "DeleteTensorboardRunRequest",
    "DeleteTensorboardTimeSeriesRequest",
    "ExportTensorboardTimeSeriesDataRequest",
    "ExportTensorboardTimeSeriesDataResponse",
    "GetTensorboardExperimentRequest",
    "GetTensorboardRequest",
    "GetTensorboardRunRequest",
    "GetTensorboardTimeSeriesRequest",
    "ListTensorboardExperimentsRequest",
    "ListTensorboardExperimentsResponse",
    "ListTensorboardRunsRequest",
    "ListTensorboardRunsResponse",
    "ListTensorboardsRequest",
    "ListTensorboardsResponse",
    "ListTensorboardTimeSeriesRequest",
    "ListTensorboardTimeSeriesResponse",
    "ReadTensorboardBlobDataRequest",
    "ReadTensorboardBlobDataResponse",
    "ReadTensorboardSizeRequest",
    "ReadTensorboardSizeResponse",
    "ReadTensorboardTimeSeriesDataRequest",
    "ReadTensorboardTimeSeriesDataResponse",
    "ReadTensorboardUsageRequest",
    "ReadTensorboardUsageResponse",
    "UpdateTensorboardExperimentRequest",
    "UpdateTensorboardOperationMetadata",
    "UpdateTensorboardRequest",
    "UpdateTensorboardRunRequest",
    "UpdateTensorboardTimeSeriesRequest",
    "WriteTensorboardExperimentDataRequest",
    "WriteTensorboardExperimentDataResponse",
    "WriteTensorboardRunDataRequest",
    "WriteTensorboardRunDataResponse",
    "TensorboardTimeSeries",
    "FilterSplit",
    "FractionSplit",
    "InputDataConfig",
    "PredefinedSplit",
    "StratifiedSplit",
    "TimestampSplit",
    "TrainingPipeline",
    "BoolArray",
    "DoubleArray",
    "Int64Array",
    "StringArray",
    "Tensor",
    "UnmanagedContainerModel",
    "UserActionReference",
    "Value",
    "AddTrialMeasurementRequest",
    "CheckTrialEarlyStoppingStateMetatdata",
    "CheckTrialEarlyStoppingStateRequest",
    "CheckTrialEarlyStoppingStateResponse",
    "CompleteTrialRequest",
    "CreateStudyRequest",
    "CreateTrialRequest",
    "DeleteStudyRequest",
    "DeleteTrialRequest",
    "GetStudyRequest",
    "GetTrialRequest",
    "ListOptimalTrialsRequest",
    "ListOptimalTrialsResponse",
    "ListStudiesRequest",
    "ListStudiesResponse",
    "ListTrialsRequest",
    "ListTrialsResponse",
    "LookupStudyRequest",
    "StopTrialRequest",
    "SuggestTrialsMetadata",
    "SuggestTrialsRequest",
    "SuggestTrialsResponse",
)<|MERGE_RESOLUTION|>--- conflicted
+++ resolved
@@ -512,13 +512,9 @@
 )
 from .persistent_resource import (
     PersistentResource,
-<<<<<<< HEAD
-    ResourcePool,
-=======
     RaySpec,
     ResourcePool,
     ResourceRuntime,
->>>>>>> f8f2b9cd
     ResourceRuntimeSpec,
     ServiceAccountSpec,
 )
@@ -1106,13 +1102,9 @@
     "DeleteOperationMetadata",
     "GenericOperationMetadata",
     "PersistentResource",
-<<<<<<< HEAD
-    "ResourcePool",
-=======
     "RaySpec",
     "ResourcePool",
     "ResourceRuntime",
->>>>>>> f8f2b9cd
     "ResourceRuntimeSpec",
     "ServiceAccountSpec",
     "CreatePersistentResourceOperationMetadata",
