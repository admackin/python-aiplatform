# -*- coding: utf-8 -*-
# Copyright 2022 Google LLC
#
# Licensed under the Apache License, Version 2.0 (the "License");
# you may not use this file except in compliance with the License.
# You may obtain a copy of the License at
#
#     http://www.apache.org/licenses/LICENSE-2.0
#
# Unless required by applicable law or agreed to in writing, software
# distributed under the License is distributed on an "AS IS" BASIS,
# WITHOUT WARRANTIES OR CONDITIONS OF ANY KIND, either express or implied.
# See the License for the specific language governing permissions and
# limitations under the License.
#
import proto  # type: ignore

from google.cloud.aiplatform_v1beta1.types import encryption_spec as gca_encryption_spec
from google.cloud.aiplatform_v1beta1.types import io
from google.cloud.aiplatform_v1beta1.types import job_state
from google.cloud.aiplatform_v1beta1.types import machine_resources
from google.protobuf import duration_pb2  # type: ignore
from google.protobuf import timestamp_pb2  # type: ignore
from google.rpc import status_pb2  # type: ignore


__protobuf__ = proto.module(
    package="google.cloud.aiplatform.v1beta1",
    manifest={
        "CustomJob",
        "CustomJobSpec",
        "WorkerPoolSpec",
        "ContainerSpec",
        "PythonPackageSpec",
        "Scheduling",
    },
)


class CustomJob(proto.Message):
    r"""Represents a job that runs custom workloads such as a Docker
    container or a Python package. A CustomJob can have multiple
    worker pools and each worker pool can have its own machine and
    input spec. A CustomJob will be cleaned up once the job enters
    terminal state (failed or succeeded).

    Attributes:
        name (str):
            Output only. Resource name of a CustomJob.
        display_name (str):
            Required. The display name of the CustomJob.
            The name can be up to 128 characters long and
            can be consist of any UTF-8 characters.
        job_spec (google.cloud.aiplatform_v1beta1.types.CustomJobSpec):
            Required. Job spec.
        state (google.cloud.aiplatform_v1beta1.types.JobState):
            Output only. The detailed state of the job.
        create_time (google.protobuf.timestamp_pb2.Timestamp):
            Output only. Time when the CustomJob was
            created.
        start_time (google.protobuf.timestamp_pb2.Timestamp):
            Output only. Time when the CustomJob for the first time
            entered the ``JOB_STATE_RUNNING`` state.
        end_time (google.protobuf.timestamp_pb2.Timestamp):
            Output only. Time when the CustomJob entered any of the
            following states: ``JOB_STATE_SUCCEEDED``,
            ``JOB_STATE_FAILED``, ``JOB_STATE_CANCELLED``.
        update_time (google.protobuf.timestamp_pb2.Timestamp):
            Output only. Time when the CustomJob was most
            recently updated.
        error (google.rpc.status_pb2.Status):
            Output only. Only populated when job's state is
            ``JOB_STATE_FAILED`` or ``JOB_STATE_CANCELLED``.
        labels (Mapping[str, str]):
            The labels with user-defined metadata to
            organize CustomJobs.
            Label keys and values can be no longer than 64
            characters (Unicode codepoints), can only
            contain lowercase letters, numeric characters,
            underscores and dashes. International characters
            are allowed.
            See https://goo.gl/xmQnxf for more information
            and examples of labels.
        encryption_spec (google.cloud.aiplatform_v1beta1.types.EncryptionSpec):
            Customer-managed encryption key options for a
            CustomJob. If this is set, then all resources
            created by the CustomJob will be encrypted with
            the provided encryption key.
        web_access_uris (Mapping[str, str]):
            Output only. URIs for accessing `interactive
            shells <https://cloud.google.com/vertex-ai/docs/training/monitor-debug-interactive-shell>`__
            (one URI for each training node). Only available if
            [job_spec.enable_web_access][google.cloud.aiplatform.v1beta1.CustomJobSpec.enable_web_access]
            is ``true``.

            The keys are names of each node in the training job; for
            example, ``workerpool0-0`` for the primary node,
            ``workerpool1-0`` for the first node in the second worker
            pool, and ``workerpool1-1`` for the second node in the
            second worker pool.

            The values are the URIs for each node's interactive shell.
    """

    name = proto.Field(
        proto.STRING,
        number=1,
    )
    display_name = proto.Field(
        proto.STRING,
        number=2,
    )
    job_spec = proto.Field(
        proto.MESSAGE,
        number=4,
        message="CustomJobSpec",
    )
    state = proto.Field(
        proto.ENUM,
        number=5,
        enum=job_state.JobState,
    )
    create_time = proto.Field(
        proto.MESSAGE,
        number=6,
        message=timestamp_pb2.Timestamp,
    )
    start_time = proto.Field(
        proto.MESSAGE,
        number=7,
        message=timestamp_pb2.Timestamp,
    )
    end_time = proto.Field(
        proto.MESSAGE,
        number=8,
        message=timestamp_pb2.Timestamp,
    )
    update_time = proto.Field(
        proto.MESSAGE,
        number=9,
        message=timestamp_pb2.Timestamp,
    )
    error = proto.Field(
        proto.MESSAGE,
        number=10,
        message=status_pb2.Status,
    )
    labels = proto.MapField(
        proto.STRING,
        proto.STRING,
        number=11,
    )
    encryption_spec = proto.Field(
        proto.MESSAGE,
        number=12,
        message=gca_encryption_spec.EncryptionSpec,
    )
    web_access_uris = proto.MapField(
        proto.STRING,
        proto.STRING,
        number=16,
    )


class CustomJobSpec(proto.Message):
    r"""Represents the spec of a CustomJob.
    Next Id: 14

    Attributes:
        worker_pool_specs (Sequence[google.cloud.aiplatform_v1beta1.types.WorkerPoolSpec]):
            Required. The spec of the worker pools
            including machine type and Docker image. All
            worker pools except the first one are optional
            and can be skipped by providing an empty value.
        scheduling (google.cloud.aiplatform_v1beta1.types.Scheduling):
            Scheduling options for a CustomJob.
        service_account (str):
            Specifies the service account for workload run-as account.
            Users submitting jobs must have act-as permission on this
            run-as account. If unspecified, the `Vertex AI Custom Code
            Service
            Agent <https://cloud.google.com/vertex-ai/docs/general/access-control#service-agents>`__
            for the CustomJob's project is used.
        network (str):
            The full name of the Compute Engine
            `network </compute/docs/networks-and-firewalls#networks>`__
            to which the Job should be peered. For example,
            ``projects/12345/global/networks/myVPC``.
            `Format </compute/docs/reference/rest/v1/networks/insert>`__
            is of the form
            ``projects/{project}/global/networks/{network}``. Where
            {project} is a project number, as in ``12345``, and
            {network} is a network name.

            To specify this field, you must have already `configured VPC
            Network Peering for Vertex
            AI <https://cloud.google.com/vertex-ai/docs/general/vpc-peering>`__.

            If this field is left unspecified, the job is not peered
            with any network.
        reserved_ip_ranges (Sequence[str]):
            Optional. A list of names for the reserved ip ranges under
            the VPC network that can be used for this job.

            If set, we will deploy the job within the provided ip
            ranges. Otherwise, the job will be deployed to any ip ranges
            under the provided VPC network.

            Example: ['vertex-ai-ip-range'].
        base_output_directory (google.cloud.aiplatform_v1beta1.types.GcsDestination):
            The Cloud Storage location to store the output of this
            CustomJob or HyperparameterTuningJob. For
            HyperparameterTuningJob, the baseOutputDirectory of each
            child CustomJob backing a Trial is set to a subdirectory of
            name [id][google.cloud.aiplatform.v1beta1.Trial.id] under
            its parent HyperparameterTuningJob's baseOutputDirectory.

            The following Vertex AI environment variables will be passed
            to containers or python modules when this field is set:

            For CustomJob:

            -  AIP_MODEL_DIR = ``<base_output_directory>/model/``
            -  AIP_CHECKPOINT_DIR =
               ``<base_output_directory>/checkpoints/``
            -  AIP_TENSORBOARD_LOG_DIR =
               ``<base_output_directory>/logs/``

            For CustomJob backing a Trial of HyperparameterTuningJob:

            -  AIP_MODEL_DIR =
               ``<base_output_directory>/<trial_id>/model/``
            -  AIP_CHECKPOINT_DIR =
               ``<base_output_directory>/<trial_id>/checkpoints/``
            -  AIP_TENSORBOARD_LOG_DIR =
               ``<base_output_directory>/<trial_id>/logs/``
        tensorboard (str):
            Optional. The name of a Vertex AI
            [Tensorboard][google.cloud.aiplatform.v1beta1.Tensorboard]
            resource to which this CustomJob will upload Tensorboard
            logs. Format:
            ``projects/{project}/locations/{location}/tensorboards/{tensorboard}``
        enable_web_access (bool):
            Optional. Whether you want Vertex AI to enable `interactive
            shell
            access <https://cloud.google.com/vertex-ai/docs/training/monitor-debug-interactive-shell>`__
            to training containers.

            If set to ``true``, you can access interactive shells at the
            URIs given by
            [CustomJob.web_access_uris][google.cloud.aiplatform.v1beta1.CustomJob.web_access_uris]
            or
            [Trial.web_access_uris][google.cloud.aiplatform.v1beta1.Trial.web_access_uris]
            (within
            [HyperparameterTuningJob.trials][google.cloud.aiplatform.v1beta1.HyperparameterTuningJob.trials]).
    """

    worker_pool_specs = proto.RepeatedField(
        proto.MESSAGE,
        number=1,
        message="WorkerPoolSpec",
    )
    scheduling = proto.Field(
        proto.MESSAGE,
        number=3,
        message="Scheduling",
    )
    service_account = proto.Field(
        proto.STRING,
        number=4,
    )
    network = proto.Field(
        proto.STRING,
        number=5,
<<<<<<< HEAD
=======
    )
    reserved_ip_ranges = proto.RepeatedField(
        proto.STRING,
        number=13,
>>>>>>> dc3be45c
    )
    base_output_directory = proto.Field(
        proto.MESSAGE,
        number=6,
        message=io.GcsDestination,
    )
    tensorboard = proto.Field(
        proto.STRING,
        number=7,
    )
    enable_web_access = proto.Field(
        proto.BOOL,
        number=10,
    )


class WorkerPoolSpec(proto.Message):
    r"""Represents the spec of a worker pool in a job.

    This message has `oneof`_ fields (mutually exclusive fields).
    For each oneof, at most one member field can be set at the same time.
    Setting any member of the oneof automatically clears all other
    members.

    .. _oneof: https://proto-plus-python.readthedocs.io/en/stable/fields.html#oneofs-mutually-exclusive-fields

    Attributes:
        container_spec (google.cloud.aiplatform_v1beta1.types.ContainerSpec):
            The custom container task.

            This field is a member of `oneof`_ ``task``.
        python_package_spec (google.cloud.aiplatform_v1beta1.types.PythonPackageSpec):
            The Python packaged task.

            This field is a member of `oneof`_ ``task``.
        machine_spec (google.cloud.aiplatform_v1beta1.types.MachineSpec):
            Optional. Immutable. The specification of a
            single machine.
        replica_count (int):
            Optional. The number of worker replicas to
            use for this worker pool.
        nfs_mounts (Sequence[google.cloud.aiplatform_v1beta1.types.NfsMount]):
            Optional. List of NFS mount spec.
        disk_spec (google.cloud.aiplatform_v1beta1.types.DiskSpec):
            Disk spec.
    """

    container_spec = proto.Field(
        proto.MESSAGE,
        number=6,
        oneof="task",
        message="ContainerSpec",
    )
    python_package_spec = proto.Field(
        proto.MESSAGE,
        number=7,
        oneof="task",
        message="PythonPackageSpec",
    )
    machine_spec = proto.Field(
        proto.MESSAGE,
        number=1,
        message=machine_resources.MachineSpec,
    )
    replica_count = proto.Field(
        proto.INT64,
        number=2,
<<<<<<< HEAD
=======
    )
    nfs_mounts = proto.RepeatedField(
        proto.MESSAGE,
        number=4,
        message=machine_resources.NfsMount,
>>>>>>> dc3be45c
    )
    disk_spec = proto.Field(
        proto.MESSAGE,
        number=5,
        message=machine_resources.DiskSpec,
    )


class ContainerSpec(proto.Message):
    r"""The spec of a Container.

    Attributes:
        image_uri (str):
            Required. The URI of a container image in the
            Container Registry that is to be run on each
            worker replica.
        command (Sequence[str]):
            The command to be invoked when the container
            is started. It overrides the entrypoint
            instruction in Dockerfile when provided.
        args (Sequence[str]):
            The arguments to be passed when starting the
            container.
    """

    image_uri = proto.Field(
        proto.STRING,
        number=1,
    )
    command = proto.RepeatedField(
        proto.STRING,
        number=2,
    )
    args = proto.RepeatedField(
        proto.STRING,
        number=3,
    )


class PythonPackageSpec(proto.Message):
    r"""The spec of a Python packaged code.

    Attributes:
        executor_image_uri (str):
            Required. The URI of a container image in Artifact Registry
            that will run the provided Python package. Vertex AI
            provides a wide range of executor images with pre-installed
            packages to meet users' various use cases. See the list of
            `pre-built containers for
            training <https://cloud.google.com/vertex-ai/docs/training/pre-built-containers>`__.
            You must use an image from this list.
        package_uris (Sequence[str]):
            Required. The Google Cloud Storage location
            of the Python package files which are the
            training program and its dependent packages. The
            maximum number of package URIs is 100.
        python_module (str):
            Required. The Python module name to run after
            installing the packages.
        args (Sequence[str]):
            Command line arguments to be passed to the
            Python task.
    """

    executor_image_uri = proto.Field(
        proto.STRING,
        number=1,
    )
    package_uris = proto.RepeatedField(
        proto.STRING,
        number=2,
    )
    python_module = proto.Field(
        proto.STRING,
        number=3,
    )
    args = proto.RepeatedField(
        proto.STRING,
        number=4,
    )


class Scheduling(proto.Message):
    r"""All parameters related to queuing and scheduling of custom
    jobs.

    Attributes:
        timeout (google.protobuf.duration_pb2.Duration):
            The maximum job running time. The default is
            7 days.
        restart_job_on_worker_restart (bool):
            Restarts the entire CustomJob if a worker
            gets restarted. This feature can be used by
            distributed training jobs that are not resilient
            to workers leaving and joining a job.
    """

    timeout = proto.Field(
        proto.MESSAGE,
        number=1,
        message=duration_pb2.Duration,
    )
    restart_job_on_worker_restart = proto.Field(
        proto.BOOL,
        number=3,
    )


__all__ = tuple(sorted(__protobuf__.manifest))<|MERGE_RESOLUTION|>--- conflicted
+++ resolved
@@ -272,13 +272,10 @@
     network = proto.Field(
         proto.STRING,
         number=5,
-<<<<<<< HEAD
-=======
     )
     reserved_ip_ranges = proto.RepeatedField(
         proto.STRING,
         number=13,
->>>>>>> dc3be45c
     )
     base_output_directory = proto.Field(
         proto.MESSAGE,
@@ -346,14 +343,11 @@
     replica_count = proto.Field(
         proto.INT64,
         number=2,
-<<<<<<< HEAD
-=======
     )
     nfs_mounts = proto.RepeatedField(
         proto.MESSAGE,
         number=4,
         message=machine_resources.NfsMount,
->>>>>>> dc3be45c
     )
     disk_spec = proto.Field(
         proto.MESSAGE,
