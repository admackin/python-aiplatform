# -*- coding: utf-8 -*-
# Copyright 2022 Google LLC
#
# Licensed under the Apache License, Version 2.0 (the "License");
# you may not use this file except in compliance with the License.
# You may obtain a copy of the License at
#
#     http://www.apache.org/licenses/LICENSE-2.0
#
# Unless required by applicable law or agreed to in writing, software
# distributed under the License is distributed on an "AS IS" BASIS,
# WITHOUT WARRANTIES OR CONDITIONS OF ANY KIND, either express or implied.
# See the License for the specific language governing permissions and
# limitations under the License.
#
import os
import mock

import grpc
from grpc.experimental import aio
import math
import pytest
from proto.marshal.rules.dates import DurationRule, TimestampRule


from google.api_core import client_options
from google.api_core import exceptions as core_exceptions
from google.api_core import future
from google.api_core import gapic_v1
from google.api_core import grpc_helpers
from google.api_core import grpc_helpers_async
from google.api_core import operation
from google.api_core import operation_async  # type: ignore
from google.api_core import operations_v1
from google.api_core import path_template
from google.auth import credentials as ga_credentials
from google.auth.exceptions import MutualTLSChannelError
from google.cloud.aiplatform_v1.services.tensorboard_service import (
    TensorboardServiceAsyncClient,
)
from google.cloud.aiplatform_v1.services.tensorboard_service import (
    TensorboardServiceClient,
)
from google.cloud.aiplatform_v1.services.tensorboard_service import pagers
from google.cloud.aiplatform_v1.services.tensorboard_service import transports
from google.cloud.aiplatform_v1.types import encryption_spec
from google.cloud.aiplatform_v1.types import operation as gca_operation
from google.cloud.aiplatform_v1.types import tensorboard
from google.cloud.aiplatform_v1.types import tensorboard as gca_tensorboard
from google.cloud.aiplatform_v1.types import tensorboard_data
from google.cloud.aiplatform_v1.types import tensorboard_experiment
from google.cloud.aiplatform_v1.types import (
    tensorboard_experiment as gca_tensorboard_experiment,
)
from google.cloud.aiplatform_v1.types import tensorboard_run
from google.cloud.aiplatform_v1.types import tensorboard_run as gca_tensorboard_run
from google.cloud.aiplatform_v1.types import tensorboard_service
from google.cloud.aiplatform_v1.types import tensorboard_time_series
from google.cloud.aiplatform_v1.types import (
    tensorboard_time_series as gca_tensorboard_time_series,
)
from google.longrunning import operations_pb2
from google.oauth2 import service_account
from google.protobuf import field_mask_pb2  # type: ignore
from google.protobuf import timestamp_pb2  # type: ignore
import google.auth


def client_cert_source_callback():
    return b"cert bytes", b"key bytes"


# If default endpoint is localhost, then default mtls endpoint will be the same.
# This method modifies the default endpoint so the client can produce a different
# mtls endpoint for endpoint testing purposes.
def modify_default_endpoint(client):
    return (
        "foo.googleapis.com"
        if ("localhost" in client.DEFAULT_ENDPOINT)
        else client.DEFAULT_ENDPOINT
    )


def test__get_default_mtls_endpoint():
    api_endpoint = "example.googleapis.com"
    api_mtls_endpoint = "example.mtls.googleapis.com"
    sandbox_endpoint = "example.sandbox.googleapis.com"
    sandbox_mtls_endpoint = "example.mtls.sandbox.googleapis.com"
    non_googleapi = "api.example.com"

    assert TensorboardServiceClient._get_default_mtls_endpoint(None) is None
    assert (
        TensorboardServiceClient._get_default_mtls_endpoint(api_endpoint)
        == api_mtls_endpoint
    )
    assert (
        TensorboardServiceClient._get_default_mtls_endpoint(api_mtls_endpoint)
        == api_mtls_endpoint
    )
    assert (
        TensorboardServiceClient._get_default_mtls_endpoint(sandbox_endpoint)
        == sandbox_mtls_endpoint
    )
    assert (
        TensorboardServiceClient._get_default_mtls_endpoint(sandbox_mtls_endpoint)
        == sandbox_mtls_endpoint
    )
    assert (
        TensorboardServiceClient._get_default_mtls_endpoint(non_googleapi)
        == non_googleapi
    )


@pytest.mark.parametrize(
<<<<<<< HEAD
    "client_class",
    [
        TensorboardServiceClient,
        TensorboardServiceAsyncClient,
=======
    "client_class,transport_name",
    [
        (TensorboardServiceClient, "grpc"),
        (TensorboardServiceAsyncClient, "grpc_asyncio"),
>>>>>>> dc3be45c
    ],
)
def test_tensorboard_service_client_from_service_account_info(
    client_class, transport_name
):
    creds = ga_credentials.AnonymousCredentials()
    with mock.patch.object(
        service_account.Credentials, "from_service_account_info"
    ) as factory:
        factory.return_value = creds
        info = {"valid": True}
        client = client_class.from_service_account_info(info, transport=transport_name)
        assert client.transport._credentials == creds
        assert isinstance(client, client_class)

        assert client.transport._host == ("aiplatform.googleapis.com:443")


@pytest.mark.parametrize(
    "transport_class,transport_name",
    [
        (transports.TensorboardServiceGrpcTransport, "grpc"),
        (transports.TensorboardServiceGrpcAsyncIOTransport, "grpc_asyncio"),
    ],
)
def test_tensorboard_service_client_service_account_always_use_jwt(
    transport_class, transport_name
):
    with mock.patch.object(
        service_account.Credentials, "with_always_use_jwt_access", create=True
    ) as use_jwt:
        creds = service_account.Credentials(None, None, None)
        transport = transport_class(credentials=creds, always_use_jwt_access=True)
        use_jwt.assert_called_once_with(True)

    with mock.patch.object(
        service_account.Credentials, "with_always_use_jwt_access", create=True
    ) as use_jwt:
        creds = service_account.Credentials(None, None, None)
        transport = transport_class(credentials=creds, always_use_jwt_access=False)
        use_jwt.assert_not_called()


@pytest.mark.parametrize(
<<<<<<< HEAD
    "client_class",
    [
        TensorboardServiceClient,
        TensorboardServiceAsyncClient,
=======
    "client_class,transport_name",
    [
        (TensorboardServiceClient, "grpc"),
        (TensorboardServiceAsyncClient, "grpc_asyncio"),
>>>>>>> dc3be45c
    ],
)
def test_tensorboard_service_client_from_service_account_file(
    client_class, transport_name
):
    creds = ga_credentials.AnonymousCredentials()
    with mock.patch.object(
        service_account.Credentials, "from_service_account_file"
    ) as factory:
        factory.return_value = creds
        client = client_class.from_service_account_file(
            "dummy/file/path.json", transport=transport_name
        )
        assert client.transport._credentials == creds
        assert isinstance(client, client_class)

        client = client_class.from_service_account_json(
            "dummy/file/path.json", transport=transport_name
        )
        assert client.transport._credentials == creds
        assert isinstance(client, client_class)

        assert client.transport._host == ("aiplatform.googleapis.com:443")


def test_tensorboard_service_client_get_transport_class():
    transport = TensorboardServiceClient.get_transport_class()
    available_transports = [
        transports.TensorboardServiceGrpcTransport,
    ]
    assert transport in available_transports

    transport = TensorboardServiceClient.get_transport_class("grpc")
    assert transport == transports.TensorboardServiceGrpcTransport


@pytest.mark.parametrize(
    "client_class,transport_class,transport_name",
    [
        (TensorboardServiceClient, transports.TensorboardServiceGrpcTransport, "grpc"),
        (
            TensorboardServiceAsyncClient,
            transports.TensorboardServiceGrpcAsyncIOTransport,
            "grpc_asyncio",
        ),
    ],
)
@mock.patch.object(
    TensorboardServiceClient,
    "DEFAULT_ENDPOINT",
    modify_default_endpoint(TensorboardServiceClient),
)
@mock.patch.object(
    TensorboardServiceAsyncClient,
    "DEFAULT_ENDPOINT",
    modify_default_endpoint(TensorboardServiceAsyncClient),
)
def test_tensorboard_service_client_client_options(
    client_class, transport_class, transport_name
):
    # Check that if channel is provided we won't create a new one.
    with mock.patch.object(TensorboardServiceClient, "get_transport_class") as gtc:
        transport = transport_class(credentials=ga_credentials.AnonymousCredentials())
        client = client_class(transport=transport)
        gtc.assert_not_called()

    # Check that if channel is provided via str we will create a new one.
    with mock.patch.object(TensorboardServiceClient, "get_transport_class") as gtc:
        client = client_class(transport=transport_name)
        gtc.assert_called()

    # Check the case api_endpoint is provided.
    options = client_options.ClientOptions(api_endpoint="squid.clam.whelk")
    with mock.patch.object(transport_class, "__init__") as patched:
        patched.return_value = None
        client = client_class(transport=transport_name, client_options=options)
        patched.assert_called_once_with(
            credentials=None,
            credentials_file=None,
            host="squid.clam.whelk",
            scopes=None,
            client_cert_source_for_mtls=None,
            quota_project_id=None,
            client_info=transports.base.DEFAULT_CLIENT_INFO,
            always_use_jwt_access=True,
        )

    # Check the case api_endpoint is not provided and GOOGLE_API_USE_MTLS_ENDPOINT is
    # "never".
    with mock.patch.dict(os.environ, {"GOOGLE_API_USE_MTLS_ENDPOINT": "never"}):
        with mock.patch.object(transport_class, "__init__") as patched:
            patched.return_value = None
            client = client_class(transport=transport_name)
            patched.assert_called_once_with(
                credentials=None,
                credentials_file=None,
                host=client.DEFAULT_ENDPOINT,
                scopes=None,
                client_cert_source_for_mtls=None,
                quota_project_id=None,
                client_info=transports.base.DEFAULT_CLIENT_INFO,
                always_use_jwt_access=True,
            )

    # Check the case api_endpoint is not provided and GOOGLE_API_USE_MTLS_ENDPOINT is
    # "always".
    with mock.patch.dict(os.environ, {"GOOGLE_API_USE_MTLS_ENDPOINT": "always"}):
        with mock.patch.object(transport_class, "__init__") as patched:
            patched.return_value = None
            client = client_class(transport=transport_name)
            patched.assert_called_once_with(
                credentials=None,
                credentials_file=None,
                host=client.DEFAULT_MTLS_ENDPOINT,
                scopes=None,
                client_cert_source_for_mtls=None,
                quota_project_id=None,
                client_info=transports.base.DEFAULT_CLIENT_INFO,
                always_use_jwt_access=True,
            )

    # Check the case api_endpoint is not provided and GOOGLE_API_USE_MTLS_ENDPOINT has
    # unsupported value.
    with mock.patch.dict(os.environ, {"GOOGLE_API_USE_MTLS_ENDPOINT": "Unsupported"}):
        with pytest.raises(MutualTLSChannelError):
            client = client_class(transport=transport_name)

    # Check the case GOOGLE_API_USE_CLIENT_CERTIFICATE has unsupported value.
    with mock.patch.dict(
        os.environ, {"GOOGLE_API_USE_CLIENT_CERTIFICATE": "Unsupported"}
    ):
        with pytest.raises(ValueError):
            client = client_class(transport=transport_name)

    # Check the case quota_project_id is provided
    options = client_options.ClientOptions(quota_project_id="octopus")
    with mock.patch.object(transport_class, "__init__") as patched:
        patched.return_value = None
        client = client_class(client_options=options, transport=transport_name)
        patched.assert_called_once_with(
            credentials=None,
            credentials_file=None,
            host=client.DEFAULT_ENDPOINT,
            scopes=None,
            client_cert_source_for_mtls=None,
            quota_project_id="octopus",
            client_info=transports.base.DEFAULT_CLIENT_INFO,
            always_use_jwt_access=True,
        )


@pytest.mark.parametrize(
    "client_class,transport_class,transport_name,use_client_cert_env",
    [
        (
            TensorboardServiceClient,
            transports.TensorboardServiceGrpcTransport,
            "grpc",
            "true",
        ),
        (
            TensorboardServiceAsyncClient,
            transports.TensorboardServiceGrpcAsyncIOTransport,
            "grpc_asyncio",
            "true",
        ),
        (
            TensorboardServiceClient,
            transports.TensorboardServiceGrpcTransport,
            "grpc",
            "false",
        ),
        (
            TensorboardServiceAsyncClient,
            transports.TensorboardServiceGrpcAsyncIOTransport,
            "grpc_asyncio",
            "false",
        ),
    ],
)
@mock.patch.object(
    TensorboardServiceClient,
    "DEFAULT_ENDPOINT",
    modify_default_endpoint(TensorboardServiceClient),
)
@mock.patch.object(
    TensorboardServiceAsyncClient,
    "DEFAULT_ENDPOINT",
    modify_default_endpoint(TensorboardServiceAsyncClient),
)
@mock.patch.dict(os.environ, {"GOOGLE_API_USE_MTLS_ENDPOINT": "auto"})
def test_tensorboard_service_client_mtls_env_auto(
    client_class, transport_class, transport_name, use_client_cert_env
):
    # This tests the endpoint autoswitch behavior. Endpoint is autoswitched to the default
    # mtls endpoint, if GOOGLE_API_USE_CLIENT_CERTIFICATE is "true" and client cert exists.

    # Check the case client_cert_source is provided. Whether client cert is used depends on
    # GOOGLE_API_USE_CLIENT_CERTIFICATE value.
    with mock.patch.dict(
        os.environ, {"GOOGLE_API_USE_CLIENT_CERTIFICATE": use_client_cert_env}
    ):
        options = client_options.ClientOptions(
            client_cert_source=client_cert_source_callback
        )
        with mock.patch.object(transport_class, "__init__") as patched:
            patched.return_value = None
            client = client_class(client_options=options, transport=transport_name)

            if use_client_cert_env == "false":
                expected_client_cert_source = None
                expected_host = client.DEFAULT_ENDPOINT
            else:
                expected_client_cert_source = client_cert_source_callback
                expected_host = client.DEFAULT_MTLS_ENDPOINT

            patched.assert_called_once_with(
                credentials=None,
                credentials_file=None,
                host=expected_host,
                scopes=None,
                client_cert_source_for_mtls=expected_client_cert_source,
                quota_project_id=None,
                client_info=transports.base.DEFAULT_CLIENT_INFO,
                always_use_jwt_access=True,
            )

    # Check the case ADC client cert is provided. Whether client cert is used depends on
    # GOOGLE_API_USE_CLIENT_CERTIFICATE value.
    with mock.patch.dict(
        os.environ, {"GOOGLE_API_USE_CLIENT_CERTIFICATE": use_client_cert_env}
    ):
        with mock.patch.object(transport_class, "__init__") as patched:
            with mock.patch(
                "google.auth.transport.mtls.has_default_client_cert_source",
                return_value=True,
            ):
                with mock.patch(
                    "google.auth.transport.mtls.default_client_cert_source",
                    return_value=client_cert_source_callback,
                ):
                    if use_client_cert_env == "false":
                        expected_host = client.DEFAULT_ENDPOINT
                        expected_client_cert_source = None
                    else:
                        expected_host = client.DEFAULT_MTLS_ENDPOINT
                        expected_client_cert_source = client_cert_source_callback

                    patched.return_value = None
                    client = client_class(transport=transport_name)
                    patched.assert_called_once_with(
                        credentials=None,
                        credentials_file=None,
                        host=expected_host,
                        scopes=None,
                        client_cert_source_for_mtls=expected_client_cert_source,
                        quota_project_id=None,
                        client_info=transports.base.DEFAULT_CLIENT_INFO,
                        always_use_jwt_access=True,
                    )

    # Check the case client_cert_source and ADC client cert are not provided.
    with mock.patch.dict(
        os.environ, {"GOOGLE_API_USE_CLIENT_CERTIFICATE": use_client_cert_env}
    ):
        with mock.patch.object(transport_class, "__init__") as patched:
            with mock.patch(
                "google.auth.transport.mtls.has_default_client_cert_source",
                return_value=False,
            ):
                patched.return_value = None
                client = client_class(transport=transport_name)
                patched.assert_called_once_with(
                    credentials=None,
                    credentials_file=None,
                    host=client.DEFAULT_ENDPOINT,
                    scopes=None,
                    client_cert_source_for_mtls=None,
                    quota_project_id=None,
                    client_info=transports.base.DEFAULT_CLIENT_INFO,
                    always_use_jwt_access=True,
                )


@pytest.mark.parametrize(
    "client_class", [TensorboardServiceClient, TensorboardServiceAsyncClient]
)
@mock.patch.object(
    TensorboardServiceClient,
    "DEFAULT_ENDPOINT",
    modify_default_endpoint(TensorboardServiceClient),
)
@mock.patch.object(
    TensorboardServiceAsyncClient,
    "DEFAULT_ENDPOINT",
    modify_default_endpoint(TensorboardServiceAsyncClient),
)
def test_tensorboard_service_client_get_mtls_endpoint_and_cert_source(client_class):
    mock_client_cert_source = mock.Mock()

    # Test the case GOOGLE_API_USE_CLIENT_CERTIFICATE is "true".
    with mock.patch.dict(os.environ, {"GOOGLE_API_USE_CLIENT_CERTIFICATE": "true"}):
        mock_api_endpoint = "foo"
        options = client_options.ClientOptions(
            client_cert_source=mock_client_cert_source, api_endpoint=mock_api_endpoint
        )
        api_endpoint, cert_source = client_class.get_mtls_endpoint_and_cert_source(
            options
        )
        assert api_endpoint == mock_api_endpoint
        assert cert_source == mock_client_cert_source

    # Test the case GOOGLE_API_USE_CLIENT_CERTIFICATE is "false".
    with mock.patch.dict(os.environ, {"GOOGLE_API_USE_CLIENT_CERTIFICATE": "false"}):
        mock_client_cert_source = mock.Mock()
        mock_api_endpoint = "foo"
        options = client_options.ClientOptions(
            client_cert_source=mock_client_cert_source, api_endpoint=mock_api_endpoint
        )
        api_endpoint, cert_source = client_class.get_mtls_endpoint_and_cert_source(
            options
        )
        assert api_endpoint == mock_api_endpoint
        assert cert_source is None

    # Test the case GOOGLE_API_USE_MTLS_ENDPOINT is "never".
    with mock.patch.dict(os.environ, {"GOOGLE_API_USE_MTLS_ENDPOINT": "never"}):
        api_endpoint, cert_source = client_class.get_mtls_endpoint_and_cert_source()
        assert api_endpoint == client_class.DEFAULT_ENDPOINT
        assert cert_source is None

    # Test the case GOOGLE_API_USE_MTLS_ENDPOINT is "always".
    with mock.patch.dict(os.environ, {"GOOGLE_API_USE_MTLS_ENDPOINT": "always"}):
        api_endpoint, cert_source = client_class.get_mtls_endpoint_and_cert_source()
        assert api_endpoint == client_class.DEFAULT_MTLS_ENDPOINT
        assert cert_source is None

    # Test the case GOOGLE_API_USE_MTLS_ENDPOINT is "auto" and default cert doesn't exist.
    with mock.patch.dict(os.environ, {"GOOGLE_API_USE_CLIENT_CERTIFICATE": "true"}):
        with mock.patch(
            "google.auth.transport.mtls.has_default_client_cert_source",
            return_value=False,
        ):
            api_endpoint, cert_source = client_class.get_mtls_endpoint_and_cert_source()
            assert api_endpoint == client_class.DEFAULT_ENDPOINT
            assert cert_source is None

    # Test the case GOOGLE_API_USE_MTLS_ENDPOINT is "auto" and default cert exists.
    with mock.patch.dict(os.environ, {"GOOGLE_API_USE_CLIENT_CERTIFICATE": "true"}):
        with mock.patch(
            "google.auth.transport.mtls.has_default_client_cert_source",
            return_value=True,
        ):
            with mock.patch(
                "google.auth.transport.mtls.default_client_cert_source",
                return_value=mock_client_cert_source,
            ):
                (
                    api_endpoint,
                    cert_source,
                ) = client_class.get_mtls_endpoint_and_cert_source()
                assert api_endpoint == client_class.DEFAULT_MTLS_ENDPOINT
                assert cert_source == mock_client_cert_source


@pytest.mark.parametrize(
    "client_class,transport_class,transport_name",
    [
        (TensorboardServiceClient, transports.TensorboardServiceGrpcTransport, "grpc"),
        (
            TensorboardServiceAsyncClient,
            transports.TensorboardServiceGrpcAsyncIOTransport,
            "grpc_asyncio",
        ),
    ],
)
def test_tensorboard_service_client_client_options_scopes(
    client_class, transport_class, transport_name
):
    # Check the case scopes are provided.
    options = client_options.ClientOptions(
        scopes=["1", "2"],
    )
    with mock.patch.object(transport_class, "__init__") as patched:
        patched.return_value = None
        client = client_class(client_options=options, transport=transport_name)
        patched.assert_called_once_with(
            credentials=None,
            credentials_file=None,
            host=client.DEFAULT_ENDPOINT,
            scopes=["1", "2"],
            client_cert_source_for_mtls=None,
            quota_project_id=None,
            client_info=transports.base.DEFAULT_CLIENT_INFO,
            always_use_jwt_access=True,
        )


@pytest.mark.parametrize(
    "client_class,transport_class,transport_name,grpc_helpers",
    [
        (
            TensorboardServiceClient,
            transports.TensorboardServiceGrpcTransport,
            "grpc",
            grpc_helpers,
        ),
        (
            TensorboardServiceAsyncClient,
            transports.TensorboardServiceGrpcAsyncIOTransport,
            "grpc_asyncio",
            grpc_helpers_async,
        ),
    ],
)
def test_tensorboard_service_client_client_options_credentials_file(
    client_class, transport_class, transport_name, grpc_helpers
):
    # Check the case credentials file is provided.
    options = client_options.ClientOptions(credentials_file="credentials.json")

    with mock.patch.object(transport_class, "__init__") as patched:
        patched.return_value = None
        client = client_class(client_options=options, transport=transport_name)
        patched.assert_called_once_with(
            credentials=None,
            credentials_file="credentials.json",
            host=client.DEFAULT_ENDPOINT,
            scopes=None,
            client_cert_source_for_mtls=None,
            quota_project_id=None,
            client_info=transports.base.DEFAULT_CLIENT_INFO,
            always_use_jwt_access=True,
        )


def test_tensorboard_service_client_client_options_from_dict():
    with mock.patch(
        "google.cloud.aiplatform_v1.services.tensorboard_service.transports.TensorboardServiceGrpcTransport.__init__"
    ) as grpc_transport:
        grpc_transport.return_value = None
        client = TensorboardServiceClient(
            client_options={"api_endpoint": "squid.clam.whelk"}
        )
        grpc_transport.assert_called_once_with(
            credentials=None,
            credentials_file=None,
            host="squid.clam.whelk",
            scopes=None,
            client_cert_source_for_mtls=None,
            quota_project_id=None,
            client_info=transports.base.DEFAULT_CLIENT_INFO,
            always_use_jwt_access=True,
        )


@pytest.mark.parametrize(
<<<<<<< HEAD
=======
    "client_class,transport_class,transport_name,grpc_helpers",
    [
        (
            TensorboardServiceClient,
            transports.TensorboardServiceGrpcTransport,
            "grpc",
            grpc_helpers,
        ),
        (
            TensorboardServiceAsyncClient,
            transports.TensorboardServiceGrpcAsyncIOTransport,
            "grpc_asyncio",
            grpc_helpers_async,
        ),
    ],
)
def test_tensorboard_service_client_create_channel_credentials_file(
    client_class, transport_class, transport_name, grpc_helpers
):
    # Check the case credentials file is provided.
    options = client_options.ClientOptions(credentials_file="credentials.json")

    with mock.patch.object(transport_class, "__init__") as patched:
        patched.return_value = None
        client = client_class(client_options=options, transport=transport_name)
        patched.assert_called_once_with(
            credentials=None,
            credentials_file="credentials.json",
            host=client.DEFAULT_ENDPOINT,
            scopes=None,
            client_cert_source_for_mtls=None,
            quota_project_id=None,
            client_info=transports.base.DEFAULT_CLIENT_INFO,
            always_use_jwt_access=True,
        )

    # test that the credentials from file are saved and used as the credentials.
    with mock.patch.object(
        google.auth, "load_credentials_from_file", autospec=True
    ) as load_creds, mock.patch.object(
        google.auth, "default", autospec=True
    ) as adc, mock.patch.object(
        grpc_helpers, "create_channel"
    ) as create_channel:
        creds = ga_credentials.AnonymousCredentials()
        file_creds = ga_credentials.AnonymousCredentials()
        load_creds.return_value = (file_creds, None)
        adc.return_value = (creds, None)
        client = client_class(client_options=options, transport=transport_name)
        create_channel.assert_called_with(
            "aiplatform.googleapis.com:443",
            credentials=file_creds,
            credentials_file=None,
            quota_project_id=None,
            default_scopes=(
                "https://www.googleapis.com/auth/cloud-platform",
                "https://www.googleapis.com/auth/cloud-platform.read-only",
            ),
            scopes=None,
            default_host="aiplatform.googleapis.com",
            ssl_credentials=None,
            options=[
                ("grpc.max_send_message_length", -1),
                ("grpc.max_receive_message_length", -1),
            ],
        )


@pytest.mark.parametrize(
>>>>>>> dc3be45c
    "request_type",
    [
        tensorboard_service.CreateTensorboardRequest,
        dict,
    ],
)
def test_create_tensorboard(request_type, transport: str = "grpc"):
    client = TensorboardServiceClient(
        credentials=ga_credentials.AnonymousCredentials(),
        transport=transport,
    )

    # Everything is optional in proto3 as far as the runtime is concerned,
    # and we are mocking out the actual API, so just send an empty request.
    request = request_type()

    # Mock the actual call within the gRPC stub, and fake the request.
    with mock.patch.object(
        type(client.transport.create_tensorboard), "__call__"
    ) as call:
        # Designate an appropriate return value for the call.
        call.return_value = operations_pb2.Operation(name="operations/spam")
        response = client.create_tensorboard(request)

        # Establish that the underlying gRPC stub method was called.
        assert len(call.mock_calls) == 1
        _, args, _ = call.mock_calls[0]
        assert args[0] == tensorboard_service.CreateTensorboardRequest()

    # Establish that the response is the type that we expect.
    assert isinstance(response, future.Future)


def test_create_tensorboard_empty_call():
    # This test is a coverage failsafe to make sure that totally empty calls,
    # i.e. request == None and no flattened fields passed, work.
    client = TensorboardServiceClient(
        credentials=ga_credentials.AnonymousCredentials(),
        transport="grpc",
    )

    # Mock the actual call within the gRPC stub, and fake the request.
    with mock.patch.object(
        type(client.transport.create_tensorboard), "__call__"
    ) as call:
        client.create_tensorboard()
        call.assert_called()
        _, args, _ = call.mock_calls[0]
        assert args[0] == tensorboard_service.CreateTensorboardRequest()


@pytest.mark.asyncio
async def test_create_tensorboard_async(
    transport: str = "grpc_asyncio",
    request_type=tensorboard_service.CreateTensorboardRequest,
):
    client = TensorboardServiceAsyncClient(
        credentials=ga_credentials.AnonymousCredentials(),
        transport=transport,
    )

    # Everything is optional in proto3 as far as the runtime is concerned,
    # and we are mocking out the actual API, so just send an empty request.
    request = request_type()

    # Mock the actual call within the gRPC stub, and fake the request.
    with mock.patch.object(
        type(client.transport.create_tensorboard), "__call__"
    ) as call:
        # Designate an appropriate return value for the call.
        call.return_value = grpc_helpers_async.FakeUnaryUnaryCall(
            operations_pb2.Operation(name="operations/spam")
        )
        response = await client.create_tensorboard(request)

        # Establish that the underlying gRPC stub method was called.
        assert len(call.mock_calls)
        _, args, _ = call.mock_calls[0]
        assert args[0] == tensorboard_service.CreateTensorboardRequest()

    # Establish that the response is the type that we expect.
    assert isinstance(response, future.Future)


@pytest.mark.asyncio
async def test_create_tensorboard_async_from_dict():
    await test_create_tensorboard_async(request_type=dict)


def test_create_tensorboard_field_headers():
    client = TensorboardServiceClient(
        credentials=ga_credentials.AnonymousCredentials(),
    )

    # Any value that is part of the HTTP/1.1 URI should be sent as
    # a field header. Set these to a non-empty value.
    request = tensorboard_service.CreateTensorboardRequest()

    request.parent = "parent_value"

    # Mock the actual call within the gRPC stub, and fake the request.
    with mock.patch.object(
        type(client.transport.create_tensorboard), "__call__"
    ) as call:
        call.return_value = operations_pb2.Operation(name="operations/op")
        client.create_tensorboard(request)

        # Establish that the underlying gRPC stub method was called.
        assert len(call.mock_calls) == 1
        _, args, _ = call.mock_calls[0]
        assert args[0] == request

    # Establish that the field header was sent.
    _, _, kw = call.mock_calls[0]
    assert (
        "x-goog-request-params",
<<<<<<< HEAD
        "parent=parent/value",
=======
        "parent=parent_value",
>>>>>>> dc3be45c
    ) in kw["metadata"]


@pytest.mark.asyncio
async def test_create_tensorboard_field_headers_async():
    client = TensorboardServiceAsyncClient(
        credentials=ga_credentials.AnonymousCredentials(),
    )

    # Any value that is part of the HTTP/1.1 URI should be sent as
    # a field header. Set these to a non-empty value.
    request = tensorboard_service.CreateTensorboardRequest()

    request.parent = "parent_value"

    # Mock the actual call within the gRPC stub, and fake the request.
    with mock.patch.object(
        type(client.transport.create_tensorboard), "__call__"
    ) as call:
        call.return_value = grpc_helpers_async.FakeUnaryUnaryCall(
            operations_pb2.Operation(name="operations/op")
        )
        await client.create_tensorboard(request)

        # Establish that the underlying gRPC stub method was called.
        assert len(call.mock_calls)
        _, args, _ = call.mock_calls[0]
        assert args[0] == request

    # Establish that the field header was sent.
    _, _, kw = call.mock_calls[0]
    assert (
        "x-goog-request-params",
<<<<<<< HEAD
        "parent=parent/value",
=======
        "parent=parent_value",
>>>>>>> dc3be45c
    ) in kw["metadata"]


def test_create_tensorboard_flattened():
    client = TensorboardServiceClient(
        credentials=ga_credentials.AnonymousCredentials(),
    )

    # Mock the actual call within the gRPC stub, and fake the request.
    with mock.patch.object(
        type(client.transport.create_tensorboard), "__call__"
    ) as call:
        # Designate an appropriate return value for the call.
        call.return_value = operations_pb2.Operation(name="operations/op")
        # Call the method with a truthy value for each flattened field,
        # using the keyword arguments to the method.
        client.create_tensorboard(
            parent="parent_value",
            tensorboard=gca_tensorboard.Tensorboard(name="name_value"),
        )

        # Establish that the underlying call was made with the expected
        # request object values.
        assert len(call.mock_calls) == 1
        _, args, _ = call.mock_calls[0]
        arg = args[0].parent
        mock_val = "parent_value"
        assert arg == mock_val
        arg = args[0].tensorboard
        mock_val = gca_tensorboard.Tensorboard(name="name_value")
        assert arg == mock_val


def test_create_tensorboard_flattened_error():
    client = TensorboardServiceClient(
        credentials=ga_credentials.AnonymousCredentials(),
    )

    # Attempting to call a method with both a request object and flattened
    # fields is an error.
    with pytest.raises(ValueError):
        client.create_tensorboard(
            tensorboard_service.CreateTensorboardRequest(),
            parent="parent_value",
            tensorboard=gca_tensorboard.Tensorboard(name="name_value"),
        )


@pytest.mark.asyncio
async def test_create_tensorboard_flattened_async():
    client = TensorboardServiceAsyncClient(
        credentials=ga_credentials.AnonymousCredentials(),
    )

    # Mock the actual call within the gRPC stub, and fake the request.
    with mock.patch.object(
        type(client.transport.create_tensorboard), "__call__"
    ) as call:
        # Designate an appropriate return value for the call.
        call.return_value = operations_pb2.Operation(name="operations/op")

        call.return_value = grpc_helpers_async.FakeUnaryUnaryCall(
            operations_pb2.Operation(name="operations/spam")
        )
        # Call the method with a truthy value for each flattened field,
        # using the keyword arguments to the method.
        response = await client.create_tensorboard(
            parent="parent_value",
            tensorboard=gca_tensorboard.Tensorboard(name="name_value"),
        )

        # Establish that the underlying call was made with the expected
        # request object values.
        assert len(call.mock_calls)
        _, args, _ = call.mock_calls[0]
        arg = args[0].parent
        mock_val = "parent_value"
        assert arg == mock_val
        arg = args[0].tensorboard
        mock_val = gca_tensorboard.Tensorboard(name="name_value")
        assert arg == mock_val


@pytest.mark.asyncio
async def test_create_tensorboard_flattened_error_async():
    client = TensorboardServiceAsyncClient(
        credentials=ga_credentials.AnonymousCredentials(),
    )

    # Attempting to call a method with both a request object and flattened
    # fields is an error.
    with pytest.raises(ValueError):
        await client.create_tensorboard(
            tensorboard_service.CreateTensorboardRequest(),
            parent="parent_value",
            tensorboard=gca_tensorboard.Tensorboard(name="name_value"),
        )


@pytest.mark.parametrize(
    "request_type",
    [
        tensorboard_service.GetTensorboardRequest,
        dict,
    ],
)
def test_get_tensorboard(request_type, transport: str = "grpc"):
    client = TensorboardServiceClient(
        credentials=ga_credentials.AnonymousCredentials(),
        transport=transport,
    )

    # Everything is optional in proto3 as far as the runtime is concerned,
    # and we are mocking out the actual API, so just send an empty request.
    request = request_type()

    # Mock the actual call within the gRPC stub, and fake the request.
    with mock.patch.object(type(client.transport.get_tensorboard), "__call__") as call:
        # Designate an appropriate return value for the call.
        call.return_value = tensorboard.Tensorboard(
            name="name_value",
            display_name="display_name_value",
            description="description_value",
            blob_storage_path_prefix="blob_storage_path_prefix_value",
            run_count=989,
            etag="etag_value",
        )
        response = client.get_tensorboard(request)

        # Establish that the underlying gRPC stub method was called.
        assert len(call.mock_calls) == 1
        _, args, _ = call.mock_calls[0]
        assert args[0] == tensorboard_service.GetTensorboardRequest()

    # Establish that the response is the type that we expect.
    assert isinstance(response, tensorboard.Tensorboard)
    assert response.name == "name_value"
    assert response.display_name == "display_name_value"
    assert response.description == "description_value"
    assert response.blob_storage_path_prefix == "blob_storage_path_prefix_value"
    assert response.run_count == 989
    assert response.etag == "etag_value"


def test_get_tensorboard_empty_call():
    # This test is a coverage failsafe to make sure that totally empty calls,
    # i.e. request == None and no flattened fields passed, work.
    client = TensorboardServiceClient(
        credentials=ga_credentials.AnonymousCredentials(),
        transport="grpc",
    )

    # Mock the actual call within the gRPC stub, and fake the request.
    with mock.patch.object(type(client.transport.get_tensorboard), "__call__") as call:
        client.get_tensorboard()
        call.assert_called()
        _, args, _ = call.mock_calls[0]
        assert args[0] == tensorboard_service.GetTensorboardRequest()


@pytest.mark.asyncio
async def test_get_tensorboard_async(
    transport: str = "grpc_asyncio",
    request_type=tensorboard_service.GetTensorboardRequest,
):
    client = TensorboardServiceAsyncClient(
        credentials=ga_credentials.AnonymousCredentials(),
        transport=transport,
    )

    # Everything is optional in proto3 as far as the runtime is concerned,
    # and we are mocking out the actual API, so just send an empty request.
    request = request_type()

    # Mock the actual call within the gRPC stub, and fake the request.
    with mock.patch.object(type(client.transport.get_tensorboard), "__call__") as call:
        # Designate an appropriate return value for the call.
        call.return_value = grpc_helpers_async.FakeUnaryUnaryCall(
            tensorboard.Tensorboard(
                name="name_value",
                display_name="display_name_value",
                description="description_value",
                blob_storage_path_prefix="blob_storage_path_prefix_value",
                run_count=989,
                etag="etag_value",
            )
        )
        response = await client.get_tensorboard(request)

        # Establish that the underlying gRPC stub method was called.
        assert len(call.mock_calls)
        _, args, _ = call.mock_calls[0]
        assert args[0] == tensorboard_service.GetTensorboardRequest()

    # Establish that the response is the type that we expect.
    assert isinstance(response, tensorboard.Tensorboard)
    assert response.name == "name_value"
    assert response.display_name == "display_name_value"
    assert response.description == "description_value"
    assert response.blob_storage_path_prefix == "blob_storage_path_prefix_value"
    assert response.run_count == 989
    assert response.etag == "etag_value"


@pytest.mark.asyncio
async def test_get_tensorboard_async_from_dict():
    await test_get_tensorboard_async(request_type=dict)


def test_get_tensorboard_field_headers():
    client = TensorboardServiceClient(
        credentials=ga_credentials.AnonymousCredentials(),
    )

    # Any value that is part of the HTTP/1.1 URI should be sent as
    # a field header. Set these to a non-empty value.
    request = tensorboard_service.GetTensorboardRequest()

    request.name = "name_value"

    # Mock the actual call within the gRPC stub, and fake the request.
    with mock.patch.object(type(client.transport.get_tensorboard), "__call__") as call:
        call.return_value = tensorboard.Tensorboard()
        client.get_tensorboard(request)

        # Establish that the underlying gRPC stub method was called.
        assert len(call.mock_calls) == 1
        _, args, _ = call.mock_calls[0]
        assert args[0] == request

    # Establish that the field header was sent.
    _, _, kw = call.mock_calls[0]
    assert (
        "x-goog-request-params",
<<<<<<< HEAD
        "name=name/value",
=======
        "name=name_value",
>>>>>>> dc3be45c
    ) in kw["metadata"]


@pytest.mark.asyncio
async def test_get_tensorboard_field_headers_async():
    client = TensorboardServiceAsyncClient(
        credentials=ga_credentials.AnonymousCredentials(),
    )

    # Any value that is part of the HTTP/1.1 URI should be sent as
    # a field header. Set these to a non-empty value.
    request = tensorboard_service.GetTensorboardRequest()

    request.name = "name_value"

    # Mock the actual call within the gRPC stub, and fake the request.
    with mock.patch.object(type(client.transport.get_tensorboard), "__call__") as call:
        call.return_value = grpc_helpers_async.FakeUnaryUnaryCall(
            tensorboard.Tensorboard()
        )
        await client.get_tensorboard(request)

        # Establish that the underlying gRPC stub method was called.
        assert len(call.mock_calls)
        _, args, _ = call.mock_calls[0]
        assert args[0] == request

    # Establish that the field header was sent.
    _, _, kw = call.mock_calls[0]
    assert (
        "x-goog-request-params",
<<<<<<< HEAD
        "name=name/value",
=======
        "name=name_value",
>>>>>>> dc3be45c
    ) in kw["metadata"]


def test_get_tensorboard_flattened():
    client = TensorboardServiceClient(
        credentials=ga_credentials.AnonymousCredentials(),
    )

    # Mock the actual call within the gRPC stub, and fake the request.
    with mock.patch.object(type(client.transport.get_tensorboard), "__call__") as call:
        # Designate an appropriate return value for the call.
        call.return_value = tensorboard.Tensorboard()
        # Call the method with a truthy value for each flattened field,
        # using the keyword arguments to the method.
        client.get_tensorboard(
            name="name_value",
        )

        # Establish that the underlying call was made with the expected
        # request object values.
        assert len(call.mock_calls) == 1
        _, args, _ = call.mock_calls[0]
        arg = args[0].name
        mock_val = "name_value"
        assert arg == mock_val


def test_get_tensorboard_flattened_error():
    client = TensorboardServiceClient(
        credentials=ga_credentials.AnonymousCredentials(),
    )

    # Attempting to call a method with both a request object and flattened
    # fields is an error.
    with pytest.raises(ValueError):
        client.get_tensorboard(
            tensorboard_service.GetTensorboardRequest(),
            name="name_value",
        )


@pytest.mark.asyncio
async def test_get_tensorboard_flattened_async():
    client = TensorboardServiceAsyncClient(
        credentials=ga_credentials.AnonymousCredentials(),
    )

    # Mock the actual call within the gRPC stub, and fake the request.
    with mock.patch.object(type(client.transport.get_tensorboard), "__call__") as call:
        # Designate an appropriate return value for the call.
        call.return_value = tensorboard.Tensorboard()

        call.return_value = grpc_helpers_async.FakeUnaryUnaryCall(
            tensorboard.Tensorboard()
        )
        # Call the method with a truthy value for each flattened field,
        # using the keyword arguments to the method.
        response = await client.get_tensorboard(
            name="name_value",
        )

        # Establish that the underlying call was made with the expected
        # request object values.
        assert len(call.mock_calls)
        _, args, _ = call.mock_calls[0]
        arg = args[0].name
        mock_val = "name_value"
        assert arg == mock_val


@pytest.mark.asyncio
async def test_get_tensorboard_flattened_error_async():
    client = TensorboardServiceAsyncClient(
        credentials=ga_credentials.AnonymousCredentials(),
    )

    # Attempting to call a method with both a request object and flattened
    # fields is an error.
    with pytest.raises(ValueError):
        await client.get_tensorboard(
            tensorboard_service.GetTensorboardRequest(),
            name="name_value",
        )


@pytest.mark.parametrize(
    "request_type",
    [
        tensorboard_service.UpdateTensorboardRequest,
        dict,
    ],
)
def test_update_tensorboard(request_type, transport: str = "grpc"):
    client = TensorboardServiceClient(
        credentials=ga_credentials.AnonymousCredentials(),
        transport=transport,
    )

    # Everything is optional in proto3 as far as the runtime is concerned,
    # and we are mocking out the actual API, so just send an empty request.
    request = request_type()

    # Mock the actual call within the gRPC stub, and fake the request.
    with mock.patch.object(
        type(client.transport.update_tensorboard), "__call__"
    ) as call:
        # Designate an appropriate return value for the call.
        call.return_value = operations_pb2.Operation(name="operations/spam")
        response = client.update_tensorboard(request)

        # Establish that the underlying gRPC stub method was called.
        assert len(call.mock_calls) == 1
        _, args, _ = call.mock_calls[0]
        assert args[0] == tensorboard_service.UpdateTensorboardRequest()

    # Establish that the response is the type that we expect.
    assert isinstance(response, future.Future)


def test_update_tensorboard_empty_call():
    # This test is a coverage failsafe to make sure that totally empty calls,
    # i.e. request == None and no flattened fields passed, work.
    client = TensorboardServiceClient(
        credentials=ga_credentials.AnonymousCredentials(),
        transport="grpc",
    )

    # Mock the actual call within the gRPC stub, and fake the request.
    with mock.patch.object(
        type(client.transport.update_tensorboard), "__call__"
    ) as call:
        client.update_tensorboard()
        call.assert_called()
        _, args, _ = call.mock_calls[0]
        assert args[0] == tensorboard_service.UpdateTensorboardRequest()


@pytest.mark.asyncio
async def test_update_tensorboard_async(
    transport: str = "grpc_asyncio",
    request_type=tensorboard_service.UpdateTensorboardRequest,
):
    client = TensorboardServiceAsyncClient(
        credentials=ga_credentials.AnonymousCredentials(),
        transport=transport,
    )

    # Everything is optional in proto3 as far as the runtime is concerned,
    # and we are mocking out the actual API, so just send an empty request.
    request = request_type()

    # Mock the actual call within the gRPC stub, and fake the request.
    with mock.patch.object(
        type(client.transport.update_tensorboard), "__call__"
    ) as call:
        # Designate an appropriate return value for the call.
        call.return_value = grpc_helpers_async.FakeUnaryUnaryCall(
            operations_pb2.Operation(name="operations/spam")
        )
        response = await client.update_tensorboard(request)

        # Establish that the underlying gRPC stub method was called.
        assert len(call.mock_calls)
        _, args, _ = call.mock_calls[0]
        assert args[0] == tensorboard_service.UpdateTensorboardRequest()

    # Establish that the response is the type that we expect.
    assert isinstance(response, future.Future)


@pytest.mark.asyncio
async def test_update_tensorboard_async_from_dict():
    await test_update_tensorboard_async(request_type=dict)


def test_update_tensorboard_field_headers():
    client = TensorboardServiceClient(
        credentials=ga_credentials.AnonymousCredentials(),
    )

    # Any value that is part of the HTTP/1.1 URI should be sent as
    # a field header. Set these to a non-empty value.
    request = tensorboard_service.UpdateTensorboardRequest()

    request.tensorboard.name = "name_value"

    # Mock the actual call within the gRPC stub, and fake the request.
    with mock.patch.object(
        type(client.transport.update_tensorboard), "__call__"
    ) as call:
        call.return_value = operations_pb2.Operation(name="operations/op")
        client.update_tensorboard(request)

        # Establish that the underlying gRPC stub method was called.
        assert len(call.mock_calls) == 1
        _, args, _ = call.mock_calls[0]
        assert args[0] == request

    # Establish that the field header was sent.
    _, _, kw = call.mock_calls[0]
    assert (
        "x-goog-request-params",
<<<<<<< HEAD
        "tensorboard.name=tensorboard.name/value",
=======
        "tensorboard.name=name_value",
>>>>>>> dc3be45c
    ) in kw["metadata"]


@pytest.mark.asyncio
async def test_update_tensorboard_field_headers_async():
    client = TensorboardServiceAsyncClient(
        credentials=ga_credentials.AnonymousCredentials(),
    )

    # Any value that is part of the HTTP/1.1 URI should be sent as
    # a field header. Set these to a non-empty value.
    request = tensorboard_service.UpdateTensorboardRequest()

    request.tensorboard.name = "name_value"

    # Mock the actual call within the gRPC stub, and fake the request.
    with mock.patch.object(
        type(client.transport.update_tensorboard), "__call__"
    ) as call:
        call.return_value = grpc_helpers_async.FakeUnaryUnaryCall(
            operations_pb2.Operation(name="operations/op")
        )
        await client.update_tensorboard(request)

        # Establish that the underlying gRPC stub method was called.
        assert len(call.mock_calls)
        _, args, _ = call.mock_calls[0]
        assert args[0] == request

    # Establish that the field header was sent.
    _, _, kw = call.mock_calls[0]
    assert (
        "x-goog-request-params",
<<<<<<< HEAD
        "tensorboard.name=tensorboard.name/value",
=======
        "tensorboard.name=name_value",
>>>>>>> dc3be45c
    ) in kw["metadata"]


def test_update_tensorboard_flattened():
    client = TensorboardServiceClient(
        credentials=ga_credentials.AnonymousCredentials(),
    )

    # Mock the actual call within the gRPC stub, and fake the request.
    with mock.patch.object(
        type(client.transport.update_tensorboard), "__call__"
    ) as call:
        # Designate an appropriate return value for the call.
        call.return_value = operations_pb2.Operation(name="operations/op")
        # Call the method with a truthy value for each flattened field,
        # using the keyword arguments to the method.
        client.update_tensorboard(
            tensorboard=gca_tensorboard.Tensorboard(name="name_value"),
            update_mask=field_mask_pb2.FieldMask(paths=["paths_value"]),
        )

        # Establish that the underlying call was made with the expected
        # request object values.
        assert len(call.mock_calls) == 1
        _, args, _ = call.mock_calls[0]
        arg = args[0].tensorboard
        mock_val = gca_tensorboard.Tensorboard(name="name_value")
        assert arg == mock_val
        arg = args[0].update_mask
        mock_val = field_mask_pb2.FieldMask(paths=["paths_value"])
        assert arg == mock_val


def test_update_tensorboard_flattened_error():
    client = TensorboardServiceClient(
        credentials=ga_credentials.AnonymousCredentials(),
    )

    # Attempting to call a method with both a request object and flattened
    # fields is an error.
    with pytest.raises(ValueError):
        client.update_tensorboard(
            tensorboard_service.UpdateTensorboardRequest(),
            tensorboard=gca_tensorboard.Tensorboard(name="name_value"),
            update_mask=field_mask_pb2.FieldMask(paths=["paths_value"]),
        )


@pytest.mark.asyncio
async def test_update_tensorboard_flattened_async():
    client = TensorboardServiceAsyncClient(
        credentials=ga_credentials.AnonymousCredentials(),
    )

    # Mock the actual call within the gRPC stub, and fake the request.
    with mock.patch.object(
        type(client.transport.update_tensorboard), "__call__"
    ) as call:
        # Designate an appropriate return value for the call.
        call.return_value = operations_pb2.Operation(name="operations/op")

        call.return_value = grpc_helpers_async.FakeUnaryUnaryCall(
            operations_pb2.Operation(name="operations/spam")
        )
        # Call the method with a truthy value for each flattened field,
        # using the keyword arguments to the method.
        response = await client.update_tensorboard(
            tensorboard=gca_tensorboard.Tensorboard(name="name_value"),
            update_mask=field_mask_pb2.FieldMask(paths=["paths_value"]),
        )

        # Establish that the underlying call was made with the expected
        # request object values.
        assert len(call.mock_calls)
        _, args, _ = call.mock_calls[0]
        arg = args[0].tensorboard
        mock_val = gca_tensorboard.Tensorboard(name="name_value")
        assert arg == mock_val
        arg = args[0].update_mask
        mock_val = field_mask_pb2.FieldMask(paths=["paths_value"])
        assert arg == mock_val


@pytest.mark.asyncio
async def test_update_tensorboard_flattened_error_async():
    client = TensorboardServiceAsyncClient(
        credentials=ga_credentials.AnonymousCredentials(),
    )

    # Attempting to call a method with both a request object and flattened
    # fields is an error.
    with pytest.raises(ValueError):
        await client.update_tensorboard(
            tensorboard_service.UpdateTensorboardRequest(),
            tensorboard=gca_tensorboard.Tensorboard(name="name_value"),
            update_mask=field_mask_pb2.FieldMask(paths=["paths_value"]),
        )


@pytest.mark.parametrize(
    "request_type",
    [
        tensorboard_service.ListTensorboardsRequest,
        dict,
    ],
)
def test_list_tensorboards(request_type, transport: str = "grpc"):
    client = TensorboardServiceClient(
        credentials=ga_credentials.AnonymousCredentials(),
        transport=transport,
    )

    # Everything is optional in proto3 as far as the runtime is concerned,
    # and we are mocking out the actual API, so just send an empty request.
    request = request_type()

    # Mock the actual call within the gRPC stub, and fake the request.
    with mock.patch.object(
        type(client.transport.list_tensorboards), "__call__"
    ) as call:
        # Designate an appropriate return value for the call.
        call.return_value = tensorboard_service.ListTensorboardsResponse(
            next_page_token="next_page_token_value",
        )
        response = client.list_tensorboards(request)

        # Establish that the underlying gRPC stub method was called.
        assert len(call.mock_calls) == 1
        _, args, _ = call.mock_calls[0]
        assert args[0] == tensorboard_service.ListTensorboardsRequest()

    # Establish that the response is the type that we expect.
    assert isinstance(response, pagers.ListTensorboardsPager)
    assert response.next_page_token == "next_page_token_value"


def test_list_tensorboards_empty_call():
    # This test is a coverage failsafe to make sure that totally empty calls,
    # i.e. request == None and no flattened fields passed, work.
    client = TensorboardServiceClient(
        credentials=ga_credentials.AnonymousCredentials(),
        transport="grpc",
    )

    # Mock the actual call within the gRPC stub, and fake the request.
    with mock.patch.object(
        type(client.transport.list_tensorboards), "__call__"
    ) as call:
        client.list_tensorboards()
        call.assert_called()
        _, args, _ = call.mock_calls[0]
        assert args[0] == tensorboard_service.ListTensorboardsRequest()


@pytest.mark.asyncio
async def test_list_tensorboards_async(
    transport: str = "grpc_asyncio",
    request_type=tensorboard_service.ListTensorboardsRequest,
):
    client = TensorboardServiceAsyncClient(
        credentials=ga_credentials.AnonymousCredentials(),
        transport=transport,
    )

    # Everything is optional in proto3 as far as the runtime is concerned,
    # and we are mocking out the actual API, so just send an empty request.
    request = request_type()

    # Mock the actual call within the gRPC stub, and fake the request.
    with mock.patch.object(
        type(client.transport.list_tensorboards), "__call__"
    ) as call:
        # Designate an appropriate return value for the call.
        call.return_value = grpc_helpers_async.FakeUnaryUnaryCall(
            tensorboard_service.ListTensorboardsResponse(
                next_page_token="next_page_token_value",
            )
        )
        response = await client.list_tensorboards(request)

        # Establish that the underlying gRPC stub method was called.
        assert len(call.mock_calls)
        _, args, _ = call.mock_calls[0]
        assert args[0] == tensorboard_service.ListTensorboardsRequest()

    # Establish that the response is the type that we expect.
    assert isinstance(response, pagers.ListTensorboardsAsyncPager)
    assert response.next_page_token == "next_page_token_value"


@pytest.mark.asyncio
async def test_list_tensorboards_async_from_dict():
    await test_list_tensorboards_async(request_type=dict)


def test_list_tensorboards_field_headers():
    client = TensorboardServiceClient(
        credentials=ga_credentials.AnonymousCredentials(),
    )

    # Any value that is part of the HTTP/1.1 URI should be sent as
    # a field header. Set these to a non-empty value.
    request = tensorboard_service.ListTensorboardsRequest()

    request.parent = "parent_value"

    # Mock the actual call within the gRPC stub, and fake the request.
    with mock.patch.object(
        type(client.transport.list_tensorboards), "__call__"
    ) as call:
        call.return_value = tensorboard_service.ListTensorboardsResponse()
        client.list_tensorboards(request)

        # Establish that the underlying gRPC stub method was called.
        assert len(call.mock_calls) == 1
        _, args, _ = call.mock_calls[0]
        assert args[0] == request

    # Establish that the field header was sent.
    _, _, kw = call.mock_calls[0]
    assert (
        "x-goog-request-params",
<<<<<<< HEAD
        "parent=parent/value",
=======
        "parent=parent_value",
>>>>>>> dc3be45c
    ) in kw["metadata"]


@pytest.mark.asyncio
async def test_list_tensorboards_field_headers_async():
    client = TensorboardServiceAsyncClient(
        credentials=ga_credentials.AnonymousCredentials(),
    )

    # Any value that is part of the HTTP/1.1 URI should be sent as
    # a field header. Set these to a non-empty value.
    request = tensorboard_service.ListTensorboardsRequest()

    request.parent = "parent_value"

    # Mock the actual call within the gRPC stub, and fake the request.
    with mock.patch.object(
        type(client.transport.list_tensorboards), "__call__"
    ) as call:
        call.return_value = grpc_helpers_async.FakeUnaryUnaryCall(
            tensorboard_service.ListTensorboardsResponse()
        )
        await client.list_tensorboards(request)

        # Establish that the underlying gRPC stub method was called.
        assert len(call.mock_calls)
        _, args, _ = call.mock_calls[0]
        assert args[0] == request

    # Establish that the field header was sent.
    _, _, kw = call.mock_calls[0]
    assert (
        "x-goog-request-params",
<<<<<<< HEAD
        "parent=parent/value",
=======
        "parent=parent_value",
>>>>>>> dc3be45c
    ) in kw["metadata"]


def test_list_tensorboards_flattened():
    client = TensorboardServiceClient(
        credentials=ga_credentials.AnonymousCredentials(),
    )

    # Mock the actual call within the gRPC stub, and fake the request.
    with mock.patch.object(
        type(client.transport.list_tensorboards), "__call__"
    ) as call:
        # Designate an appropriate return value for the call.
        call.return_value = tensorboard_service.ListTensorboardsResponse()
        # Call the method with a truthy value for each flattened field,
        # using the keyword arguments to the method.
        client.list_tensorboards(
            parent="parent_value",
        )

        # Establish that the underlying call was made with the expected
        # request object values.
        assert len(call.mock_calls) == 1
        _, args, _ = call.mock_calls[0]
        arg = args[0].parent
        mock_val = "parent_value"
        assert arg == mock_val


def test_list_tensorboards_flattened_error():
    client = TensorboardServiceClient(
        credentials=ga_credentials.AnonymousCredentials(),
    )

    # Attempting to call a method with both a request object and flattened
    # fields is an error.
    with pytest.raises(ValueError):
        client.list_tensorboards(
            tensorboard_service.ListTensorboardsRequest(),
            parent="parent_value",
        )


@pytest.mark.asyncio
async def test_list_tensorboards_flattened_async():
    client = TensorboardServiceAsyncClient(
        credentials=ga_credentials.AnonymousCredentials(),
    )

    # Mock the actual call within the gRPC stub, and fake the request.
    with mock.patch.object(
        type(client.transport.list_tensorboards), "__call__"
    ) as call:
        # Designate an appropriate return value for the call.
        call.return_value = tensorboard_service.ListTensorboardsResponse()

        call.return_value = grpc_helpers_async.FakeUnaryUnaryCall(
            tensorboard_service.ListTensorboardsResponse()
        )
        # Call the method with a truthy value for each flattened field,
        # using the keyword arguments to the method.
        response = await client.list_tensorboards(
            parent="parent_value",
        )

        # Establish that the underlying call was made with the expected
        # request object values.
        assert len(call.mock_calls)
        _, args, _ = call.mock_calls[0]
        arg = args[0].parent
        mock_val = "parent_value"
        assert arg == mock_val


@pytest.mark.asyncio
async def test_list_tensorboards_flattened_error_async():
    client = TensorboardServiceAsyncClient(
        credentials=ga_credentials.AnonymousCredentials(),
    )

    # Attempting to call a method with both a request object and flattened
    # fields is an error.
    with pytest.raises(ValueError):
        await client.list_tensorboards(
            tensorboard_service.ListTensorboardsRequest(),
            parent="parent_value",
        )


def test_list_tensorboards_pager(transport_name: str = "grpc"):
    client = TensorboardServiceClient(
        credentials=ga_credentials.AnonymousCredentials,
        transport=transport_name,
    )

    # Mock the actual call within the gRPC stub, and fake the request.
    with mock.patch.object(
        type(client.transport.list_tensorboards), "__call__"
    ) as call:
        # Set the response to a series of pages.
        call.side_effect = (
            tensorboard_service.ListTensorboardsResponse(
                tensorboards=[
                    tensorboard.Tensorboard(),
                    tensorboard.Tensorboard(),
                    tensorboard.Tensorboard(),
                ],
                next_page_token="abc",
            ),
            tensorboard_service.ListTensorboardsResponse(
                tensorboards=[],
                next_page_token="def",
            ),
            tensorboard_service.ListTensorboardsResponse(
                tensorboards=[
                    tensorboard.Tensorboard(),
                ],
                next_page_token="ghi",
            ),
            tensorboard_service.ListTensorboardsResponse(
                tensorboards=[
                    tensorboard.Tensorboard(),
                    tensorboard.Tensorboard(),
                ],
            ),
            RuntimeError,
        )

        metadata = ()
        metadata = tuple(metadata) + (
            gapic_v1.routing_header.to_grpc_metadata((("parent", ""),)),
        )
        pager = client.list_tensorboards(request={})

        assert pager._metadata == metadata

        results = list(pager)
        assert len(results) == 6
        assert all(isinstance(i, tensorboard.Tensorboard) for i in results)


def test_list_tensorboards_pages(transport_name: str = "grpc"):
    client = TensorboardServiceClient(
        credentials=ga_credentials.AnonymousCredentials,
        transport=transport_name,
    )

    # Mock the actual call within the gRPC stub, and fake the request.
    with mock.patch.object(
        type(client.transport.list_tensorboards), "__call__"
    ) as call:
        # Set the response to a series of pages.
        call.side_effect = (
            tensorboard_service.ListTensorboardsResponse(
                tensorboards=[
                    tensorboard.Tensorboard(),
                    tensorboard.Tensorboard(),
                    tensorboard.Tensorboard(),
                ],
                next_page_token="abc",
            ),
            tensorboard_service.ListTensorboardsResponse(
                tensorboards=[],
                next_page_token="def",
            ),
            tensorboard_service.ListTensorboardsResponse(
                tensorboards=[
                    tensorboard.Tensorboard(),
                ],
                next_page_token="ghi",
            ),
            tensorboard_service.ListTensorboardsResponse(
                tensorboards=[
                    tensorboard.Tensorboard(),
                    tensorboard.Tensorboard(),
                ],
            ),
            RuntimeError,
        )
        pages = list(client.list_tensorboards(request={}).pages)
        for page_, token in zip(pages, ["abc", "def", "ghi", ""]):
            assert page_.raw_page.next_page_token == token


@pytest.mark.asyncio
async def test_list_tensorboards_async_pager():
    client = TensorboardServiceAsyncClient(
        credentials=ga_credentials.AnonymousCredentials,
    )

    # Mock the actual call within the gRPC stub, and fake the request.
    with mock.patch.object(
        type(client.transport.list_tensorboards),
        "__call__",
        new_callable=mock.AsyncMock,
    ) as call:
        # Set the response to a series of pages.
        call.side_effect = (
            tensorboard_service.ListTensorboardsResponse(
                tensorboards=[
                    tensorboard.Tensorboard(),
                    tensorboard.Tensorboard(),
                    tensorboard.Tensorboard(),
                ],
                next_page_token="abc",
            ),
            tensorboard_service.ListTensorboardsResponse(
                tensorboards=[],
                next_page_token="def",
            ),
            tensorboard_service.ListTensorboardsResponse(
                tensorboards=[
                    tensorboard.Tensorboard(),
                ],
                next_page_token="ghi",
            ),
            tensorboard_service.ListTensorboardsResponse(
                tensorboards=[
                    tensorboard.Tensorboard(),
                    tensorboard.Tensorboard(),
                ],
            ),
            RuntimeError,
        )
        async_pager = await client.list_tensorboards(
            request={},
        )
        assert async_pager.next_page_token == "abc"
        responses = []
        async for response in async_pager:  # pragma: no branch
            responses.append(response)

        assert len(responses) == 6
        assert all(isinstance(i, tensorboard.Tensorboard) for i in responses)


@pytest.mark.asyncio
async def test_list_tensorboards_async_pages():
    client = TensorboardServiceAsyncClient(
        credentials=ga_credentials.AnonymousCredentials,
    )

    # Mock the actual call within the gRPC stub, and fake the request.
    with mock.patch.object(
        type(client.transport.list_tensorboards),
        "__call__",
        new_callable=mock.AsyncMock,
    ) as call:
        # Set the response to a series of pages.
        call.side_effect = (
            tensorboard_service.ListTensorboardsResponse(
                tensorboards=[
                    tensorboard.Tensorboard(),
                    tensorboard.Tensorboard(),
                    tensorboard.Tensorboard(),
                ],
                next_page_token="abc",
            ),
            tensorboard_service.ListTensorboardsResponse(
                tensorboards=[],
                next_page_token="def",
            ),
            tensorboard_service.ListTensorboardsResponse(
                tensorboards=[
                    tensorboard.Tensorboard(),
                ],
                next_page_token="ghi",
            ),
            tensorboard_service.ListTensorboardsResponse(
                tensorboards=[
                    tensorboard.Tensorboard(),
                    tensorboard.Tensorboard(),
                ],
            ),
            RuntimeError,
        )
        pages = []
        async for page_ in (
            await client.list_tensorboards(request={})
        ).pages:  # pragma: no branch
            pages.append(page_)
        for page_, token in zip(pages, ["abc", "def", "ghi", ""]):
            assert page_.raw_page.next_page_token == token


@pytest.mark.parametrize(
    "request_type",
    [
        tensorboard_service.DeleteTensorboardRequest,
        dict,
    ],
)
def test_delete_tensorboard(request_type, transport: str = "grpc"):
    client = TensorboardServiceClient(
        credentials=ga_credentials.AnonymousCredentials(),
        transport=transport,
    )

    # Everything is optional in proto3 as far as the runtime is concerned,
    # and we are mocking out the actual API, so just send an empty request.
    request = request_type()

    # Mock the actual call within the gRPC stub, and fake the request.
    with mock.patch.object(
        type(client.transport.delete_tensorboard), "__call__"
    ) as call:
        # Designate an appropriate return value for the call.
        call.return_value = operations_pb2.Operation(name="operations/spam")
        response = client.delete_tensorboard(request)

        # Establish that the underlying gRPC stub method was called.
        assert len(call.mock_calls) == 1
        _, args, _ = call.mock_calls[0]
        assert args[0] == tensorboard_service.DeleteTensorboardRequest()

    # Establish that the response is the type that we expect.
    assert isinstance(response, future.Future)


def test_delete_tensorboard_empty_call():
    # This test is a coverage failsafe to make sure that totally empty calls,
    # i.e. request == None and no flattened fields passed, work.
    client = TensorboardServiceClient(
        credentials=ga_credentials.AnonymousCredentials(),
        transport="grpc",
    )

    # Mock the actual call within the gRPC stub, and fake the request.
    with mock.patch.object(
        type(client.transport.delete_tensorboard), "__call__"
    ) as call:
        client.delete_tensorboard()
        call.assert_called()
        _, args, _ = call.mock_calls[0]
        assert args[0] == tensorboard_service.DeleteTensorboardRequest()


@pytest.mark.asyncio
async def test_delete_tensorboard_async(
    transport: str = "grpc_asyncio",
    request_type=tensorboard_service.DeleteTensorboardRequest,
):
    client = TensorboardServiceAsyncClient(
        credentials=ga_credentials.AnonymousCredentials(),
        transport=transport,
    )

    # Everything is optional in proto3 as far as the runtime is concerned,
    # and we are mocking out the actual API, so just send an empty request.
    request = request_type()

    # Mock the actual call within the gRPC stub, and fake the request.
    with mock.patch.object(
        type(client.transport.delete_tensorboard), "__call__"
    ) as call:
        # Designate an appropriate return value for the call.
        call.return_value = grpc_helpers_async.FakeUnaryUnaryCall(
            operations_pb2.Operation(name="operations/spam")
        )
        response = await client.delete_tensorboard(request)

        # Establish that the underlying gRPC stub method was called.
        assert len(call.mock_calls)
        _, args, _ = call.mock_calls[0]
        assert args[0] == tensorboard_service.DeleteTensorboardRequest()

    # Establish that the response is the type that we expect.
    assert isinstance(response, future.Future)


@pytest.mark.asyncio
async def test_delete_tensorboard_async_from_dict():
    await test_delete_tensorboard_async(request_type=dict)


def test_delete_tensorboard_field_headers():
    client = TensorboardServiceClient(
        credentials=ga_credentials.AnonymousCredentials(),
    )

    # Any value that is part of the HTTP/1.1 URI should be sent as
    # a field header. Set these to a non-empty value.
    request = tensorboard_service.DeleteTensorboardRequest()

    request.name = "name_value"

    # Mock the actual call within the gRPC stub, and fake the request.
    with mock.patch.object(
        type(client.transport.delete_tensorboard), "__call__"
    ) as call:
        call.return_value = operations_pb2.Operation(name="operations/op")
        client.delete_tensorboard(request)

        # Establish that the underlying gRPC stub method was called.
        assert len(call.mock_calls) == 1
        _, args, _ = call.mock_calls[0]
        assert args[0] == request

    # Establish that the field header was sent.
    _, _, kw = call.mock_calls[0]
    assert (
        "x-goog-request-params",
<<<<<<< HEAD
        "name=name/value",
=======
        "name=name_value",
>>>>>>> dc3be45c
    ) in kw["metadata"]


@pytest.mark.asyncio
async def test_delete_tensorboard_field_headers_async():
    client = TensorboardServiceAsyncClient(
        credentials=ga_credentials.AnonymousCredentials(),
    )

    # Any value that is part of the HTTP/1.1 URI should be sent as
    # a field header. Set these to a non-empty value.
    request = tensorboard_service.DeleteTensorboardRequest()

    request.name = "name_value"

    # Mock the actual call within the gRPC stub, and fake the request.
    with mock.patch.object(
        type(client.transport.delete_tensorboard), "__call__"
    ) as call:
        call.return_value = grpc_helpers_async.FakeUnaryUnaryCall(
            operations_pb2.Operation(name="operations/op")
        )
        await client.delete_tensorboard(request)

        # Establish that the underlying gRPC stub method was called.
        assert len(call.mock_calls)
        _, args, _ = call.mock_calls[0]
        assert args[0] == request

    # Establish that the field header was sent.
    _, _, kw = call.mock_calls[0]
    assert (
        "x-goog-request-params",
<<<<<<< HEAD
        "name=name/value",
=======
        "name=name_value",
>>>>>>> dc3be45c
    ) in kw["metadata"]


def test_delete_tensorboard_flattened():
    client = TensorboardServiceClient(
        credentials=ga_credentials.AnonymousCredentials(),
    )

    # Mock the actual call within the gRPC stub, and fake the request.
    with mock.patch.object(
        type(client.transport.delete_tensorboard), "__call__"
    ) as call:
        # Designate an appropriate return value for the call.
        call.return_value = operations_pb2.Operation(name="operations/op")
        # Call the method with a truthy value for each flattened field,
        # using the keyword arguments to the method.
        client.delete_tensorboard(
            name="name_value",
        )

        # Establish that the underlying call was made with the expected
        # request object values.
        assert len(call.mock_calls) == 1
        _, args, _ = call.mock_calls[0]
        arg = args[0].name
        mock_val = "name_value"
        assert arg == mock_val


def test_delete_tensorboard_flattened_error():
    client = TensorboardServiceClient(
        credentials=ga_credentials.AnonymousCredentials(),
    )

    # Attempting to call a method with both a request object and flattened
    # fields is an error.
    with pytest.raises(ValueError):
        client.delete_tensorboard(
            tensorboard_service.DeleteTensorboardRequest(),
            name="name_value",
        )


@pytest.mark.asyncio
async def test_delete_tensorboard_flattened_async():
    client = TensorboardServiceAsyncClient(
        credentials=ga_credentials.AnonymousCredentials(),
    )

    # Mock the actual call within the gRPC stub, and fake the request.
    with mock.patch.object(
        type(client.transport.delete_tensorboard), "__call__"
    ) as call:
        # Designate an appropriate return value for the call.
        call.return_value = operations_pb2.Operation(name="operations/op")

        call.return_value = grpc_helpers_async.FakeUnaryUnaryCall(
            operations_pb2.Operation(name="operations/spam")
        )
        # Call the method with a truthy value for each flattened field,
        # using the keyword arguments to the method.
        response = await client.delete_tensorboard(
            name="name_value",
        )

        # Establish that the underlying call was made with the expected
        # request object values.
        assert len(call.mock_calls)
        _, args, _ = call.mock_calls[0]
        arg = args[0].name
        mock_val = "name_value"
        assert arg == mock_val


@pytest.mark.asyncio
async def test_delete_tensorboard_flattened_error_async():
    client = TensorboardServiceAsyncClient(
        credentials=ga_credentials.AnonymousCredentials(),
    )

    # Attempting to call a method with both a request object and flattened
    # fields is an error.
    with pytest.raises(ValueError):
        await client.delete_tensorboard(
            tensorboard_service.DeleteTensorboardRequest(),
            name="name_value",
        )


@pytest.mark.parametrize(
    "request_type",
    [
        tensorboard_service.CreateTensorboardExperimentRequest,
        dict,
    ],
)
def test_create_tensorboard_experiment(request_type, transport: str = "grpc"):
    client = TensorboardServiceClient(
        credentials=ga_credentials.AnonymousCredentials(),
        transport=transport,
    )

    # Everything is optional in proto3 as far as the runtime is concerned,
    # and we are mocking out the actual API, so just send an empty request.
    request = request_type()

    # Mock the actual call within the gRPC stub, and fake the request.
    with mock.patch.object(
        type(client.transport.create_tensorboard_experiment), "__call__"
    ) as call:
        # Designate an appropriate return value for the call.
        call.return_value = gca_tensorboard_experiment.TensorboardExperiment(
            name="name_value",
            display_name="display_name_value",
            description="description_value",
            etag="etag_value",
            source="source_value",
        )
        response = client.create_tensorboard_experiment(request)

        # Establish that the underlying gRPC stub method was called.
        assert len(call.mock_calls) == 1
        _, args, _ = call.mock_calls[0]
        assert args[0] == tensorboard_service.CreateTensorboardExperimentRequest()

    # Establish that the response is the type that we expect.
    assert isinstance(response, gca_tensorboard_experiment.TensorboardExperiment)
    assert response.name == "name_value"
    assert response.display_name == "display_name_value"
    assert response.description == "description_value"
    assert response.etag == "etag_value"
    assert response.source == "source_value"


def test_create_tensorboard_experiment_empty_call():
    # This test is a coverage failsafe to make sure that totally empty calls,
    # i.e. request == None and no flattened fields passed, work.
    client = TensorboardServiceClient(
        credentials=ga_credentials.AnonymousCredentials(),
        transport="grpc",
    )

    # Mock the actual call within the gRPC stub, and fake the request.
    with mock.patch.object(
        type(client.transport.create_tensorboard_experiment), "__call__"
    ) as call:
        client.create_tensorboard_experiment()
        call.assert_called()
        _, args, _ = call.mock_calls[0]
        assert args[0] == tensorboard_service.CreateTensorboardExperimentRequest()


@pytest.mark.asyncio
async def test_create_tensorboard_experiment_async(
    transport: str = "grpc_asyncio",
    request_type=tensorboard_service.CreateTensorboardExperimentRequest,
):
    client = TensorboardServiceAsyncClient(
        credentials=ga_credentials.AnonymousCredentials(),
        transport=transport,
    )

    # Everything is optional in proto3 as far as the runtime is concerned,
    # and we are mocking out the actual API, so just send an empty request.
    request = request_type()

    # Mock the actual call within the gRPC stub, and fake the request.
    with mock.patch.object(
        type(client.transport.create_tensorboard_experiment), "__call__"
    ) as call:
        # Designate an appropriate return value for the call.
        call.return_value = grpc_helpers_async.FakeUnaryUnaryCall(
            gca_tensorboard_experiment.TensorboardExperiment(
                name="name_value",
                display_name="display_name_value",
                description="description_value",
                etag="etag_value",
                source="source_value",
            )
        )
        response = await client.create_tensorboard_experiment(request)

        # Establish that the underlying gRPC stub method was called.
        assert len(call.mock_calls)
        _, args, _ = call.mock_calls[0]
        assert args[0] == tensorboard_service.CreateTensorboardExperimentRequest()

    # Establish that the response is the type that we expect.
    assert isinstance(response, gca_tensorboard_experiment.TensorboardExperiment)
    assert response.name == "name_value"
    assert response.display_name == "display_name_value"
    assert response.description == "description_value"
    assert response.etag == "etag_value"
    assert response.source == "source_value"


@pytest.mark.asyncio
async def test_create_tensorboard_experiment_async_from_dict():
    await test_create_tensorboard_experiment_async(request_type=dict)


def test_create_tensorboard_experiment_field_headers():
    client = TensorboardServiceClient(
        credentials=ga_credentials.AnonymousCredentials(),
    )

    # Any value that is part of the HTTP/1.1 URI should be sent as
    # a field header. Set these to a non-empty value.
    request = tensorboard_service.CreateTensorboardExperimentRequest()

    request.parent = "parent_value"

    # Mock the actual call within the gRPC stub, and fake the request.
    with mock.patch.object(
        type(client.transport.create_tensorboard_experiment), "__call__"
    ) as call:
        call.return_value = gca_tensorboard_experiment.TensorboardExperiment()
        client.create_tensorboard_experiment(request)

        # Establish that the underlying gRPC stub method was called.
        assert len(call.mock_calls) == 1
        _, args, _ = call.mock_calls[0]
        assert args[0] == request

    # Establish that the field header was sent.
    _, _, kw = call.mock_calls[0]
    assert (
        "x-goog-request-params",
<<<<<<< HEAD
        "parent=parent/value",
=======
        "parent=parent_value",
>>>>>>> dc3be45c
    ) in kw["metadata"]


@pytest.mark.asyncio
async def test_create_tensorboard_experiment_field_headers_async():
    client = TensorboardServiceAsyncClient(
        credentials=ga_credentials.AnonymousCredentials(),
    )

    # Any value that is part of the HTTP/1.1 URI should be sent as
    # a field header. Set these to a non-empty value.
    request = tensorboard_service.CreateTensorboardExperimentRequest()

    request.parent = "parent_value"

    # Mock the actual call within the gRPC stub, and fake the request.
    with mock.patch.object(
        type(client.transport.create_tensorboard_experiment), "__call__"
    ) as call:
        call.return_value = grpc_helpers_async.FakeUnaryUnaryCall(
            gca_tensorboard_experiment.TensorboardExperiment()
        )
        await client.create_tensorboard_experiment(request)

        # Establish that the underlying gRPC stub method was called.
        assert len(call.mock_calls)
        _, args, _ = call.mock_calls[0]
        assert args[0] == request

    # Establish that the field header was sent.
    _, _, kw = call.mock_calls[0]
    assert (
        "x-goog-request-params",
<<<<<<< HEAD
        "parent=parent/value",
=======
        "parent=parent_value",
>>>>>>> dc3be45c
    ) in kw["metadata"]


def test_create_tensorboard_experiment_flattened():
    client = TensorboardServiceClient(
        credentials=ga_credentials.AnonymousCredentials(),
    )

    # Mock the actual call within the gRPC stub, and fake the request.
    with mock.patch.object(
        type(client.transport.create_tensorboard_experiment), "__call__"
    ) as call:
        # Designate an appropriate return value for the call.
        call.return_value = gca_tensorboard_experiment.TensorboardExperiment()
        # Call the method with a truthy value for each flattened field,
        # using the keyword arguments to the method.
        client.create_tensorboard_experiment(
            parent="parent_value",
            tensorboard_experiment=gca_tensorboard_experiment.TensorboardExperiment(
                name="name_value"
            ),
            tensorboard_experiment_id="tensorboard_experiment_id_value",
        )

        # Establish that the underlying call was made with the expected
        # request object values.
        assert len(call.mock_calls) == 1
        _, args, _ = call.mock_calls[0]
        arg = args[0].parent
        mock_val = "parent_value"
        assert arg == mock_val
        arg = args[0].tensorboard_experiment
        mock_val = gca_tensorboard_experiment.TensorboardExperiment(name="name_value")
        assert arg == mock_val
        arg = args[0].tensorboard_experiment_id
        mock_val = "tensorboard_experiment_id_value"
        assert arg == mock_val


def test_create_tensorboard_experiment_flattened_error():
    client = TensorboardServiceClient(
        credentials=ga_credentials.AnonymousCredentials(),
    )

    # Attempting to call a method with both a request object and flattened
    # fields is an error.
    with pytest.raises(ValueError):
        client.create_tensorboard_experiment(
            tensorboard_service.CreateTensorboardExperimentRequest(),
            parent="parent_value",
            tensorboard_experiment=gca_tensorboard_experiment.TensorboardExperiment(
                name="name_value"
            ),
            tensorboard_experiment_id="tensorboard_experiment_id_value",
        )


@pytest.mark.asyncio
async def test_create_tensorboard_experiment_flattened_async():
    client = TensorboardServiceAsyncClient(
        credentials=ga_credentials.AnonymousCredentials(),
    )

    # Mock the actual call within the gRPC stub, and fake the request.
    with mock.patch.object(
        type(client.transport.create_tensorboard_experiment), "__call__"
    ) as call:
        # Designate an appropriate return value for the call.
        call.return_value = gca_tensorboard_experiment.TensorboardExperiment()

        call.return_value = grpc_helpers_async.FakeUnaryUnaryCall(
            gca_tensorboard_experiment.TensorboardExperiment()
        )
        # Call the method with a truthy value for each flattened field,
        # using the keyword arguments to the method.
        response = await client.create_tensorboard_experiment(
            parent="parent_value",
            tensorboard_experiment=gca_tensorboard_experiment.TensorboardExperiment(
                name="name_value"
            ),
            tensorboard_experiment_id="tensorboard_experiment_id_value",
        )

        # Establish that the underlying call was made with the expected
        # request object values.
        assert len(call.mock_calls)
        _, args, _ = call.mock_calls[0]
        arg = args[0].parent
        mock_val = "parent_value"
        assert arg == mock_val
        arg = args[0].tensorboard_experiment
        mock_val = gca_tensorboard_experiment.TensorboardExperiment(name="name_value")
        assert arg == mock_val
        arg = args[0].tensorboard_experiment_id
        mock_val = "tensorboard_experiment_id_value"
        assert arg == mock_val


@pytest.mark.asyncio
async def test_create_tensorboard_experiment_flattened_error_async():
    client = TensorboardServiceAsyncClient(
        credentials=ga_credentials.AnonymousCredentials(),
    )

    # Attempting to call a method with both a request object and flattened
    # fields is an error.
    with pytest.raises(ValueError):
        await client.create_tensorboard_experiment(
            tensorboard_service.CreateTensorboardExperimentRequest(),
            parent="parent_value",
            tensorboard_experiment=gca_tensorboard_experiment.TensorboardExperiment(
                name="name_value"
            ),
            tensorboard_experiment_id="tensorboard_experiment_id_value",
        )


@pytest.mark.parametrize(
    "request_type",
    [
        tensorboard_service.GetTensorboardExperimentRequest,
        dict,
    ],
)
def test_get_tensorboard_experiment(request_type, transport: str = "grpc"):
    client = TensorboardServiceClient(
        credentials=ga_credentials.AnonymousCredentials(),
        transport=transport,
    )

    # Everything is optional in proto3 as far as the runtime is concerned,
    # and we are mocking out the actual API, so just send an empty request.
    request = request_type()

    # Mock the actual call within the gRPC stub, and fake the request.
    with mock.patch.object(
        type(client.transport.get_tensorboard_experiment), "__call__"
    ) as call:
        # Designate an appropriate return value for the call.
        call.return_value = tensorboard_experiment.TensorboardExperiment(
            name="name_value",
            display_name="display_name_value",
            description="description_value",
            etag="etag_value",
            source="source_value",
        )
        response = client.get_tensorboard_experiment(request)

        # Establish that the underlying gRPC stub method was called.
        assert len(call.mock_calls) == 1
        _, args, _ = call.mock_calls[0]
        assert args[0] == tensorboard_service.GetTensorboardExperimentRequest()

    # Establish that the response is the type that we expect.
    assert isinstance(response, tensorboard_experiment.TensorboardExperiment)
    assert response.name == "name_value"
    assert response.display_name == "display_name_value"
    assert response.description == "description_value"
    assert response.etag == "etag_value"
    assert response.source == "source_value"


def test_get_tensorboard_experiment_empty_call():
    # This test is a coverage failsafe to make sure that totally empty calls,
    # i.e. request == None and no flattened fields passed, work.
    client = TensorboardServiceClient(
        credentials=ga_credentials.AnonymousCredentials(),
        transport="grpc",
    )

    # Mock the actual call within the gRPC stub, and fake the request.
    with mock.patch.object(
        type(client.transport.get_tensorboard_experiment), "__call__"
    ) as call:
        client.get_tensorboard_experiment()
        call.assert_called()
        _, args, _ = call.mock_calls[0]
        assert args[0] == tensorboard_service.GetTensorboardExperimentRequest()


@pytest.mark.asyncio
async def test_get_tensorboard_experiment_async(
    transport: str = "grpc_asyncio",
    request_type=tensorboard_service.GetTensorboardExperimentRequest,
):
    client = TensorboardServiceAsyncClient(
        credentials=ga_credentials.AnonymousCredentials(),
        transport=transport,
    )

    # Everything is optional in proto3 as far as the runtime is concerned,
    # and we are mocking out the actual API, so just send an empty request.
    request = request_type()

    # Mock the actual call within the gRPC stub, and fake the request.
    with mock.patch.object(
        type(client.transport.get_tensorboard_experiment), "__call__"
    ) as call:
        # Designate an appropriate return value for the call.
        call.return_value = grpc_helpers_async.FakeUnaryUnaryCall(
            tensorboard_experiment.TensorboardExperiment(
                name="name_value",
                display_name="display_name_value",
                description="description_value",
                etag="etag_value",
                source="source_value",
            )
        )
        response = await client.get_tensorboard_experiment(request)

        # Establish that the underlying gRPC stub method was called.
        assert len(call.mock_calls)
        _, args, _ = call.mock_calls[0]
        assert args[0] == tensorboard_service.GetTensorboardExperimentRequest()

    # Establish that the response is the type that we expect.
    assert isinstance(response, tensorboard_experiment.TensorboardExperiment)
    assert response.name == "name_value"
    assert response.display_name == "display_name_value"
    assert response.description == "description_value"
    assert response.etag == "etag_value"
    assert response.source == "source_value"


@pytest.mark.asyncio
async def test_get_tensorboard_experiment_async_from_dict():
    await test_get_tensorboard_experiment_async(request_type=dict)


def test_get_tensorboard_experiment_field_headers():
    client = TensorboardServiceClient(
        credentials=ga_credentials.AnonymousCredentials(),
    )

    # Any value that is part of the HTTP/1.1 URI should be sent as
    # a field header. Set these to a non-empty value.
    request = tensorboard_service.GetTensorboardExperimentRequest()

    request.name = "name_value"

    # Mock the actual call within the gRPC stub, and fake the request.
    with mock.patch.object(
        type(client.transport.get_tensorboard_experiment), "__call__"
    ) as call:
        call.return_value = tensorboard_experiment.TensorboardExperiment()
        client.get_tensorboard_experiment(request)

        # Establish that the underlying gRPC stub method was called.
        assert len(call.mock_calls) == 1
        _, args, _ = call.mock_calls[0]
        assert args[0] == request

    # Establish that the field header was sent.
    _, _, kw = call.mock_calls[0]
    assert (
        "x-goog-request-params",
<<<<<<< HEAD
        "name=name/value",
=======
        "name=name_value",
>>>>>>> dc3be45c
    ) in kw["metadata"]


@pytest.mark.asyncio
async def test_get_tensorboard_experiment_field_headers_async():
    client = TensorboardServiceAsyncClient(
        credentials=ga_credentials.AnonymousCredentials(),
    )

    # Any value that is part of the HTTP/1.1 URI should be sent as
    # a field header. Set these to a non-empty value.
    request = tensorboard_service.GetTensorboardExperimentRequest()

    request.name = "name_value"

    # Mock the actual call within the gRPC stub, and fake the request.
    with mock.patch.object(
        type(client.transport.get_tensorboard_experiment), "__call__"
    ) as call:
        call.return_value = grpc_helpers_async.FakeUnaryUnaryCall(
            tensorboard_experiment.TensorboardExperiment()
        )
        await client.get_tensorboard_experiment(request)

        # Establish that the underlying gRPC stub method was called.
        assert len(call.mock_calls)
        _, args, _ = call.mock_calls[0]
        assert args[0] == request

    # Establish that the field header was sent.
    _, _, kw = call.mock_calls[0]
    assert (
        "x-goog-request-params",
<<<<<<< HEAD
        "name=name/value",
=======
        "name=name_value",
>>>>>>> dc3be45c
    ) in kw["metadata"]


def test_get_tensorboard_experiment_flattened():
    client = TensorboardServiceClient(
        credentials=ga_credentials.AnonymousCredentials(),
    )

    # Mock the actual call within the gRPC stub, and fake the request.
    with mock.patch.object(
        type(client.transport.get_tensorboard_experiment), "__call__"
    ) as call:
        # Designate an appropriate return value for the call.
        call.return_value = tensorboard_experiment.TensorboardExperiment()
        # Call the method with a truthy value for each flattened field,
        # using the keyword arguments to the method.
        client.get_tensorboard_experiment(
            name="name_value",
        )

        # Establish that the underlying call was made with the expected
        # request object values.
        assert len(call.mock_calls) == 1
        _, args, _ = call.mock_calls[0]
        arg = args[0].name
        mock_val = "name_value"
        assert arg == mock_val


def test_get_tensorboard_experiment_flattened_error():
    client = TensorboardServiceClient(
        credentials=ga_credentials.AnonymousCredentials(),
    )

    # Attempting to call a method with both a request object and flattened
    # fields is an error.
    with pytest.raises(ValueError):
        client.get_tensorboard_experiment(
            tensorboard_service.GetTensorboardExperimentRequest(),
            name="name_value",
        )


@pytest.mark.asyncio
async def test_get_tensorboard_experiment_flattened_async():
    client = TensorboardServiceAsyncClient(
        credentials=ga_credentials.AnonymousCredentials(),
    )

    # Mock the actual call within the gRPC stub, and fake the request.
    with mock.patch.object(
        type(client.transport.get_tensorboard_experiment), "__call__"
    ) as call:
        # Designate an appropriate return value for the call.
        call.return_value = tensorboard_experiment.TensorboardExperiment()

        call.return_value = grpc_helpers_async.FakeUnaryUnaryCall(
            tensorboard_experiment.TensorboardExperiment()
        )
        # Call the method with a truthy value for each flattened field,
        # using the keyword arguments to the method.
        response = await client.get_tensorboard_experiment(
            name="name_value",
        )

        # Establish that the underlying call was made with the expected
        # request object values.
        assert len(call.mock_calls)
        _, args, _ = call.mock_calls[0]
        arg = args[0].name
        mock_val = "name_value"
        assert arg == mock_val


@pytest.mark.asyncio
async def test_get_tensorboard_experiment_flattened_error_async():
    client = TensorboardServiceAsyncClient(
        credentials=ga_credentials.AnonymousCredentials(),
    )

    # Attempting to call a method with both a request object and flattened
    # fields is an error.
    with pytest.raises(ValueError):
        await client.get_tensorboard_experiment(
            tensorboard_service.GetTensorboardExperimentRequest(),
            name="name_value",
        )


@pytest.mark.parametrize(
    "request_type",
    [
        tensorboard_service.UpdateTensorboardExperimentRequest,
        dict,
    ],
)
def test_update_tensorboard_experiment(request_type, transport: str = "grpc"):
    client = TensorboardServiceClient(
        credentials=ga_credentials.AnonymousCredentials(),
        transport=transport,
    )

    # Everything is optional in proto3 as far as the runtime is concerned,
    # and we are mocking out the actual API, so just send an empty request.
    request = request_type()

    # Mock the actual call within the gRPC stub, and fake the request.
    with mock.patch.object(
        type(client.transport.update_tensorboard_experiment), "__call__"
    ) as call:
        # Designate an appropriate return value for the call.
        call.return_value = gca_tensorboard_experiment.TensorboardExperiment(
            name="name_value",
            display_name="display_name_value",
            description="description_value",
            etag="etag_value",
            source="source_value",
        )
        response = client.update_tensorboard_experiment(request)

        # Establish that the underlying gRPC stub method was called.
        assert len(call.mock_calls) == 1
        _, args, _ = call.mock_calls[0]
        assert args[0] == tensorboard_service.UpdateTensorboardExperimentRequest()

    # Establish that the response is the type that we expect.
    assert isinstance(response, gca_tensorboard_experiment.TensorboardExperiment)
    assert response.name == "name_value"
    assert response.display_name == "display_name_value"
    assert response.description == "description_value"
    assert response.etag == "etag_value"
    assert response.source == "source_value"


def test_update_tensorboard_experiment_empty_call():
    # This test is a coverage failsafe to make sure that totally empty calls,
    # i.e. request == None and no flattened fields passed, work.
    client = TensorboardServiceClient(
        credentials=ga_credentials.AnonymousCredentials(),
        transport="grpc",
    )

    # Mock the actual call within the gRPC stub, and fake the request.
    with mock.patch.object(
        type(client.transport.update_tensorboard_experiment), "__call__"
    ) as call:
        client.update_tensorboard_experiment()
        call.assert_called()
        _, args, _ = call.mock_calls[0]
        assert args[0] == tensorboard_service.UpdateTensorboardExperimentRequest()


@pytest.mark.asyncio
async def test_update_tensorboard_experiment_async(
    transport: str = "grpc_asyncio",
    request_type=tensorboard_service.UpdateTensorboardExperimentRequest,
):
    client = TensorboardServiceAsyncClient(
        credentials=ga_credentials.AnonymousCredentials(),
        transport=transport,
    )

    # Everything is optional in proto3 as far as the runtime is concerned,
    # and we are mocking out the actual API, so just send an empty request.
    request = request_type()

    # Mock the actual call within the gRPC stub, and fake the request.
    with mock.patch.object(
        type(client.transport.update_tensorboard_experiment), "__call__"
    ) as call:
        # Designate an appropriate return value for the call.
        call.return_value = grpc_helpers_async.FakeUnaryUnaryCall(
            gca_tensorboard_experiment.TensorboardExperiment(
                name="name_value",
                display_name="display_name_value",
                description="description_value",
                etag="etag_value",
                source="source_value",
            )
        )
        response = await client.update_tensorboard_experiment(request)

        # Establish that the underlying gRPC stub method was called.
        assert len(call.mock_calls)
        _, args, _ = call.mock_calls[0]
        assert args[0] == tensorboard_service.UpdateTensorboardExperimentRequest()

    # Establish that the response is the type that we expect.
    assert isinstance(response, gca_tensorboard_experiment.TensorboardExperiment)
    assert response.name == "name_value"
    assert response.display_name == "display_name_value"
    assert response.description == "description_value"
    assert response.etag == "etag_value"
    assert response.source == "source_value"


@pytest.mark.asyncio
async def test_update_tensorboard_experiment_async_from_dict():
    await test_update_tensorboard_experiment_async(request_type=dict)


def test_update_tensorboard_experiment_field_headers():
    client = TensorboardServiceClient(
        credentials=ga_credentials.AnonymousCredentials(),
    )

    # Any value that is part of the HTTP/1.1 URI should be sent as
    # a field header. Set these to a non-empty value.
    request = tensorboard_service.UpdateTensorboardExperimentRequest()

    request.tensorboard_experiment.name = "name_value"

    # Mock the actual call within the gRPC stub, and fake the request.
    with mock.patch.object(
        type(client.transport.update_tensorboard_experiment), "__call__"
    ) as call:
        call.return_value = gca_tensorboard_experiment.TensorboardExperiment()
        client.update_tensorboard_experiment(request)

        # Establish that the underlying gRPC stub method was called.
        assert len(call.mock_calls) == 1
        _, args, _ = call.mock_calls[0]
        assert args[0] == request

    # Establish that the field header was sent.
    _, _, kw = call.mock_calls[0]
    assert (
        "x-goog-request-params",
        "tensorboard_experiment.name=name_value",
    ) in kw["metadata"]


@pytest.mark.asyncio
async def test_update_tensorboard_experiment_field_headers_async():
    client = TensorboardServiceAsyncClient(
        credentials=ga_credentials.AnonymousCredentials(),
    )

    # Any value that is part of the HTTP/1.1 URI should be sent as
    # a field header. Set these to a non-empty value.
    request = tensorboard_service.UpdateTensorboardExperimentRequest()

    request.tensorboard_experiment.name = "name_value"

    # Mock the actual call within the gRPC stub, and fake the request.
    with mock.patch.object(
        type(client.transport.update_tensorboard_experiment), "__call__"
    ) as call:
        call.return_value = grpc_helpers_async.FakeUnaryUnaryCall(
            gca_tensorboard_experiment.TensorboardExperiment()
        )
        await client.update_tensorboard_experiment(request)

        # Establish that the underlying gRPC stub method was called.
        assert len(call.mock_calls)
        _, args, _ = call.mock_calls[0]
        assert args[0] == request

    # Establish that the field header was sent.
    _, _, kw = call.mock_calls[0]
    assert (
        "x-goog-request-params",
        "tensorboard_experiment.name=name_value",
    ) in kw["metadata"]


def test_update_tensorboard_experiment_flattened():
    client = TensorboardServiceClient(
        credentials=ga_credentials.AnonymousCredentials(),
    )

    # Mock the actual call within the gRPC stub, and fake the request.
    with mock.patch.object(
        type(client.transport.update_tensorboard_experiment), "__call__"
    ) as call:
        # Designate an appropriate return value for the call.
        call.return_value = gca_tensorboard_experiment.TensorboardExperiment()
        # Call the method with a truthy value for each flattened field,
        # using the keyword arguments to the method.
        client.update_tensorboard_experiment(
            tensorboard_experiment=gca_tensorboard_experiment.TensorboardExperiment(
                name="name_value"
            ),
            update_mask=field_mask_pb2.FieldMask(paths=["paths_value"]),
        )

        # Establish that the underlying call was made with the expected
        # request object values.
        assert len(call.mock_calls) == 1
        _, args, _ = call.mock_calls[0]
        arg = args[0].tensorboard_experiment
        mock_val = gca_tensorboard_experiment.TensorboardExperiment(name="name_value")
        assert arg == mock_val
        arg = args[0].update_mask
        mock_val = field_mask_pb2.FieldMask(paths=["paths_value"])
        assert arg == mock_val


def test_update_tensorboard_experiment_flattened_error():
    client = TensorboardServiceClient(
        credentials=ga_credentials.AnonymousCredentials(),
    )

    # Attempting to call a method with both a request object and flattened
    # fields is an error.
    with pytest.raises(ValueError):
        client.update_tensorboard_experiment(
            tensorboard_service.UpdateTensorboardExperimentRequest(),
            tensorboard_experiment=gca_tensorboard_experiment.TensorboardExperiment(
                name="name_value"
            ),
            update_mask=field_mask_pb2.FieldMask(paths=["paths_value"]),
        )


@pytest.mark.asyncio
async def test_update_tensorboard_experiment_flattened_async():
    client = TensorboardServiceAsyncClient(
        credentials=ga_credentials.AnonymousCredentials(),
    )

    # Mock the actual call within the gRPC stub, and fake the request.
    with mock.patch.object(
        type(client.transport.update_tensorboard_experiment), "__call__"
    ) as call:
        # Designate an appropriate return value for the call.
        call.return_value = gca_tensorboard_experiment.TensorboardExperiment()

        call.return_value = grpc_helpers_async.FakeUnaryUnaryCall(
            gca_tensorboard_experiment.TensorboardExperiment()
        )
        # Call the method with a truthy value for each flattened field,
        # using the keyword arguments to the method.
        response = await client.update_tensorboard_experiment(
            tensorboard_experiment=gca_tensorboard_experiment.TensorboardExperiment(
                name="name_value"
            ),
            update_mask=field_mask_pb2.FieldMask(paths=["paths_value"]),
        )

        # Establish that the underlying call was made with the expected
        # request object values.
        assert len(call.mock_calls)
        _, args, _ = call.mock_calls[0]
        arg = args[0].tensorboard_experiment
        mock_val = gca_tensorboard_experiment.TensorboardExperiment(name="name_value")
        assert arg == mock_val
        arg = args[0].update_mask
        mock_val = field_mask_pb2.FieldMask(paths=["paths_value"])
        assert arg == mock_val


@pytest.mark.asyncio
async def test_update_tensorboard_experiment_flattened_error_async():
    client = TensorboardServiceAsyncClient(
        credentials=ga_credentials.AnonymousCredentials(),
    )

    # Attempting to call a method with both a request object and flattened
    # fields is an error.
    with pytest.raises(ValueError):
        await client.update_tensorboard_experiment(
            tensorboard_service.UpdateTensorboardExperimentRequest(),
            tensorboard_experiment=gca_tensorboard_experiment.TensorboardExperiment(
                name="name_value"
            ),
            update_mask=field_mask_pb2.FieldMask(paths=["paths_value"]),
        )


@pytest.mark.parametrize(
    "request_type",
    [
        tensorboard_service.ListTensorboardExperimentsRequest,
        dict,
    ],
)
def test_list_tensorboard_experiments(request_type, transport: str = "grpc"):
    client = TensorboardServiceClient(
        credentials=ga_credentials.AnonymousCredentials(),
        transport=transport,
    )

    # Everything is optional in proto3 as far as the runtime is concerned,
    # and we are mocking out the actual API, so just send an empty request.
    request = request_type()

    # Mock the actual call within the gRPC stub, and fake the request.
    with mock.patch.object(
        type(client.transport.list_tensorboard_experiments), "__call__"
    ) as call:
        # Designate an appropriate return value for the call.
        call.return_value = tensorboard_service.ListTensorboardExperimentsResponse(
            next_page_token="next_page_token_value",
        )
        response = client.list_tensorboard_experiments(request)

        # Establish that the underlying gRPC stub method was called.
        assert len(call.mock_calls) == 1
        _, args, _ = call.mock_calls[0]
        assert args[0] == tensorboard_service.ListTensorboardExperimentsRequest()

    # Establish that the response is the type that we expect.
    assert isinstance(response, pagers.ListTensorboardExperimentsPager)
    assert response.next_page_token == "next_page_token_value"


def test_list_tensorboard_experiments_empty_call():
    # This test is a coverage failsafe to make sure that totally empty calls,
    # i.e. request == None and no flattened fields passed, work.
    client = TensorboardServiceClient(
        credentials=ga_credentials.AnonymousCredentials(),
        transport="grpc",
    )

    # Mock the actual call within the gRPC stub, and fake the request.
    with mock.patch.object(
        type(client.transport.list_tensorboard_experiments), "__call__"
    ) as call:
        client.list_tensorboard_experiments()
        call.assert_called()
        _, args, _ = call.mock_calls[0]
        assert args[0] == tensorboard_service.ListTensorboardExperimentsRequest()


@pytest.mark.asyncio
async def test_list_tensorboard_experiments_async(
    transport: str = "grpc_asyncio",
    request_type=tensorboard_service.ListTensorboardExperimentsRequest,
):
    client = TensorboardServiceAsyncClient(
        credentials=ga_credentials.AnonymousCredentials(),
        transport=transport,
    )

    # Everything is optional in proto3 as far as the runtime is concerned,
    # and we are mocking out the actual API, so just send an empty request.
    request = request_type()

    # Mock the actual call within the gRPC stub, and fake the request.
    with mock.patch.object(
        type(client.transport.list_tensorboard_experiments), "__call__"
    ) as call:
        # Designate an appropriate return value for the call.
        call.return_value = grpc_helpers_async.FakeUnaryUnaryCall(
            tensorboard_service.ListTensorboardExperimentsResponse(
                next_page_token="next_page_token_value",
            )
        )
        response = await client.list_tensorboard_experiments(request)

        # Establish that the underlying gRPC stub method was called.
        assert len(call.mock_calls)
        _, args, _ = call.mock_calls[0]
        assert args[0] == tensorboard_service.ListTensorboardExperimentsRequest()

    # Establish that the response is the type that we expect.
    assert isinstance(response, pagers.ListTensorboardExperimentsAsyncPager)
    assert response.next_page_token == "next_page_token_value"


@pytest.mark.asyncio
async def test_list_tensorboard_experiments_async_from_dict():
    await test_list_tensorboard_experiments_async(request_type=dict)


def test_list_tensorboard_experiments_field_headers():
    client = TensorboardServiceClient(
        credentials=ga_credentials.AnonymousCredentials(),
    )

    # Any value that is part of the HTTP/1.1 URI should be sent as
    # a field header. Set these to a non-empty value.
    request = tensorboard_service.ListTensorboardExperimentsRequest()

    request.parent = "parent_value"

    # Mock the actual call within the gRPC stub, and fake the request.
    with mock.patch.object(
        type(client.transport.list_tensorboard_experiments), "__call__"
    ) as call:
        call.return_value = tensorboard_service.ListTensorboardExperimentsResponse()
        client.list_tensorboard_experiments(request)

        # Establish that the underlying gRPC stub method was called.
        assert len(call.mock_calls) == 1
        _, args, _ = call.mock_calls[0]
        assert args[0] == request

    # Establish that the field header was sent.
    _, _, kw = call.mock_calls[0]
    assert (
        "x-goog-request-params",
<<<<<<< HEAD
        "parent=parent/value",
=======
        "parent=parent_value",
>>>>>>> dc3be45c
    ) in kw["metadata"]


@pytest.mark.asyncio
async def test_list_tensorboard_experiments_field_headers_async():
    client = TensorboardServiceAsyncClient(
        credentials=ga_credentials.AnonymousCredentials(),
    )

    # Any value that is part of the HTTP/1.1 URI should be sent as
    # a field header. Set these to a non-empty value.
    request = tensorboard_service.ListTensorboardExperimentsRequest()

    request.parent = "parent_value"

    # Mock the actual call within the gRPC stub, and fake the request.
    with mock.patch.object(
        type(client.transport.list_tensorboard_experiments), "__call__"
    ) as call:
        call.return_value = grpc_helpers_async.FakeUnaryUnaryCall(
            tensorboard_service.ListTensorboardExperimentsResponse()
        )
        await client.list_tensorboard_experiments(request)

        # Establish that the underlying gRPC stub method was called.
        assert len(call.mock_calls)
        _, args, _ = call.mock_calls[0]
        assert args[0] == request

    # Establish that the field header was sent.
    _, _, kw = call.mock_calls[0]
    assert (
        "x-goog-request-params",
<<<<<<< HEAD
        "parent=parent/value",
=======
        "parent=parent_value",
>>>>>>> dc3be45c
    ) in kw["metadata"]


def test_list_tensorboard_experiments_flattened():
    client = TensorboardServiceClient(
        credentials=ga_credentials.AnonymousCredentials(),
    )

    # Mock the actual call within the gRPC stub, and fake the request.
    with mock.patch.object(
        type(client.transport.list_tensorboard_experiments), "__call__"
    ) as call:
        # Designate an appropriate return value for the call.
        call.return_value = tensorboard_service.ListTensorboardExperimentsResponse()
        # Call the method with a truthy value for each flattened field,
        # using the keyword arguments to the method.
        client.list_tensorboard_experiments(
            parent="parent_value",
        )

        # Establish that the underlying call was made with the expected
        # request object values.
        assert len(call.mock_calls) == 1
        _, args, _ = call.mock_calls[0]
        arg = args[0].parent
        mock_val = "parent_value"
        assert arg == mock_val


def test_list_tensorboard_experiments_flattened_error():
    client = TensorboardServiceClient(
        credentials=ga_credentials.AnonymousCredentials(),
    )

    # Attempting to call a method with both a request object and flattened
    # fields is an error.
    with pytest.raises(ValueError):
        client.list_tensorboard_experiments(
            tensorboard_service.ListTensorboardExperimentsRequest(),
            parent="parent_value",
        )


@pytest.mark.asyncio
async def test_list_tensorboard_experiments_flattened_async():
    client = TensorboardServiceAsyncClient(
        credentials=ga_credentials.AnonymousCredentials(),
    )

    # Mock the actual call within the gRPC stub, and fake the request.
    with mock.patch.object(
        type(client.transport.list_tensorboard_experiments), "__call__"
    ) as call:
        # Designate an appropriate return value for the call.
        call.return_value = tensorboard_service.ListTensorboardExperimentsResponse()

        call.return_value = grpc_helpers_async.FakeUnaryUnaryCall(
            tensorboard_service.ListTensorboardExperimentsResponse()
        )
        # Call the method with a truthy value for each flattened field,
        # using the keyword arguments to the method.
        response = await client.list_tensorboard_experiments(
            parent="parent_value",
        )

        # Establish that the underlying call was made with the expected
        # request object values.
        assert len(call.mock_calls)
        _, args, _ = call.mock_calls[0]
        arg = args[0].parent
        mock_val = "parent_value"
        assert arg == mock_val


@pytest.mark.asyncio
async def test_list_tensorboard_experiments_flattened_error_async():
    client = TensorboardServiceAsyncClient(
        credentials=ga_credentials.AnonymousCredentials(),
    )

    # Attempting to call a method with both a request object and flattened
    # fields is an error.
    with pytest.raises(ValueError):
        await client.list_tensorboard_experiments(
            tensorboard_service.ListTensorboardExperimentsRequest(),
            parent="parent_value",
        )


def test_list_tensorboard_experiments_pager(transport_name: str = "grpc"):
    client = TensorboardServiceClient(
        credentials=ga_credentials.AnonymousCredentials,
        transport=transport_name,
    )

    # Mock the actual call within the gRPC stub, and fake the request.
    with mock.patch.object(
        type(client.transport.list_tensorboard_experiments), "__call__"
    ) as call:
        # Set the response to a series of pages.
        call.side_effect = (
            tensorboard_service.ListTensorboardExperimentsResponse(
                tensorboard_experiments=[
                    tensorboard_experiment.TensorboardExperiment(),
                    tensorboard_experiment.TensorboardExperiment(),
                    tensorboard_experiment.TensorboardExperiment(),
                ],
                next_page_token="abc",
            ),
            tensorboard_service.ListTensorboardExperimentsResponse(
                tensorboard_experiments=[],
                next_page_token="def",
            ),
            tensorboard_service.ListTensorboardExperimentsResponse(
                tensorboard_experiments=[
                    tensorboard_experiment.TensorboardExperiment(),
                ],
                next_page_token="ghi",
            ),
            tensorboard_service.ListTensorboardExperimentsResponse(
                tensorboard_experiments=[
                    tensorboard_experiment.TensorboardExperiment(),
                    tensorboard_experiment.TensorboardExperiment(),
                ],
            ),
            RuntimeError,
        )

        metadata = ()
        metadata = tuple(metadata) + (
            gapic_v1.routing_header.to_grpc_metadata((("parent", ""),)),
        )
        pager = client.list_tensorboard_experiments(request={})

        assert pager._metadata == metadata

        results = list(pager)
        assert len(results) == 6
        assert all(
            isinstance(i, tensorboard_experiment.TensorboardExperiment) for i in results
        )


def test_list_tensorboard_experiments_pages(transport_name: str = "grpc"):
    client = TensorboardServiceClient(
        credentials=ga_credentials.AnonymousCredentials,
        transport=transport_name,
    )

    # Mock the actual call within the gRPC stub, and fake the request.
    with mock.patch.object(
        type(client.transport.list_tensorboard_experiments), "__call__"
    ) as call:
        # Set the response to a series of pages.
        call.side_effect = (
            tensorboard_service.ListTensorboardExperimentsResponse(
                tensorboard_experiments=[
                    tensorboard_experiment.TensorboardExperiment(),
                    tensorboard_experiment.TensorboardExperiment(),
                    tensorboard_experiment.TensorboardExperiment(),
                ],
                next_page_token="abc",
            ),
            tensorboard_service.ListTensorboardExperimentsResponse(
                tensorboard_experiments=[],
                next_page_token="def",
            ),
            tensorboard_service.ListTensorboardExperimentsResponse(
                tensorboard_experiments=[
                    tensorboard_experiment.TensorboardExperiment(),
                ],
                next_page_token="ghi",
            ),
            tensorboard_service.ListTensorboardExperimentsResponse(
                tensorboard_experiments=[
                    tensorboard_experiment.TensorboardExperiment(),
                    tensorboard_experiment.TensorboardExperiment(),
                ],
            ),
            RuntimeError,
        )
        pages = list(client.list_tensorboard_experiments(request={}).pages)
        for page_, token in zip(pages, ["abc", "def", "ghi", ""]):
            assert page_.raw_page.next_page_token == token


@pytest.mark.asyncio
async def test_list_tensorboard_experiments_async_pager():
    client = TensorboardServiceAsyncClient(
        credentials=ga_credentials.AnonymousCredentials,
    )

    # Mock the actual call within the gRPC stub, and fake the request.
    with mock.patch.object(
        type(client.transport.list_tensorboard_experiments),
        "__call__",
        new_callable=mock.AsyncMock,
    ) as call:
        # Set the response to a series of pages.
        call.side_effect = (
            tensorboard_service.ListTensorboardExperimentsResponse(
                tensorboard_experiments=[
                    tensorboard_experiment.TensorboardExperiment(),
                    tensorboard_experiment.TensorboardExperiment(),
                    tensorboard_experiment.TensorboardExperiment(),
                ],
                next_page_token="abc",
            ),
            tensorboard_service.ListTensorboardExperimentsResponse(
                tensorboard_experiments=[],
                next_page_token="def",
            ),
            tensorboard_service.ListTensorboardExperimentsResponse(
                tensorboard_experiments=[
                    tensorboard_experiment.TensorboardExperiment(),
                ],
                next_page_token="ghi",
            ),
            tensorboard_service.ListTensorboardExperimentsResponse(
                tensorboard_experiments=[
                    tensorboard_experiment.TensorboardExperiment(),
                    tensorboard_experiment.TensorboardExperiment(),
                ],
            ),
            RuntimeError,
        )
        async_pager = await client.list_tensorboard_experiments(
            request={},
        )
        assert async_pager.next_page_token == "abc"
        responses = []
        async for response in async_pager:  # pragma: no branch
            responses.append(response)

        assert len(responses) == 6
        assert all(
            isinstance(i, tensorboard_experiment.TensorboardExperiment)
            for i in responses
        )


@pytest.mark.asyncio
async def test_list_tensorboard_experiments_async_pages():
    client = TensorboardServiceAsyncClient(
        credentials=ga_credentials.AnonymousCredentials,
    )

    # Mock the actual call within the gRPC stub, and fake the request.
    with mock.patch.object(
        type(client.transport.list_tensorboard_experiments),
        "__call__",
        new_callable=mock.AsyncMock,
    ) as call:
        # Set the response to a series of pages.
        call.side_effect = (
            tensorboard_service.ListTensorboardExperimentsResponse(
                tensorboard_experiments=[
                    tensorboard_experiment.TensorboardExperiment(),
                    tensorboard_experiment.TensorboardExperiment(),
                    tensorboard_experiment.TensorboardExperiment(),
                ],
                next_page_token="abc",
            ),
            tensorboard_service.ListTensorboardExperimentsResponse(
                tensorboard_experiments=[],
                next_page_token="def",
            ),
            tensorboard_service.ListTensorboardExperimentsResponse(
                tensorboard_experiments=[
                    tensorboard_experiment.TensorboardExperiment(),
                ],
                next_page_token="ghi",
            ),
            tensorboard_service.ListTensorboardExperimentsResponse(
                tensorboard_experiments=[
                    tensorboard_experiment.TensorboardExperiment(),
                    tensorboard_experiment.TensorboardExperiment(),
                ],
            ),
            RuntimeError,
        )
        pages = []
        async for page_ in (
            await client.list_tensorboard_experiments(request={})
        ).pages:  # pragma: no branch
            pages.append(page_)
        for page_, token in zip(pages, ["abc", "def", "ghi", ""]):
            assert page_.raw_page.next_page_token == token


@pytest.mark.parametrize(
    "request_type",
    [
        tensorboard_service.DeleteTensorboardExperimentRequest,
        dict,
    ],
)
def test_delete_tensorboard_experiment(request_type, transport: str = "grpc"):
    client = TensorboardServiceClient(
        credentials=ga_credentials.AnonymousCredentials(),
        transport=transport,
    )

    # Everything is optional in proto3 as far as the runtime is concerned,
    # and we are mocking out the actual API, so just send an empty request.
    request = request_type()

    # Mock the actual call within the gRPC stub, and fake the request.
    with mock.patch.object(
        type(client.transport.delete_tensorboard_experiment), "__call__"
    ) as call:
        # Designate an appropriate return value for the call.
        call.return_value = operations_pb2.Operation(name="operations/spam")
        response = client.delete_tensorboard_experiment(request)

        # Establish that the underlying gRPC stub method was called.
        assert len(call.mock_calls) == 1
        _, args, _ = call.mock_calls[0]
        assert args[0] == tensorboard_service.DeleteTensorboardExperimentRequest()

    # Establish that the response is the type that we expect.
    assert isinstance(response, future.Future)


def test_delete_tensorboard_experiment_empty_call():
    # This test is a coverage failsafe to make sure that totally empty calls,
    # i.e. request == None and no flattened fields passed, work.
    client = TensorboardServiceClient(
        credentials=ga_credentials.AnonymousCredentials(),
        transport="grpc",
    )

    # Mock the actual call within the gRPC stub, and fake the request.
    with mock.patch.object(
        type(client.transport.delete_tensorboard_experiment), "__call__"
    ) as call:
        client.delete_tensorboard_experiment()
        call.assert_called()
        _, args, _ = call.mock_calls[0]
        assert args[0] == tensorboard_service.DeleteTensorboardExperimentRequest()


@pytest.mark.asyncio
async def test_delete_tensorboard_experiment_async(
    transport: str = "grpc_asyncio",
    request_type=tensorboard_service.DeleteTensorboardExperimentRequest,
):
    client = TensorboardServiceAsyncClient(
        credentials=ga_credentials.AnonymousCredentials(),
        transport=transport,
    )

    # Everything is optional in proto3 as far as the runtime is concerned,
    # and we are mocking out the actual API, so just send an empty request.
    request = request_type()

    # Mock the actual call within the gRPC stub, and fake the request.
    with mock.patch.object(
        type(client.transport.delete_tensorboard_experiment), "__call__"
    ) as call:
        # Designate an appropriate return value for the call.
        call.return_value = grpc_helpers_async.FakeUnaryUnaryCall(
            operations_pb2.Operation(name="operations/spam")
        )
        response = await client.delete_tensorboard_experiment(request)

        # Establish that the underlying gRPC stub method was called.
        assert len(call.mock_calls)
        _, args, _ = call.mock_calls[0]
        assert args[0] == tensorboard_service.DeleteTensorboardExperimentRequest()

    # Establish that the response is the type that we expect.
    assert isinstance(response, future.Future)


@pytest.mark.asyncio
async def test_delete_tensorboard_experiment_async_from_dict():
    await test_delete_tensorboard_experiment_async(request_type=dict)


def test_delete_tensorboard_experiment_field_headers():
    client = TensorboardServiceClient(
        credentials=ga_credentials.AnonymousCredentials(),
    )

    # Any value that is part of the HTTP/1.1 URI should be sent as
    # a field header. Set these to a non-empty value.
    request = tensorboard_service.DeleteTensorboardExperimentRequest()

    request.name = "name_value"

    # Mock the actual call within the gRPC stub, and fake the request.
    with mock.patch.object(
        type(client.transport.delete_tensorboard_experiment), "__call__"
    ) as call:
        call.return_value = operations_pb2.Operation(name="operations/op")
        client.delete_tensorboard_experiment(request)

        # Establish that the underlying gRPC stub method was called.
        assert len(call.mock_calls) == 1
        _, args, _ = call.mock_calls[0]
        assert args[0] == request

    # Establish that the field header was sent.
    _, _, kw = call.mock_calls[0]
    assert (
        "x-goog-request-params",
<<<<<<< HEAD
        "name=name/value",
=======
        "name=name_value",
>>>>>>> dc3be45c
    ) in kw["metadata"]


@pytest.mark.asyncio
async def test_delete_tensorboard_experiment_field_headers_async():
    client = TensorboardServiceAsyncClient(
        credentials=ga_credentials.AnonymousCredentials(),
    )

    # Any value that is part of the HTTP/1.1 URI should be sent as
    # a field header. Set these to a non-empty value.
    request = tensorboard_service.DeleteTensorboardExperimentRequest()

    request.name = "name_value"

    # Mock the actual call within the gRPC stub, and fake the request.
    with mock.patch.object(
        type(client.transport.delete_tensorboard_experiment), "__call__"
    ) as call:
        call.return_value = grpc_helpers_async.FakeUnaryUnaryCall(
            operations_pb2.Operation(name="operations/op")
        )
        await client.delete_tensorboard_experiment(request)

        # Establish that the underlying gRPC stub method was called.
        assert len(call.mock_calls)
        _, args, _ = call.mock_calls[0]
        assert args[0] == request

    # Establish that the field header was sent.
    _, _, kw = call.mock_calls[0]
    assert (
        "x-goog-request-params",
<<<<<<< HEAD
        "name=name/value",
=======
        "name=name_value",
>>>>>>> dc3be45c
    ) in kw["metadata"]


def test_delete_tensorboard_experiment_flattened():
    client = TensorboardServiceClient(
        credentials=ga_credentials.AnonymousCredentials(),
    )

    # Mock the actual call within the gRPC stub, and fake the request.
    with mock.patch.object(
        type(client.transport.delete_tensorboard_experiment), "__call__"
    ) as call:
        # Designate an appropriate return value for the call.
        call.return_value = operations_pb2.Operation(name="operations/op")
        # Call the method with a truthy value for each flattened field,
        # using the keyword arguments to the method.
        client.delete_tensorboard_experiment(
            name="name_value",
        )

        # Establish that the underlying call was made with the expected
        # request object values.
        assert len(call.mock_calls) == 1
        _, args, _ = call.mock_calls[0]
        arg = args[0].name
        mock_val = "name_value"
        assert arg == mock_val


def test_delete_tensorboard_experiment_flattened_error():
    client = TensorboardServiceClient(
        credentials=ga_credentials.AnonymousCredentials(),
    )

    # Attempting to call a method with both a request object and flattened
    # fields is an error.
    with pytest.raises(ValueError):
        client.delete_tensorboard_experiment(
            tensorboard_service.DeleteTensorboardExperimentRequest(),
            name="name_value",
        )


@pytest.mark.asyncio
async def test_delete_tensorboard_experiment_flattened_async():
    client = TensorboardServiceAsyncClient(
        credentials=ga_credentials.AnonymousCredentials(),
    )

    # Mock the actual call within the gRPC stub, and fake the request.
    with mock.patch.object(
        type(client.transport.delete_tensorboard_experiment), "__call__"
    ) as call:
        # Designate an appropriate return value for the call.
        call.return_value = operations_pb2.Operation(name="operations/op")

        call.return_value = grpc_helpers_async.FakeUnaryUnaryCall(
            operations_pb2.Operation(name="operations/spam")
        )
        # Call the method with a truthy value for each flattened field,
        # using the keyword arguments to the method.
        response = await client.delete_tensorboard_experiment(
            name="name_value",
        )

        # Establish that the underlying call was made with the expected
        # request object values.
        assert len(call.mock_calls)
        _, args, _ = call.mock_calls[0]
        arg = args[0].name
        mock_val = "name_value"
        assert arg == mock_val


@pytest.mark.asyncio
async def test_delete_tensorboard_experiment_flattened_error_async():
    client = TensorboardServiceAsyncClient(
        credentials=ga_credentials.AnonymousCredentials(),
    )

    # Attempting to call a method with both a request object and flattened
    # fields is an error.
    with pytest.raises(ValueError):
        await client.delete_tensorboard_experiment(
            tensorboard_service.DeleteTensorboardExperimentRequest(),
            name="name_value",
        )


@pytest.mark.parametrize(
    "request_type",
    [
        tensorboard_service.CreateTensorboardRunRequest,
        dict,
    ],
)
def test_create_tensorboard_run(request_type, transport: str = "grpc"):
    client = TensorboardServiceClient(
        credentials=ga_credentials.AnonymousCredentials(),
        transport=transport,
    )

    # Everything is optional in proto3 as far as the runtime is concerned,
    # and we are mocking out the actual API, so just send an empty request.
    request = request_type()

    # Mock the actual call within the gRPC stub, and fake the request.
    with mock.patch.object(
        type(client.transport.create_tensorboard_run), "__call__"
    ) as call:
        # Designate an appropriate return value for the call.
        call.return_value = gca_tensorboard_run.TensorboardRun(
            name="name_value",
            display_name="display_name_value",
            description="description_value",
            etag="etag_value",
        )
        response = client.create_tensorboard_run(request)

        # Establish that the underlying gRPC stub method was called.
        assert len(call.mock_calls) == 1
        _, args, _ = call.mock_calls[0]
        assert args[0] == tensorboard_service.CreateTensorboardRunRequest()

    # Establish that the response is the type that we expect.
    assert isinstance(response, gca_tensorboard_run.TensorboardRun)
    assert response.name == "name_value"
    assert response.display_name == "display_name_value"
    assert response.description == "description_value"
    assert response.etag == "etag_value"


def test_create_tensorboard_run_empty_call():
    # This test is a coverage failsafe to make sure that totally empty calls,
    # i.e. request == None and no flattened fields passed, work.
    client = TensorboardServiceClient(
        credentials=ga_credentials.AnonymousCredentials(),
        transport="grpc",
    )

    # Mock the actual call within the gRPC stub, and fake the request.
    with mock.patch.object(
        type(client.transport.create_tensorboard_run), "__call__"
    ) as call:
        client.create_tensorboard_run()
        call.assert_called()
        _, args, _ = call.mock_calls[0]
        assert args[0] == tensorboard_service.CreateTensorboardRunRequest()


@pytest.mark.asyncio
async def test_create_tensorboard_run_async(
    transport: str = "grpc_asyncio",
    request_type=tensorboard_service.CreateTensorboardRunRequest,
):
    client = TensorboardServiceAsyncClient(
        credentials=ga_credentials.AnonymousCredentials(),
        transport=transport,
    )

    # Everything is optional in proto3 as far as the runtime is concerned,
    # and we are mocking out the actual API, so just send an empty request.
    request = request_type()

    # Mock the actual call within the gRPC stub, and fake the request.
    with mock.patch.object(
        type(client.transport.create_tensorboard_run), "__call__"
    ) as call:
        # Designate an appropriate return value for the call.
        call.return_value = grpc_helpers_async.FakeUnaryUnaryCall(
            gca_tensorboard_run.TensorboardRun(
                name="name_value",
                display_name="display_name_value",
                description="description_value",
                etag="etag_value",
            )
        )
        response = await client.create_tensorboard_run(request)

        # Establish that the underlying gRPC stub method was called.
        assert len(call.mock_calls)
        _, args, _ = call.mock_calls[0]
        assert args[0] == tensorboard_service.CreateTensorboardRunRequest()

    # Establish that the response is the type that we expect.
    assert isinstance(response, gca_tensorboard_run.TensorboardRun)
    assert response.name == "name_value"
    assert response.display_name == "display_name_value"
    assert response.description == "description_value"
    assert response.etag == "etag_value"


@pytest.mark.asyncio
async def test_create_tensorboard_run_async_from_dict():
    await test_create_tensorboard_run_async(request_type=dict)


def test_create_tensorboard_run_field_headers():
    client = TensorboardServiceClient(
        credentials=ga_credentials.AnonymousCredentials(),
    )

    # Any value that is part of the HTTP/1.1 URI should be sent as
    # a field header. Set these to a non-empty value.
    request = tensorboard_service.CreateTensorboardRunRequest()

    request.parent = "parent_value"

    # Mock the actual call within the gRPC stub, and fake the request.
    with mock.patch.object(
        type(client.transport.create_tensorboard_run), "__call__"
    ) as call:
        call.return_value = gca_tensorboard_run.TensorboardRun()
        client.create_tensorboard_run(request)

        # Establish that the underlying gRPC stub method was called.
        assert len(call.mock_calls) == 1
        _, args, _ = call.mock_calls[0]
        assert args[0] == request

    # Establish that the field header was sent.
    _, _, kw = call.mock_calls[0]
    assert (
        "x-goog-request-params",
<<<<<<< HEAD
        "parent=parent/value",
=======
        "parent=parent_value",
>>>>>>> dc3be45c
    ) in kw["metadata"]


@pytest.mark.asyncio
async def test_create_tensorboard_run_field_headers_async():
    client = TensorboardServiceAsyncClient(
        credentials=ga_credentials.AnonymousCredentials(),
    )

    # Any value that is part of the HTTP/1.1 URI should be sent as
    # a field header. Set these to a non-empty value.
    request = tensorboard_service.CreateTensorboardRunRequest()

    request.parent = "parent_value"

    # Mock the actual call within the gRPC stub, and fake the request.
    with mock.patch.object(
        type(client.transport.create_tensorboard_run), "__call__"
    ) as call:
        call.return_value = grpc_helpers_async.FakeUnaryUnaryCall(
            gca_tensorboard_run.TensorboardRun()
        )
        await client.create_tensorboard_run(request)

        # Establish that the underlying gRPC stub method was called.
        assert len(call.mock_calls)
        _, args, _ = call.mock_calls[0]
        assert args[0] == request

    # Establish that the field header was sent.
    _, _, kw = call.mock_calls[0]
    assert (
        "x-goog-request-params",
<<<<<<< HEAD
        "parent=parent/value",
=======
        "parent=parent_value",
>>>>>>> dc3be45c
    ) in kw["metadata"]


def test_create_tensorboard_run_flattened():
    client = TensorboardServiceClient(
        credentials=ga_credentials.AnonymousCredentials(),
    )

    # Mock the actual call within the gRPC stub, and fake the request.
    with mock.patch.object(
        type(client.transport.create_tensorboard_run), "__call__"
    ) as call:
        # Designate an appropriate return value for the call.
        call.return_value = gca_tensorboard_run.TensorboardRun()
        # Call the method with a truthy value for each flattened field,
        # using the keyword arguments to the method.
        client.create_tensorboard_run(
            parent="parent_value",
            tensorboard_run=gca_tensorboard_run.TensorboardRun(name="name_value"),
            tensorboard_run_id="tensorboard_run_id_value",
        )

        # Establish that the underlying call was made with the expected
        # request object values.
        assert len(call.mock_calls) == 1
        _, args, _ = call.mock_calls[0]
        arg = args[0].parent
        mock_val = "parent_value"
        assert arg == mock_val
        arg = args[0].tensorboard_run
        mock_val = gca_tensorboard_run.TensorboardRun(name="name_value")
        assert arg == mock_val
        arg = args[0].tensorboard_run_id
        mock_val = "tensorboard_run_id_value"
        assert arg == mock_val


def test_create_tensorboard_run_flattened_error():
    client = TensorboardServiceClient(
        credentials=ga_credentials.AnonymousCredentials(),
    )

    # Attempting to call a method with both a request object and flattened
    # fields is an error.
    with pytest.raises(ValueError):
        client.create_tensorboard_run(
            tensorboard_service.CreateTensorboardRunRequest(),
            parent="parent_value",
            tensorboard_run=gca_tensorboard_run.TensorboardRun(name="name_value"),
            tensorboard_run_id="tensorboard_run_id_value",
        )


@pytest.mark.asyncio
async def test_create_tensorboard_run_flattened_async():
    client = TensorboardServiceAsyncClient(
        credentials=ga_credentials.AnonymousCredentials(),
    )

    # Mock the actual call within the gRPC stub, and fake the request.
    with mock.patch.object(
        type(client.transport.create_tensorboard_run), "__call__"
    ) as call:
        # Designate an appropriate return value for the call.
        call.return_value = gca_tensorboard_run.TensorboardRun()

        call.return_value = grpc_helpers_async.FakeUnaryUnaryCall(
            gca_tensorboard_run.TensorboardRun()
        )
        # Call the method with a truthy value for each flattened field,
        # using the keyword arguments to the method.
        response = await client.create_tensorboard_run(
            parent="parent_value",
            tensorboard_run=gca_tensorboard_run.TensorboardRun(name="name_value"),
            tensorboard_run_id="tensorboard_run_id_value",
        )

        # Establish that the underlying call was made with the expected
        # request object values.
        assert len(call.mock_calls)
        _, args, _ = call.mock_calls[0]
        arg = args[0].parent
        mock_val = "parent_value"
        assert arg == mock_val
        arg = args[0].tensorboard_run
        mock_val = gca_tensorboard_run.TensorboardRun(name="name_value")
        assert arg == mock_val
        arg = args[0].tensorboard_run_id
        mock_val = "tensorboard_run_id_value"
        assert arg == mock_val


@pytest.mark.asyncio
async def test_create_tensorboard_run_flattened_error_async():
    client = TensorboardServiceAsyncClient(
        credentials=ga_credentials.AnonymousCredentials(),
    )

    # Attempting to call a method with both a request object and flattened
    # fields is an error.
    with pytest.raises(ValueError):
        await client.create_tensorboard_run(
            tensorboard_service.CreateTensorboardRunRequest(),
            parent="parent_value",
            tensorboard_run=gca_tensorboard_run.TensorboardRun(name="name_value"),
            tensorboard_run_id="tensorboard_run_id_value",
        )


@pytest.mark.parametrize(
    "request_type",
    [
        tensorboard_service.BatchCreateTensorboardRunsRequest,
        dict,
    ],
)
def test_batch_create_tensorboard_runs(request_type, transport: str = "grpc"):
    client = TensorboardServiceClient(
        credentials=ga_credentials.AnonymousCredentials(),
        transport=transport,
    )

    # Everything is optional in proto3 as far as the runtime is concerned,
    # and we are mocking out the actual API, so just send an empty request.
    request = request_type()

    # Mock the actual call within the gRPC stub, and fake the request.
    with mock.patch.object(
        type(client.transport.batch_create_tensorboard_runs), "__call__"
    ) as call:
        # Designate an appropriate return value for the call.
        call.return_value = tensorboard_service.BatchCreateTensorboardRunsResponse()
        response = client.batch_create_tensorboard_runs(request)

        # Establish that the underlying gRPC stub method was called.
        assert len(call.mock_calls) == 1
        _, args, _ = call.mock_calls[0]
        assert args[0] == tensorboard_service.BatchCreateTensorboardRunsRequest()

    # Establish that the response is the type that we expect.
    assert isinstance(response, tensorboard_service.BatchCreateTensorboardRunsResponse)


def test_batch_create_tensorboard_runs_empty_call():
    # This test is a coverage failsafe to make sure that totally empty calls,
    # i.e. request == None and no flattened fields passed, work.
    client = TensorboardServiceClient(
        credentials=ga_credentials.AnonymousCredentials(),
        transport="grpc",
    )

    # Mock the actual call within the gRPC stub, and fake the request.
    with mock.patch.object(
        type(client.transport.batch_create_tensorboard_runs), "__call__"
    ) as call:
        client.batch_create_tensorboard_runs()
        call.assert_called()
        _, args, _ = call.mock_calls[0]
        assert args[0] == tensorboard_service.BatchCreateTensorboardRunsRequest()


@pytest.mark.asyncio
async def test_batch_create_tensorboard_runs_async(
    transport: str = "grpc_asyncio",
    request_type=tensorboard_service.BatchCreateTensorboardRunsRequest,
):
    client = TensorboardServiceAsyncClient(
        credentials=ga_credentials.AnonymousCredentials(),
        transport=transport,
    )

    # Everything is optional in proto3 as far as the runtime is concerned,
    # and we are mocking out the actual API, so just send an empty request.
    request = request_type()

    # Mock the actual call within the gRPC stub, and fake the request.
    with mock.patch.object(
        type(client.transport.batch_create_tensorboard_runs), "__call__"
    ) as call:
        # Designate an appropriate return value for the call.
        call.return_value = grpc_helpers_async.FakeUnaryUnaryCall(
            tensorboard_service.BatchCreateTensorboardRunsResponse()
        )
        response = await client.batch_create_tensorboard_runs(request)

        # Establish that the underlying gRPC stub method was called.
        assert len(call.mock_calls)
        _, args, _ = call.mock_calls[0]
        assert args[0] == tensorboard_service.BatchCreateTensorboardRunsRequest()

    # Establish that the response is the type that we expect.
    assert isinstance(response, tensorboard_service.BatchCreateTensorboardRunsResponse)


@pytest.mark.asyncio
async def test_batch_create_tensorboard_runs_async_from_dict():
    await test_batch_create_tensorboard_runs_async(request_type=dict)


def test_batch_create_tensorboard_runs_field_headers():
    client = TensorboardServiceClient(
        credentials=ga_credentials.AnonymousCredentials(),
    )

    # Any value that is part of the HTTP/1.1 URI should be sent as
    # a field header. Set these to a non-empty value.
    request = tensorboard_service.BatchCreateTensorboardRunsRequest()

    request.parent = "parent_value"

    # Mock the actual call within the gRPC stub, and fake the request.
    with mock.patch.object(
        type(client.transport.batch_create_tensorboard_runs), "__call__"
    ) as call:
        call.return_value = tensorboard_service.BatchCreateTensorboardRunsResponse()
        client.batch_create_tensorboard_runs(request)

        # Establish that the underlying gRPC stub method was called.
        assert len(call.mock_calls) == 1
        _, args, _ = call.mock_calls[0]
        assert args[0] == request

    # Establish that the field header was sent.
    _, _, kw = call.mock_calls[0]
    assert (
        "x-goog-request-params",
<<<<<<< HEAD
        "parent=parent/value",
=======
        "parent=parent_value",
>>>>>>> dc3be45c
    ) in kw["metadata"]


@pytest.mark.asyncio
async def test_batch_create_tensorboard_runs_field_headers_async():
    client = TensorboardServiceAsyncClient(
        credentials=ga_credentials.AnonymousCredentials(),
    )

    # Any value that is part of the HTTP/1.1 URI should be sent as
    # a field header. Set these to a non-empty value.
    request = tensorboard_service.BatchCreateTensorboardRunsRequest()

    request.parent = "parent_value"

    # Mock the actual call within the gRPC stub, and fake the request.
    with mock.patch.object(
        type(client.transport.batch_create_tensorboard_runs), "__call__"
    ) as call:
        call.return_value = grpc_helpers_async.FakeUnaryUnaryCall(
            tensorboard_service.BatchCreateTensorboardRunsResponse()
        )
        await client.batch_create_tensorboard_runs(request)

        # Establish that the underlying gRPC stub method was called.
        assert len(call.mock_calls)
        _, args, _ = call.mock_calls[0]
        assert args[0] == request

    # Establish that the field header was sent.
    _, _, kw = call.mock_calls[0]
    assert (
        "x-goog-request-params",
<<<<<<< HEAD
        "parent=parent/value",
=======
        "parent=parent_value",
>>>>>>> dc3be45c
    ) in kw["metadata"]


def test_batch_create_tensorboard_runs_flattened():
    client = TensorboardServiceClient(
        credentials=ga_credentials.AnonymousCredentials(),
    )

    # Mock the actual call within the gRPC stub, and fake the request.
    with mock.patch.object(
        type(client.transport.batch_create_tensorboard_runs), "__call__"
    ) as call:
        # Designate an appropriate return value for the call.
        call.return_value = tensorboard_service.BatchCreateTensorboardRunsResponse()
        # Call the method with a truthy value for each flattened field,
        # using the keyword arguments to the method.
        client.batch_create_tensorboard_runs(
            parent="parent_value",
            requests=[
                tensorboard_service.CreateTensorboardRunRequest(parent="parent_value")
            ],
        )

        # Establish that the underlying call was made with the expected
        # request object values.
        assert len(call.mock_calls) == 1
        _, args, _ = call.mock_calls[0]
        arg = args[0].parent
        mock_val = "parent_value"
        assert arg == mock_val
        arg = args[0].requests
        mock_val = [
            tensorboard_service.CreateTensorboardRunRequest(parent="parent_value")
        ]
        assert arg == mock_val


def test_batch_create_tensorboard_runs_flattened_error():
    client = TensorboardServiceClient(
        credentials=ga_credentials.AnonymousCredentials(),
    )

    # Attempting to call a method with both a request object and flattened
    # fields is an error.
    with pytest.raises(ValueError):
        client.batch_create_tensorboard_runs(
            tensorboard_service.BatchCreateTensorboardRunsRequest(),
            parent="parent_value",
            requests=[
                tensorboard_service.CreateTensorboardRunRequest(parent="parent_value")
            ],
        )


@pytest.mark.asyncio
async def test_batch_create_tensorboard_runs_flattened_async():
    client = TensorboardServiceAsyncClient(
        credentials=ga_credentials.AnonymousCredentials(),
    )

    # Mock the actual call within the gRPC stub, and fake the request.
    with mock.patch.object(
        type(client.transport.batch_create_tensorboard_runs), "__call__"
    ) as call:
        # Designate an appropriate return value for the call.
        call.return_value = tensorboard_service.BatchCreateTensorboardRunsResponse()

        call.return_value = grpc_helpers_async.FakeUnaryUnaryCall(
            tensorboard_service.BatchCreateTensorboardRunsResponse()
        )
        # Call the method with a truthy value for each flattened field,
        # using the keyword arguments to the method.
        response = await client.batch_create_tensorboard_runs(
            parent="parent_value",
            requests=[
                tensorboard_service.CreateTensorboardRunRequest(parent="parent_value")
            ],
        )

        # Establish that the underlying call was made with the expected
        # request object values.
        assert len(call.mock_calls)
        _, args, _ = call.mock_calls[0]
        arg = args[0].parent
        mock_val = "parent_value"
        assert arg == mock_val
        arg = args[0].requests
        mock_val = [
            tensorboard_service.CreateTensorboardRunRequest(parent="parent_value")
        ]
        assert arg == mock_val


@pytest.mark.asyncio
async def test_batch_create_tensorboard_runs_flattened_error_async():
    client = TensorboardServiceAsyncClient(
        credentials=ga_credentials.AnonymousCredentials(),
    )

    # Attempting to call a method with both a request object and flattened
    # fields is an error.
    with pytest.raises(ValueError):
        await client.batch_create_tensorboard_runs(
            tensorboard_service.BatchCreateTensorboardRunsRequest(),
            parent="parent_value",
            requests=[
                tensorboard_service.CreateTensorboardRunRequest(parent="parent_value")
            ],
        )


@pytest.mark.parametrize(
    "request_type",
    [
        tensorboard_service.GetTensorboardRunRequest,
        dict,
    ],
)
def test_get_tensorboard_run(request_type, transport: str = "grpc"):
    client = TensorboardServiceClient(
        credentials=ga_credentials.AnonymousCredentials(),
        transport=transport,
    )

    # Everything is optional in proto3 as far as the runtime is concerned,
    # and we are mocking out the actual API, so just send an empty request.
    request = request_type()

    # Mock the actual call within the gRPC stub, and fake the request.
    with mock.patch.object(
        type(client.transport.get_tensorboard_run), "__call__"
    ) as call:
        # Designate an appropriate return value for the call.
        call.return_value = tensorboard_run.TensorboardRun(
            name="name_value",
            display_name="display_name_value",
            description="description_value",
            etag="etag_value",
        )
        response = client.get_tensorboard_run(request)

        # Establish that the underlying gRPC stub method was called.
        assert len(call.mock_calls) == 1
        _, args, _ = call.mock_calls[0]
        assert args[0] == tensorboard_service.GetTensorboardRunRequest()

    # Establish that the response is the type that we expect.
    assert isinstance(response, tensorboard_run.TensorboardRun)
    assert response.name == "name_value"
    assert response.display_name == "display_name_value"
    assert response.description == "description_value"
    assert response.etag == "etag_value"


def test_get_tensorboard_run_empty_call():
    # This test is a coverage failsafe to make sure that totally empty calls,
    # i.e. request == None and no flattened fields passed, work.
    client = TensorboardServiceClient(
        credentials=ga_credentials.AnonymousCredentials(),
        transport="grpc",
    )

    # Mock the actual call within the gRPC stub, and fake the request.
    with mock.patch.object(
        type(client.transport.get_tensorboard_run), "__call__"
    ) as call:
        client.get_tensorboard_run()
        call.assert_called()
        _, args, _ = call.mock_calls[0]
        assert args[0] == tensorboard_service.GetTensorboardRunRequest()


@pytest.mark.asyncio
async def test_get_tensorboard_run_async(
    transport: str = "grpc_asyncio",
    request_type=tensorboard_service.GetTensorboardRunRequest,
):
    client = TensorboardServiceAsyncClient(
        credentials=ga_credentials.AnonymousCredentials(),
        transport=transport,
    )

    # Everything is optional in proto3 as far as the runtime is concerned,
    # and we are mocking out the actual API, so just send an empty request.
    request = request_type()

    # Mock the actual call within the gRPC stub, and fake the request.
    with mock.patch.object(
        type(client.transport.get_tensorboard_run), "__call__"
    ) as call:
        # Designate an appropriate return value for the call.
        call.return_value = grpc_helpers_async.FakeUnaryUnaryCall(
            tensorboard_run.TensorboardRun(
                name="name_value",
                display_name="display_name_value",
                description="description_value",
                etag="etag_value",
            )
        )
        response = await client.get_tensorboard_run(request)

        # Establish that the underlying gRPC stub method was called.
        assert len(call.mock_calls)
        _, args, _ = call.mock_calls[0]
        assert args[0] == tensorboard_service.GetTensorboardRunRequest()

    # Establish that the response is the type that we expect.
    assert isinstance(response, tensorboard_run.TensorboardRun)
    assert response.name == "name_value"
    assert response.display_name == "display_name_value"
    assert response.description == "description_value"
    assert response.etag == "etag_value"


@pytest.mark.asyncio
async def test_get_tensorboard_run_async_from_dict():
    await test_get_tensorboard_run_async(request_type=dict)


def test_get_tensorboard_run_field_headers():
    client = TensorboardServiceClient(
        credentials=ga_credentials.AnonymousCredentials(),
    )

    # Any value that is part of the HTTP/1.1 URI should be sent as
    # a field header. Set these to a non-empty value.
    request = tensorboard_service.GetTensorboardRunRequest()

    request.name = "name_value"

    # Mock the actual call within the gRPC stub, and fake the request.
    with mock.patch.object(
        type(client.transport.get_tensorboard_run), "__call__"
    ) as call:
        call.return_value = tensorboard_run.TensorboardRun()
        client.get_tensorboard_run(request)

        # Establish that the underlying gRPC stub method was called.
        assert len(call.mock_calls) == 1
        _, args, _ = call.mock_calls[0]
        assert args[0] == request

    # Establish that the field header was sent.
    _, _, kw = call.mock_calls[0]
    assert (
        "x-goog-request-params",
<<<<<<< HEAD
        "name=name/value",
=======
        "name=name_value",
>>>>>>> dc3be45c
    ) in kw["metadata"]


@pytest.mark.asyncio
async def test_get_tensorboard_run_field_headers_async():
    client = TensorboardServiceAsyncClient(
        credentials=ga_credentials.AnonymousCredentials(),
    )

    # Any value that is part of the HTTP/1.1 URI should be sent as
    # a field header. Set these to a non-empty value.
    request = tensorboard_service.GetTensorboardRunRequest()

    request.name = "name_value"

    # Mock the actual call within the gRPC stub, and fake the request.
    with mock.patch.object(
        type(client.transport.get_tensorboard_run), "__call__"
    ) as call:
        call.return_value = grpc_helpers_async.FakeUnaryUnaryCall(
            tensorboard_run.TensorboardRun()
        )
        await client.get_tensorboard_run(request)

        # Establish that the underlying gRPC stub method was called.
        assert len(call.mock_calls)
        _, args, _ = call.mock_calls[0]
        assert args[0] == request

    # Establish that the field header was sent.
    _, _, kw = call.mock_calls[0]
    assert (
        "x-goog-request-params",
<<<<<<< HEAD
        "name=name/value",
=======
        "name=name_value",
>>>>>>> dc3be45c
    ) in kw["metadata"]


def test_get_tensorboard_run_flattened():
    client = TensorboardServiceClient(
        credentials=ga_credentials.AnonymousCredentials(),
    )

    # Mock the actual call within the gRPC stub, and fake the request.
    with mock.patch.object(
        type(client.transport.get_tensorboard_run), "__call__"
    ) as call:
        # Designate an appropriate return value for the call.
        call.return_value = tensorboard_run.TensorboardRun()
        # Call the method with a truthy value for each flattened field,
        # using the keyword arguments to the method.
        client.get_tensorboard_run(
            name="name_value",
        )

        # Establish that the underlying call was made with the expected
        # request object values.
        assert len(call.mock_calls) == 1
        _, args, _ = call.mock_calls[0]
        arg = args[0].name
        mock_val = "name_value"
        assert arg == mock_val


def test_get_tensorboard_run_flattened_error():
    client = TensorboardServiceClient(
        credentials=ga_credentials.AnonymousCredentials(),
    )

    # Attempting to call a method with both a request object and flattened
    # fields is an error.
    with pytest.raises(ValueError):
        client.get_tensorboard_run(
            tensorboard_service.GetTensorboardRunRequest(),
            name="name_value",
        )


@pytest.mark.asyncio
async def test_get_tensorboard_run_flattened_async():
    client = TensorboardServiceAsyncClient(
        credentials=ga_credentials.AnonymousCredentials(),
    )

    # Mock the actual call within the gRPC stub, and fake the request.
    with mock.patch.object(
        type(client.transport.get_tensorboard_run), "__call__"
    ) as call:
        # Designate an appropriate return value for the call.
        call.return_value = tensorboard_run.TensorboardRun()

        call.return_value = grpc_helpers_async.FakeUnaryUnaryCall(
            tensorboard_run.TensorboardRun()
        )
        # Call the method with a truthy value for each flattened field,
        # using the keyword arguments to the method.
        response = await client.get_tensorboard_run(
            name="name_value",
        )

        # Establish that the underlying call was made with the expected
        # request object values.
        assert len(call.mock_calls)
        _, args, _ = call.mock_calls[0]
        arg = args[0].name
        mock_val = "name_value"
        assert arg == mock_val


@pytest.mark.asyncio
async def test_get_tensorboard_run_flattened_error_async():
    client = TensorboardServiceAsyncClient(
        credentials=ga_credentials.AnonymousCredentials(),
    )

    # Attempting to call a method with both a request object and flattened
    # fields is an error.
    with pytest.raises(ValueError):
        await client.get_tensorboard_run(
            tensorboard_service.GetTensorboardRunRequest(),
            name="name_value",
        )


@pytest.mark.parametrize(
    "request_type",
    [
        tensorboard_service.UpdateTensorboardRunRequest,
        dict,
    ],
)
def test_update_tensorboard_run(request_type, transport: str = "grpc"):
    client = TensorboardServiceClient(
        credentials=ga_credentials.AnonymousCredentials(),
        transport=transport,
    )

    # Everything is optional in proto3 as far as the runtime is concerned,
    # and we are mocking out the actual API, so just send an empty request.
    request = request_type()

    # Mock the actual call within the gRPC stub, and fake the request.
    with mock.patch.object(
        type(client.transport.update_tensorboard_run), "__call__"
    ) as call:
        # Designate an appropriate return value for the call.
        call.return_value = gca_tensorboard_run.TensorboardRun(
            name="name_value",
            display_name="display_name_value",
            description="description_value",
            etag="etag_value",
        )
        response = client.update_tensorboard_run(request)

        # Establish that the underlying gRPC stub method was called.
        assert len(call.mock_calls) == 1
        _, args, _ = call.mock_calls[0]
        assert args[0] == tensorboard_service.UpdateTensorboardRunRequest()

    # Establish that the response is the type that we expect.
    assert isinstance(response, gca_tensorboard_run.TensorboardRun)
    assert response.name == "name_value"
    assert response.display_name == "display_name_value"
    assert response.description == "description_value"
    assert response.etag == "etag_value"


def test_update_tensorboard_run_empty_call():
    # This test is a coverage failsafe to make sure that totally empty calls,
    # i.e. request == None and no flattened fields passed, work.
    client = TensorboardServiceClient(
        credentials=ga_credentials.AnonymousCredentials(),
        transport="grpc",
    )

    # Mock the actual call within the gRPC stub, and fake the request.
    with mock.patch.object(
        type(client.transport.update_tensorboard_run), "__call__"
    ) as call:
        client.update_tensorboard_run()
        call.assert_called()
        _, args, _ = call.mock_calls[0]
        assert args[0] == tensorboard_service.UpdateTensorboardRunRequest()


@pytest.mark.asyncio
async def test_update_tensorboard_run_async(
    transport: str = "grpc_asyncio",
    request_type=tensorboard_service.UpdateTensorboardRunRequest,
):
    client = TensorboardServiceAsyncClient(
        credentials=ga_credentials.AnonymousCredentials(),
        transport=transport,
    )

    # Everything is optional in proto3 as far as the runtime is concerned,
    # and we are mocking out the actual API, so just send an empty request.
    request = request_type()

    # Mock the actual call within the gRPC stub, and fake the request.
    with mock.patch.object(
        type(client.transport.update_tensorboard_run), "__call__"
    ) as call:
        # Designate an appropriate return value for the call.
        call.return_value = grpc_helpers_async.FakeUnaryUnaryCall(
            gca_tensorboard_run.TensorboardRun(
                name="name_value",
                display_name="display_name_value",
                description="description_value",
                etag="etag_value",
            )
        )
        response = await client.update_tensorboard_run(request)

        # Establish that the underlying gRPC stub method was called.
        assert len(call.mock_calls)
        _, args, _ = call.mock_calls[0]
        assert args[0] == tensorboard_service.UpdateTensorboardRunRequest()

    # Establish that the response is the type that we expect.
    assert isinstance(response, gca_tensorboard_run.TensorboardRun)
    assert response.name == "name_value"
    assert response.display_name == "display_name_value"
    assert response.description == "description_value"
    assert response.etag == "etag_value"


@pytest.mark.asyncio
async def test_update_tensorboard_run_async_from_dict():
    await test_update_tensorboard_run_async(request_type=dict)


def test_update_tensorboard_run_field_headers():
    client = TensorboardServiceClient(
        credentials=ga_credentials.AnonymousCredentials(),
    )

    # Any value that is part of the HTTP/1.1 URI should be sent as
    # a field header. Set these to a non-empty value.
    request = tensorboard_service.UpdateTensorboardRunRequest()

    request.tensorboard_run.name = "name_value"

    # Mock the actual call within the gRPC stub, and fake the request.
    with mock.patch.object(
        type(client.transport.update_tensorboard_run), "__call__"
    ) as call:
        call.return_value = gca_tensorboard_run.TensorboardRun()
        client.update_tensorboard_run(request)

        # Establish that the underlying gRPC stub method was called.
        assert len(call.mock_calls) == 1
        _, args, _ = call.mock_calls[0]
        assert args[0] == request

    # Establish that the field header was sent.
    _, _, kw = call.mock_calls[0]
    assert (
        "x-goog-request-params",
        "tensorboard_run.name=name_value",
    ) in kw["metadata"]


@pytest.mark.asyncio
async def test_update_tensorboard_run_field_headers_async():
    client = TensorboardServiceAsyncClient(
        credentials=ga_credentials.AnonymousCredentials(),
    )

    # Any value that is part of the HTTP/1.1 URI should be sent as
    # a field header. Set these to a non-empty value.
    request = tensorboard_service.UpdateTensorboardRunRequest()

    request.tensorboard_run.name = "name_value"

    # Mock the actual call within the gRPC stub, and fake the request.
    with mock.patch.object(
        type(client.transport.update_tensorboard_run), "__call__"
    ) as call:
        call.return_value = grpc_helpers_async.FakeUnaryUnaryCall(
            gca_tensorboard_run.TensorboardRun()
        )
        await client.update_tensorboard_run(request)

        # Establish that the underlying gRPC stub method was called.
        assert len(call.mock_calls)
        _, args, _ = call.mock_calls[0]
        assert args[0] == request

    # Establish that the field header was sent.
    _, _, kw = call.mock_calls[0]
    assert (
        "x-goog-request-params",
        "tensorboard_run.name=name_value",
    ) in kw["metadata"]


def test_update_tensorboard_run_flattened():
    client = TensorboardServiceClient(
        credentials=ga_credentials.AnonymousCredentials(),
    )

    # Mock the actual call within the gRPC stub, and fake the request.
    with mock.patch.object(
        type(client.transport.update_tensorboard_run), "__call__"
    ) as call:
        # Designate an appropriate return value for the call.
        call.return_value = gca_tensorboard_run.TensorboardRun()
        # Call the method with a truthy value for each flattened field,
        # using the keyword arguments to the method.
        client.update_tensorboard_run(
            tensorboard_run=gca_tensorboard_run.TensorboardRun(name="name_value"),
            update_mask=field_mask_pb2.FieldMask(paths=["paths_value"]),
        )

        # Establish that the underlying call was made with the expected
        # request object values.
        assert len(call.mock_calls) == 1
        _, args, _ = call.mock_calls[0]
        arg = args[0].tensorboard_run
        mock_val = gca_tensorboard_run.TensorboardRun(name="name_value")
        assert arg == mock_val
        arg = args[0].update_mask
        mock_val = field_mask_pb2.FieldMask(paths=["paths_value"])
        assert arg == mock_val


def test_update_tensorboard_run_flattened_error():
    client = TensorboardServiceClient(
        credentials=ga_credentials.AnonymousCredentials(),
    )

    # Attempting to call a method with both a request object and flattened
    # fields is an error.
    with pytest.raises(ValueError):
        client.update_tensorboard_run(
            tensorboard_service.UpdateTensorboardRunRequest(),
            tensorboard_run=gca_tensorboard_run.TensorboardRun(name="name_value"),
            update_mask=field_mask_pb2.FieldMask(paths=["paths_value"]),
        )


@pytest.mark.asyncio
async def test_update_tensorboard_run_flattened_async():
    client = TensorboardServiceAsyncClient(
        credentials=ga_credentials.AnonymousCredentials(),
    )

    # Mock the actual call within the gRPC stub, and fake the request.
    with mock.patch.object(
        type(client.transport.update_tensorboard_run), "__call__"
    ) as call:
        # Designate an appropriate return value for the call.
        call.return_value = gca_tensorboard_run.TensorboardRun()

        call.return_value = grpc_helpers_async.FakeUnaryUnaryCall(
            gca_tensorboard_run.TensorboardRun()
        )
        # Call the method with a truthy value for each flattened field,
        # using the keyword arguments to the method.
        response = await client.update_tensorboard_run(
            tensorboard_run=gca_tensorboard_run.TensorboardRun(name="name_value"),
            update_mask=field_mask_pb2.FieldMask(paths=["paths_value"]),
        )

        # Establish that the underlying call was made with the expected
        # request object values.
        assert len(call.mock_calls)
        _, args, _ = call.mock_calls[0]
        arg = args[0].tensorboard_run
        mock_val = gca_tensorboard_run.TensorboardRun(name="name_value")
        assert arg == mock_val
        arg = args[0].update_mask
        mock_val = field_mask_pb2.FieldMask(paths=["paths_value"])
        assert arg == mock_val


@pytest.mark.asyncio
async def test_update_tensorboard_run_flattened_error_async():
    client = TensorboardServiceAsyncClient(
        credentials=ga_credentials.AnonymousCredentials(),
    )

    # Attempting to call a method with both a request object and flattened
    # fields is an error.
    with pytest.raises(ValueError):
        await client.update_tensorboard_run(
            tensorboard_service.UpdateTensorboardRunRequest(),
            tensorboard_run=gca_tensorboard_run.TensorboardRun(name="name_value"),
            update_mask=field_mask_pb2.FieldMask(paths=["paths_value"]),
        )


@pytest.mark.parametrize(
    "request_type",
    [
        tensorboard_service.ListTensorboardRunsRequest,
        dict,
    ],
)
def test_list_tensorboard_runs(request_type, transport: str = "grpc"):
    client = TensorboardServiceClient(
        credentials=ga_credentials.AnonymousCredentials(),
        transport=transport,
    )

    # Everything is optional in proto3 as far as the runtime is concerned,
    # and we are mocking out the actual API, so just send an empty request.
    request = request_type()

    # Mock the actual call within the gRPC stub, and fake the request.
    with mock.patch.object(
        type(client.transport.list_tensorboard_runs), "__call__"
    ) as call:
        # Designate an appropriate return value for the call.
        call.return_value = tensorboard_service.ListTensorboardRunsResponse(
            next_page_token="next_page_token_value",
        )
        response = client.list_tensorboard_runs(request)

        # Establish that the underlying gRPC stub method was called.
        assert len(call.mock_calls) == 1
        _, args, _ = call.mock_calls[0]
        assert args[0] == tensorboard_service.ListTensorboardRunsRequest()

    # Establish that the response is the type that we expect.
    assert isinstance(response, pagers.ListTensorboardRunsPager)
    assert response.next_page_token == "next_page_token_value"


def test_list_tensorboard_runs_empty_call():
    # This test is a coverage failsafe to make sure that totally empty calls,
    # i.e. request == None and no flattened fields passed, work.
    client = TensorboardServiceClient(
        credentials=ga_credentials.AnonymousCredentials(),
        transport="grpc",
    )

    # Mock the actual call within the gRPC stub, and fake the request.
    with mock.patch.object(
        type(client.transport.list_tensorboard_runs), "__call__"
    ) as call:
        client.list_tensorboard_runs()
        call.assert_called()
        _, args, _ = call.mock_calls[0]
        assert args[0] == tensorboard_service.ListTensorboardRunsRequest()


@pytest.mark.asyncio
async def test_list_tensorboard_runs_async(
    transport: str = "grpc_asyncio",
    request_type=tensorboard_service.ListTensorboardRunsRequest,
):
    client = TensorboardServiceAsyncClient(
        credentials=ga_credentials.AnonymousCredentials(),
        transport=transport,
    )

    # Everything is optional in proto3 as far as the runtime is concerned,
    # and we are mocking out the actual API, so just send an empty request.
    request = request_type()

    # Mock the actual call within the gRPC stub, and fake the request.
    with mock.patch.object(
        type(client.transport.list_tensorboard_runs), "__call__"
    ) as call:
        # Designate an appropriate return value for the call.
        call.return_value = grpc_helpers_async.FakeUnaryUnaryCall(
            tensorboard_service.ListTensorboardRunsResponse(
                next_page_token="next_page_token_value",
            )
        )
        response = await client.list_tensorboard_runs(request)

        # Establish that the underlying gRPC stub method was called.
        assert len(call.mock_calls)
        _, args, _ = call.mock_calls[0]
        assert args[0] == tensorboard_service.ListTensorboardRunsRequest()

    # Establish that the response is the type that we expect.
    assert isinstance(response, pagers.ListTensorboardRunsAsyncPager)
    assert response.next_page_token == "next_page_token_value"


@pytest.mark.asyncio
async def test_list_tensorboard_runs_async_from_dict():
    await test_list_tensorboard_runs_async(request_type=dict)


def test_list_tensorboard_runs_field_headers():
    client = TensorboardServiceClient(
        credentials=ga_credentials.AnonymousCredentials(),
    )

    # Any value that is part of the HTTP/1.1 URI should be sent as
    # a field header. Set these to a non-empty value.
    request = tensorboard_service.ListTensorboardRunsRequest()

    request.parent = "parent_value"

    # Mock the actual call within the gRPC stub, and fake the request.
    with mock.patch.object(
        type(client.transport.list_tensorboard_runs), "__call__"
    ) as call:
        call.return_value = tensorboard_service.ListTensorboardRunsResponse()
        client.list_tensorboard_runs(request)

        # Establish that the underlying gRPC stub method was called.
        assert len(call.mock_calls) == 1
        _, args, _ = call.mock_calls[0]
        assert args[0] == request

    # Establish that the field header was sent.
    _, _, kw = call.mock_calls[0]
    assert (
        "x-goog-request-params",
<<<<<<< HEAD
        "parent=parent/value",
=======
        "parent=parent_value",
>>>>>>> dc3be45c
    ) in kw["metadata"]


@pytest.mark.asyncio
async def test_list_tensorboard_runs_field_headers_async():
    client = TensorboardServiceAsyncClient(
        credentials=ga_credentials.AnonymousCredentials(),
    )

    # Any value that is part of the HTTP/1.1 URI should be sent as
    # a field header. Set these to a non-empty value.
    request = tensorboard_service.ListTensorboardRunsRequest()

    request.parent = "parent_value"

    # Mock the actual call within the gRPC stub, and fake the request.
    with mock.patch.object(
        type(client.transport.list_tensorboard_runs), "__call__"
    ) as call:
        call.return_value = grpc_helpers_async.FakeUnaryUnaryCall(
            tensorboard_service.ListTensorboardRunsResponse()
        )
        await client.list_tensorboard_runs(request)

        # Establish that the underlying gRPC stub method was called.
        assert len(call.mock_calls)
        _, args, _ = call.mock_calls[0]
        assert args[0] == request

    # Establish that the field header was sent.
    _, _, kw = call.mock_calls[0]
    assert (
        "x-goog-request-params",
<<<<<<< HEAD
        "parent=parent/value",
=======
        "parent=parent_value",
>>>>>>> dc3be45c
    ) in kw["metadata"]


def test_list_tensorboard_runs_flattened():
    client = TensorboardServiceClient(
        credentials=ga_credentials.AnonymousCredentials(),
    )

    # Mock the actual call within the gRPC stub, and fake the request.
    with mock.patch.object(
        type(client.transport.list_tensorboard_runs), "__call__"
    ) as call:
        # Designate an appropriate return value for the call.
        call.return_value = tensorboard_service.ListTensorboardRunsResponse()
        # Call the method with a truthy value for each flattened field,
        # using the keyword arguments to the method.
        client.list_tensorboard_runs(
            parent="parent_value",
        )

        # Establish that the underlying call was made with the expected
        # request object values.
        assert len(call.mock_calls) == 1
        _, args, _ = call.mock_calls[0]
        arg = args[0].parent
        mock_val = "parent_value"
        assert arg == mock_val


def test_list_tensorboard_runs_flattened_error():
    client = TensorboardServiceClient(
        credentials=ga_credentials.AnonymousCredentials(),
    )

    # Attempting to call a method with both a request object and flattened
    # fields is an error.
    with pytest.raises(ValueError):
        client.list_tensorboard_runs(
            tensorboard_service.ListTensorboardRunsRequest(),
            parent="parent_value",
        )


@pytest.mark.asyncio
async def test_list_tensorboard_runs_flattened_async():
    client = TensorboardServiceAsyncClient(
        credentials=ga_credentials.AnonymousCredentials(),
    )

    # Mock the actual call within the gRPC stub, and fake the request.
    with mock.patch.object(
        type(client.transport.list_tensorboard_runs), "__call__"
    ) as call:
        # Designate an appropriate return value for the call.
        call.return_value = tensorboard_service.ListTensorboardRunsResponse()

        call.return_value = grpc_helpers_async.FakeUnaryUnaryCall(
            tensorboard_service.ListTensorboardRunsResponse()
        )
        # Call the method with a truthy value for each flattened field,
        # using the keyword arguments to the method.
        response = await client.list_tensorboard_runs(
            parent="parent_value",
        )

        # Establish that the underlying call was made with the expected
        # request object values.
        assert len(call.mock_calls)
        _, args, _ = call.mock_calls[0]
        arg = args[0].parent
        mock_val = "parent_value"
        assert arg == mock_val


@pytest.mark.asyncio
async def test_list_tensorboard_runs_flattened_error_async():
    client = TensorboardServiceAsyncClient(
        credentials=ga_credentials.AnonymousCredentials(),
    )

    # Attempting to call a method with both a request object and flattened
    # fields is an error.
    with pytest.raises(ValueError):
        await client.list_tensorboard_runs(
            tensorboard_service.ListTensorboardRunsRequest(),
            parent="parent_value",
        )


def test_list_tensorboard_runs_pager(transport_name: str = "grpc"):
    client = TensorboardServiceClient(
        credentials=ga_credentials.AnonymousCredentials,
        transport=transport_name,
    )

    # Mock the actual call within the gRPC stub, and fake the request.
    with mock.patch.object(
        type(client.transport.list_tensorboard_runs), "__call__"
    ) as call:
        # Set the response to a series of pages.
        call.side_effect = (
            tensorboard_service.ListTensorboardRunsResponse(
                tensorboard_runs=[
                    tensorboard_run.TensorboardRun(),
                    tensorboard_run.TensorboardRun(),
                    tensorboard_run.TensorboardRun(),
                ],
                next_page_token="abc",
            ),
            tensorboard_service.ListTensorboardRunsResponse(
                tensorboard_runs=[],
                next_page_token="def",
            ),
            tensorboard_service.ListTensorboardRunsResponse(
                tensorboard_runs=[
                    tensorboard_run.TensorboardRun(),
                ],
                next_page_token="ghi",
            ),
            tensorboard_service.ListTensorboardRunsResponse(
                tensorboard_runs=[
                    tensorboard_run.TensorboardRun(),
                    tensorboard_run.TensorboardRun(),
                ],
            ),
            RuntimeError,
        )

        metadata = ()
        metadata = tuple(metadata) + (
            gapic_v1.routing_header.to_grpc_metadata((("parent", ""),)),
        )
        pager = client.list_tensorboard_runs(request={})

        assert pager._metadata == metadata

        results = list(pager)
        assert len(results) == 6
        assert all(isinstance(i, tensorboard_run.TensorboardRun) for i in results)


def test_list_tensorboard_runs_pages(transport_name: str = "grpc"):
    client = TensorboardServiceClient(
        credentials=ga_credentials.AnonymousCredentials,
        transport=transport_name,
    )

    # Mock the actual call within the gRPC stub, and fake the request.
    with mock.patch.object(
        type(client.transport.list_tensorboard_runs), "__call__"
    ) as call:
        # Set the response to a series of pages.
        call.side_effect = (
            tensorboard_service.ListTensorboardRunsResponse(
                tensorboard_runs=[
                    tensorboard_run.TensorboardRun(),
                    tensorboard_run.TensorboardRun(),
                    tensorboard_run.TensorboardRun(),
                ],
                next_page_token="abc",
            ),
            tensorboard_service.ListTensorboardRunsResponse(
                tensorboard_runs=[],
                next_page_token="def",
            ),
            tensorboard_service.ListTensorboardRunsResponse(
                tensorboard_runs=[
                    tensorboard_run.TensorboardRun(),
                ],
                next_page_token="ghi",
            ),
            tensorboard_service.ListTensorboardRunsResponse(
                tensorboard_runs=[
                    tensorboard_run.TensorboardRun(),
                    tensorboard_run.TensorboardRun(),
                ],
            ),
            RuntimeError,
        )
        pages = list(client.list_tensorboard_runs(request={}).pages)
        for page_, token in zip(pages, ["abc", "def", "ghi", ""]):
            assert page_.raw_page.next_page_token == token


@pytest.mark.asyncio
async def test_list_tensorboard_runs_async_pager():
    client = TensorboardServiceAsyncClient(
        credentials=ga_credentials.AnonymousCredentials,
    )

    # Mock the actual call within the gRPC stub, and fake the request.
    with mock.patch.object(
        type(client.transport.list_tensorboard_runs),
        "__call__",
        new_callable=mock.AsyncMock,
    ) as call:
        # Set the response to a series of pages.
        call.side_effect = (
            tensorboard_service.ListTensorboardRunsResponse(
                tensorboard_runs=[
                    tensorboard_run.TensorboardRun(),
                    tensorboard_run.TensorboardRun(),
                    tensorboard_run.TensorboardRun(),
                ],
                next_page_token="abc",
            ),
            tensorboard_service.ListTensorboardRunsResponse(
                tensorboard_runs=[],
                next_page_token="def",
            ),
            tensorboard_service.ListTensorboardRunsResponse(
                tensorboard_runs=[
                    tensorboard_run.TensorboardRun(),
                ],
                next_page_token="ghi",
            ),
            tensorboard_service.ListTensorboardRunsResponse(
                tensorboard_runs=[
                    tensorboard_run.TensorboardRun(),
                    tensorboard_run.TensorboardRun(),
                ],
            ),
            RuntimeError,
        )
        async_pager = await client.list_tensorboard_runs(
            request={},
        )
        assert async_pager.next_page_token == "abc"
        responses = []
        async for response in async_pager:  # pragma: no branch
            responses.append(response)

        assert len(responses) == 6
        assert all(isinstance(i, tensorboard_run.TensorboardRun) for i in responses)


@pytest.mark.asyncio
async def test_list_tensorboard_runs_async_pages():
    client = TensorboardServiceAsyncClient(
        credentials=ga_credentials.AnonymousCredentials,
    )

    # Mock the actual call within the gRPC stub, and fake the request.
    with mock.patch.object(
        type(client.transport.list_tensorboard_runs),
        "__call__",
        new_callable=mock.AsyncMock,
    ) as call:
        # Set the response to a series of pages.
        call.side_effect = (
            tensorboard_service.ListTensorboardRunsResponse(
                tensorboard_runs=[
                    tensorboard_run.TensorboardRun(),
                    tensorboard_run.TensorboardRun(),
                    tensorboard_run.TensorboardRun(),
                ],
                next_page_token="abc",
            ),
            tensorboard_service.ListTensorboardRunsResponse(
                tensorboard_runs=[],
                next_page_token="def",
            ),
            tensorboard_service.ListTensorboardRunsResponse(
                tensorboard_runs=[
                    tensorboard_run.TensorboardRun(),
                ],
                next_page_token="ghi",
            ),
            tensorboard_service.ListTensorboardRunsResponse(
                tensorboard_runs=[
                    tensorboard_run.TensorboardRun(),
                    tensorboard_run.TensorboardRun(),
                ],
            ),
            RuntimeError,
        )
        pages = []
        async for page_ in (
            await client.list_tensorboard_runs(request={})
        ).pages:  # pragma: no branch
            pages.append(page_)
        for page_, token in zip(pages, ["abc", "def", "ghi", ""]):
            assert page_.raw_page.next_page_token == token


@pytest.mark.parametrize(
    "request_type",
    [
        tensorboard_service.DeleteTensorboardRunRequest,
        dict,
    ],
)
def test_delete_tensorboard_run(request_type, transport: str = "grpc"):
    client = TensorboardServiceClient(
        credentials=ga_credentials.AnonymousCredentials(),
        transport=transport,
    )

    # Everything is optional in proto3 as far as the runtime is concerned,
    # and we are mocking out the actual API, so just send an empty request.
    request = request_type()

    # Mock the actual call within the gRPC stub, and fake the request.
    with mock.patch.object(
        type(client.transport.delete_tensorboard_run), "__call__"
    ) as call:
        # Designate an appropriate return value for the call.
        call.return_value = operations_pb2.Operation(name="operations/spam")
        response = client.delete_tensorboard_run(request)

        # Establish that the underlying gRPC stub method was called.
        assert len(call.mock_calls) == 1
        _, args, _ = call.mock_calls[0]
        assert args[0] == tensorboard_service.DeleteTensorboardRunRequest()

    # Establish that the response is the type that we expect.
    assert isinstance(response, future.Future)


def test_delete_tensorboard_run_empty_call():
    # This test is a coverage failsafe to make sure that totally empty calls,
    # i.e. request == None and no flattened fields passed, work.
    client = TensorboardServiceClient(
        credentials=ga_credentials.AnonymousCredentials(),
        transport="grpc",
    )

    # Mock the actual call within the gRPC stub, and fake the request.
    with mock.patch.object(
        type(client.transport.delete_tensorboard_run), "__call__"
    ) as call:
        client.delete_tensorboard_run()
        call.assert_called()
        _, args, _ = call.mock_calls[0]
        assert args[0] == tensorboard_service.DeleteTensorboardRunRequest()


@pytest.mark.asyncio
async def test_delete_tensorboard_run_async(
    transport: str = "grpc_asyncio",
    request_type=tensorboard_service.DeleteTensorboardRunRequest,
):
    client = TensorboardServiceAsyncClient(
        credentials=ga_credentials.AnonymousCredentials(),
        transport=transport,
    )

    # Everything is optional in proto3 as far as the runtime is concerned,
    # and we are mocking out the actual API, so just send an empty request.
    request = request_type()

    # Mock the actual call within the gRPC stub, and fake the request.
    with mock.patch.object(
        type(client.transport.delete_tensorboard_run), "__call__"
    ) as call:
        # Designate an appropriate return value for the call.
        call.return_value = grpc_helpers_async.FakeUnaryUnaryCall(
            operations_pb2.Operation(name="operations/spam")
        )
        response = await client.delete_tensorboard_run(request)

        # Establish that the underlying gRPC stub method was called.
        assert len(call.mock_calls)
        _, args, _ = call.mock_calls[0]
        assert args[0] == tensorboard_service.DeleteTensorboardRunRequest()

    # Establish that the response is the type that we expect.
    assert isinstance(response, future.Future)


@pytest.mark.asyncio
async def test_delete_tensorboard_run_async_from_dict():
    await test_delete_tensorboard_run_async(request_type=dict)


def test_delete_tensorboard_run_field_headers():
    client = TensorboardServiceClient(
        credentials=ga_credentials.AnonymousCredentials(),
    )

    # Any value that is part of the HTTP/1.1 URI should be sent as
    # a field header. Set these to a non-empty value.
    request = tensorboard_service.DeleteTensorboardRunRequest()

    request.name = "name_value"

    # Mock the actual call within the gRPC stub, and fake the request.
    with mock.patch.object(
        type(client.transport.delete_tensorboard_run), "__call__"
    ) as call:
        call.return_value = operations_pb2.Operation(name="operations/op")
        client.delete_tensorboard_run(request)

        # Establish that the underlying gRPC stub method was called.
        assert len(call.mock_calls) == 1
        _, args, _ = call.mock_calls[0]
        assert args[0] == request

    # Establish that the field header was sent.
    _, _, kw = call.mock_calls[0]
    assert (
        "x-goog-request-params",
<<<<<<< HEAD
        "name=name/value",
=======
        "name=name_value",
>>>>>>> dc3be45c
    ) in kw["metadata"]


@pytest.mark.asyncio
async def test_delete_tensorboard_run_field_headers_async():
    client = TensorboardServiceAsyncClient(
        credentials=ga_credentials.AnonymousCredentials(),
    )

    # Any value that is part of the HTTP/1.1 URI should be sent as
    # a field header. Set these to a non-empty value.
    request = tensorboard_service.DeleteTensorboardRunRequest()

    request.name = "name_value"

    # Mock the actual call within the gRPC stub, and fake the request.
    with mock.patch.object(
        type(client.transport.delete_tensorboard_run), "__call__"
    ) as call:
        call.return_value = grpc_helpers_async.FakeUnaryUnaryCall(
            operations_pb2.Operation(name="operations/op")
        )
        await client.delete_tensorboard_run(request)

        # Establish that the underlying gRPC stub method was called.
        assert len(call.mock_calls)
        _, args, _ = call.mock_calls[0]
        assert args[0] == request

    # Establish that the field header was sent.
    _, _, kw = call.mock_calls[0]
    assert (
        "x-goog-request-params",
<<<<<<< HEAD
        "name=name/value",
=======
        "name=name_value",
>>>>>>> dc3be45c
    ) in kw["metadata"]


def test_delete_tensorboard_run_flattened():
    client = TensorboardServiceClient(
        credentials=ga_credentials.AnonymousCredentials(),
    )

    # Mock the actual call within the gRPC stub, and fake the request.
    with mock.patch.object(
        type(client.transport.delete_tensorboard_run), "__call__"
    ) as call:
        # Designate an appropriate return value for the call.
        call.return_value = operations_pb2.Operation(name="operations/op")
        # Call the method with a truthy value for each flattened field,
        # using the keyword arguments to the method.
        client.delete_tensorboard_run(
            name="name_value",
        )

        # Establish that the underlying call was made with the expected
        # request object values.
        assert len(call.mock_calls) == 1
        _, args, _ = call.mock_calls[0]
        arg = args[0].name
        mock_val = "name_value"
        assert arg == mock_val


def test_delete_tensorboard_run_flattened_error():
    client = TensorboardServiceClient(
        credentials=ga_credentials.AnonymousCredentials(),
    )

    # Attempting to call a method with both a request object and flattened
    # fields is an error.
    with pytest.raises(ValueError):
        client.delete_tensorboard_run(
            tensorboard_service.DeleteTensorboardRunRequest(),
            name="name_value",
        )


@pytest.mark.asyncio
async def test_delete_tensorboard_run_flattened_async():
    client = TensorboardServiceAsyncClient(
        credentials=ga_credentials.AnonymousCredentials(),
    )

    # Mock the actual call within the gRPC stub, and fake the request.
    with mock.patch.object(
        type(client.transport.delete_tensorboard_run), "__call__"
    ) as call:
        # Designate an appropriate return value for the call.
        call.return_value = operations_pb2.Operation(name="operations/op")

        call.return_value = grpc_helpers_async.FakeUnaryUnaryCall(
            operations_pb2.Operation(name="operations/spam")
        )
        # Call the method with a truthy value for each flattened field,
        # using the keyword arguments to the method.
        response = await client.delete_tensorboard_run(
            name="name_value",
        )

        # Establish that the underlying call was made with the expected
        # request object values.
        assert len(call.mock_calls)
        _, args, _ = call.mock_calls[0]
        arg = args[0].name
        mock_val = "name_value"
        assert arg == mock_val


@pytest.mark.asyncio
async def test_delete_tensorboard_run_flattened_error_async():
    client = TensorboardServiceAsyncClient(
        credentials=ga_credentials.AnonymousCredentials(),
    )

    # Attempting to call a method with both a request object and flattened
    # fields is an error.
    with pytest.raises(ValueError):
        await client.delete_tensorboard_run(
            tensorboard_service.DeleteTensorboardRunRequest(),
            name="name_value",
        )


@pytest.mark.parametrize(
    "request_type",
    [
        tensorboard_service.BatchCreateTensorboardTimeSeriesRequest,
        dict,
    ],
)
def test_batch_create_tensorboard_time_series(request_type, transport: str = "grpc"):
    client = TensorboardServiceClient(
        credentials=ga_credentials.AnonymousCredentials(),
        transport=transport,
    )

    # Everything is optional in proto3 as far as the runtime is concerned,
    # and we are mocking out the actual API, so just send an empty request.
    request = request_type()

    # Mock the actual call within the gRPC stub, and fake the request.
    with mock.patch.object(
        type(client.transport.batch_create_tensorboard_time_series), "__call__"
    ) as call:
        # Designate an appropriate return value for the call.
        call.return_value = (
            tensorboard_service.BatchCreateTensorboardTimeSeriesResponse()
        )
        response = client.batch_create_tensorboard_time_series(request)

        # Establish that the underlying gRPC stub method was called.
        assert len(call.mock_calls) == 1
        _, args, _ = call.mock_calls[0]
        assert args[0] == tensorboard_service.BatchCreateTensorboardTimeSeriesRequest()

    # Establish that the response is the type that we expect.
    assert isinstance(
        response, tensorboard_service.BatchCreateTensorboardTimeSeriesResponse
    )


def test_batch_create_tensorboard_time_series_empty_call():
    # This test is a coverage failsafe to make sure that totally empty calls,
    # i.e. request == None and no flattened fields passed, work.
    client = TensorboardServiceClient(
        credentials=ga_credentials.AnonymousCredentials(),
        transport="grpc",
    )

    # Mock the actual call within the gRPC stub, and fake the request.
    with mock.patch.object(
        type(client.transport.batch_create_tensorboard_time_series), "__call__"
    ) as call:
        client.batch_create_tensorboard_time_series()
        call.assert_called()
        _, args, _ = call.mock_calls[0]
        assert args[0] == tensorboard_service.BatchCreateTensorboardTimeSeriesRequest()


@pytest.mark.asyncio
async def test_batch_create_tensorboard_time_series_async(
    transport: str = "grpc_asyncio",
    request_type=tensorboard_service.BatchCreateTensorboardTimeSeriesRequest,
):
    client = TensorboardServiceAsyncClient(
        credentials=ga_credentials.AnonymousCredentials(),
        transport=transport,
    )

    # Everything is optional in proto3 as far as the runtime is concerned,
    # and we are mocking out the actual API, so just send an empty request.
    request = request_type()

    # Mock the actual call within the gRPC stub, and fake the request.
    with mock.patch.object(
        type(client.transport.batch_create_tensorboard_time_series), "__call__"
    ) as call:
        # Designate an appropriate return value for the call.
        call.return_value = grpc_helpers_async.FakeUnaryUnaryCall(
            tensorboard_service.BatchCreateTensorboardTimeSeriesResponse()
        )
        response = await client.batch_create_tensorboard_time_series(request)

        # Establish that the underlying gRPC stub method was called.
        assert len(call.mock_calls)
        _, args, _ = call.mock_calls[0]
        assert args[0] == tensorboard_service.BatchCreateTensorboardTimeSeriesRequest()

    # Establish that the response is the type that we expect.
    assert isinstance(
        response, tensorboard_service.BatchCreateTensorboardTimeSeriesResponse
    )


@pytest.mark.asyncio
async def test_batch_create_tensorboard_time_series_async_from_dict():
    await test_batch_create_tensorboard_time_series_async(request_type=dict)


def test_batch_create_tensorboard_time_series_field_headers():
    client = TensorboardServiceClient(
        credentials=ga_credentials.AnonymousCredentials(),
    )

    # Any value that is part of the HTTP/1.1 URI should be sent as
    # a field header. Set these to a non-empty value.
    request = tensorboard_service.BatchCreateTensorboardTimeSeriesRequest()

    request.parent = "parent_value"

    # Mock the actual call within the gRPC stub, and fake the request.
    with mock.patch.object(
        type(client.transport.batch_create_tensorboard_time_series), "__call__"
    ) as call:
        call.return_value = (
            tensorboard_service.BatchCreateTensorboardTimeSeriesResponse()
        )
        client.batch_create_tensorboard_time_series(request)

        # Establish that the underlying gRPC stub method was called.
        assert len(call.mock_calls) == 1
        _, args, _ = call.mock_calls[0]
        assert args[0] == request

    # Establish that the field header was sent.
    _, _, kw = call.mock_calls[0]
    assert (
        "x-goog-request-params",
<<<<<<< HEAD
        "parent=parent/value",
=======
        "parent=parent_value",
>>>>>>> dc3be45c
    ) in kw["metadata"]


@pytest.mark.asyncio
async def test_batch_create_tensorboard_time_series_field_headers_async():
    client = TensorboardServiceAsyncClient(
        credentials=ga_credentials.AnonymousCredentials(),
    )

    # Any value that is part of the HTTP/1.1 URI should be sent as
    # a field header. Set these to a non-empty value.
    request = tensorboard_service.BatchCreateTensorboardTimeSeriesRequest()

    request.parent = "parent_value"

    # Mock the actual call within the gRPC stub, and fake the request.
    with mock.patch.object(
        type(client.transport.batch_create_tensorboard_time_series), "__call__"
    ) as call:
        call.return_value = grpc_helpers_async.FakeUnaryUnaryCall(
            tensorboard_service.BatchCreateTensorboardTimeSeriesResponse()
        )
        await client.batch_create_tensorboard_time_series(request)

        # Establish that the underlying gRPC stub method was called.
        assert len(call.mock_calls)
        _, args, _ = call.mock_calls[0]
        assert args[0] == request

    # Establish that the field header was sent.
    _, _, kw = call.mock_calls[0]
    assert (
        "x-goog-request-params",
<<<<<<< HEAD
        "parent=parent/value",
=======
        "parent=parent_value",
>>>>>>> dc3be45c
    ) in kw["metadata"]


def test_batch_create_tensorboard_time_series_flattened():
    client = TensorboardServiceClient(
        credentials=ga_credentials.AnonymousCredentials(),
    )

    # Mock the actual call within the gRPC stub, and fake the request.
    with mock.patch.object(
        type(client.transport.batch_create_tensorboard_time_series), "__call__"
    ) as call:
        # Designate an appropriate return value for the call.
        call.return_value = (
            tensorboard_service.BatchCreateTensorboardTimeSeriesResponse()
        )
        # Call the method with a truthy value for each flattened field,
        # using the keyword arguments to the method.
        client.batch_create_tensorboard_time_series(
            parent="parent_value",
            requests=[
                tensorboard_service.CreateTensorboardTimeSeriesRequest(
                    parent="parent_value"
                )
            ],
        )

        # Establish that the underlying call was made with the expected
        # request object values.
        assert len(call.mock_calls) == 1
        _, args, _ = call.mock_calls[0]
        arg = args[0].parent
        mock_val = "parent_value"
        assert arg == mock_val
        arg = args[0].requests
        mock_val = [
            tensorboard_service.CreateTensorboardTimeSeriesRequest(
                parent="parent_value"
            )
        ]
        assert arg == mock_val


def test_batch_create_tensorboard_time_series_flattened_error():
    client = TensorboardServiceClient(
        credentials=ga_credentials.AnonymousCredentials(),
    )

    # Attempting to call a method with both a request object and flattened
    # fields is an error.
    with pytest.raises(ValueError):
        client.batch_create_tensorboard_time_series(
            tensorboard_service.BatchCreateTensorboardTimeSeriesRequest(),
            parent="parent_value",
            requests=[
                tensorboard_service.CreateTensorboardTimeSeriesRequest(
                    parent="parent_value"
                )
            ],
        )


@pytest.mark.asyncio
async def test_batch_create_tensorboard_time_series_flattened_async():
    client = TensorboardServiceAsyncClient(
        credentials=ga_credentials.AnonymousCredentials(),
    )

    # Mock the actual call within the gRPC stub, and fake the request.
    with mock.patch.object(
        type(client.transport.batch_create_tensorboard_time_series), "__call__"
    ) as call:
        # Designate an appropriate return value for the call.
        call.return_value = (
            tensorboard_service.BatchCreateTensorboardTimeSeriesResponse()
        )

        call.return_value = grpc_helpers_async.FakeUnaryUnaryCall(
            tensorboard_service.BatchCreateTensorboardTimeSeriesResponse()
        )
        # Call the method with a truthy value for each flattened field,
        # using the keyword arguments to the method.
        response = await client.batch_create_tensorboard_time_series(
            parent="parent_value",
            requests=[
                tensorboard_service.CreateTensorboardTimeSeriesRequest(
                    parent="parent_value"
                )
            ],
        )

        # Establish that the underlying call was made with the expected
        # request object values.
        assert len(call.mock_calls)
        _, args, _ = call.mock_calls[0]
        arg = args[0].parent
        mock_val = "parent_value"
        assert arg == mock_val
        arg = args[0].requests
        mock_val = [
            tensorboard_service.CreateTensorboardTimeSeriesRequest(
                parent="parent_value"
            )
        ]
        assert arg == mock_val


@pytest.mark.asyncio
async def test_batch_create_tensorboard_time_series_flattened_error_async():
    client = TensorboardServiceAsyncClient(
        credentials=ga_credentials.AnonymousCredentials(),
    )

    # Attempting to call a method with both a request object and flattened
    # fields is an error.
    with pytest.raises(ValueError):
        await client.batch_create_tensorboard_time_series(
            tensorboard_service.BatchCreateTensorboardTimeSeriesRequest(),
            parent="parent_value",
            requests=[
                tensorboard_service.CreateTensorboardTimeSeriesRequest(
                    parent="parent_value"
                )
            ],
        )


@pytest.mark.parametrize(
    "request_type",
    [
        tensorboard_service.CreateTensorboardTimeSeriesRequest,
        dict,
    ],
)
def test_create_tensorboard_time_series(request_type, transport: str = "grpc"):
    client = TensorboardServiceClient(
        credentials=ga_credentials.AnonymousCredentials(),
        transport=transport,
    )

    # Everything is optional in proto3 as far as the runtime is concerned,
    # and we are mocking out the actual API, so just send an empty request.
    request = request_type()

    # Mock the actual call within the gRPC stub, and fake the request.
    with mock.patch.object(
        type(client.transport.create_tensorboard_time_series), "__call__"
    ) as call:
        # Designate an appropriate return value for the call.
        call.return_value = gca_tensorboard_time_series.TensorboardTimeSeries(
            name="name_value",
            display_name="display_name_value",
            description="description_value",
            value_type=gca_tensorboard_time_series.TensorboardTimeSeries.ValueType.SCALAR,
            etag="etag_value",
            plugin_name="plugin_name_value",
            plugin_data=b"plugin_data_blob",
        )
        response = client.create_tensorboard_time_series(request)

        # Establish that the underlying gRPC stub method was called.
        assert len(call.mock_calls) == 1
        _, args, _ = call.mock_calls[0]
        assert args[0] == tensorboard_service.CreateTensorboardTimeSeriesRequest()

    # Establish that the response is the type that we expect.
    assert isinstance(response, gca_tensorboard_time_series.TensorboardTimeSeries)
    assert response.name == "name_value"
    assert response.display_name == "display_name_value"
    assert response.description == "description_value"
    assert (
        response.value_type
        == gca_tensorboard_time_series.TensorboardTimeSeries.ValueType.SCALAR
    )
    assert response.etag == "etag_value"
    assert response.plugin_name == "plugin_name_value"
    assert response.plugin_data == b"plugin_data_blob"


def test_create_tensorboard_time_series_empty_call():
    # This test is a coverage failsafe to make sure that totally empty calls,
    # i.e. request == None and no flattened fields passed, work.
    client = TensorboardServiceClient(
        credentials=ga_credentials.AnonymousCredentials(),
        transport="grpc",
    )

    # Mock the actual call within the gRPC stub, and fake the request.
    with mock.patch.object(
        type(client.transport.create_tensorboard_time_series), "__call__"
    ) as call:
        client.create_tensorboard_time_series()
        call.assert_called()
        _, args, _ = call.mock_calls[0]
        assert args[0] == tensorboard_service.CreateTensorboardTimeSeriesRequest()


@pytest.mark.asyncio
async def test_create_tensorboard_time_series_async(
    transport: str = "grpc_asyncio",
    request_type=tensorboard_service.CreateTensorboardTimeSeriesRequest,
):
    client = TensorboardServiceAsyncClient(
        credentials=ga_credentials.AnonymousCredentials(),
        transport=transport,
    )

    # Everything is optional in proto3 as far as the runtime is concerned,
    # and we are mocking out the actual API, so just send an empty request.
    request = request_type()

    # Mock the actual call within the gRPC stub, and fake the request.
    with mock.patch.object(
        type(client.transport.create_tensorboard_time_series), "__call__"
    ) as call:
        # Designate an appropriate return value for the call.
        call.return_value = grpc_helpers_async.FakeUnaryUnaryCall(
            gca_tensorboard_time_series.TensorboardTimeSeries(
                name="name_value",
                display_name="display_name_value",
                description="description_value",
                value_type=gca_tensorboard_time_series.TensorboardTimeSeries.ValueType.SCALAR,
                etag="etag_value",
                plugin_name="plugin_name_value",
                plugin_data=b"plugin_data_blob",
            )
        )
        response = await client.create_tensorboard_time_series(request)

        # Establish that the underlying gRPC stub method was called.
        assert len(call.mock_calls)
        _, args, _ = call.mock_calls[0]
        assert args[0] == tensorboard_service.CreateTensorboardTimeSeriesRequest()

    # Establish that the response is the type that we expect.
    assert isinstance(response, gca_tensorboard_time_series.TensorboardTimeSeries)
    assert response.name == "name_value"
    assert response.display_name == "display_name_value"
    assert response.description == "description_value"
    assert (
        response.value_type
        == gca_tensorboard_time_series.TensorboardTimeSeries.ValueType.SCALAR
    )
    assert response.etag == "etag_value"
    assert response.plugin_name == "plugin_name_value"
    assert response.plugin_data == b"plugin_data_blob"


@pytest.mark.asyncio
async def test_create_tensorboard_time_series_async_from_dict():
    await test_create_tensorboard_time_series_async(request_type=dict)


def test_create_tensorboard_time_series_field_headers():
    client = TensorboardServiceClient(
        credentials=ga_credentials.AnonymousCredentials(),
    )

    # Any value that is part of the HTTP/1.1 URI should be sent as
    # a field header. Set these to a non-empty value.
    request = tensorboard_service.CreateTensorboardTimeSeriesRequest()

    request.parent = "parent_value"

    # Mock the actual call within the gRPC stub, and fake the request.
    with mock.patch.object(
        type(client.transport.create_tensorboard_time_series), "__call__"
    ) as call:
        call.return_value = gca_tensorboard_time_series.TensorboardTimeSeries()
        client.create_tensorboard_time_series(request)

        # Establish that the underlying gRPC stub method was called.
        assert len(call.mock_calls) == 1
        _, args, _ = call.mock_calls[0]
        assert args[0] == request

    # Establish that the field header was sent.
    _, _, kw = call.mock_calls[0]
    assert (
        "x-goog-request-params",
<<<<<<< HEAD
        "parent=parent/value",
=======
        "parent=parent_value",
>>>>>>> dc3be45c
    ) in kw["metadata"]


@pytest.mark.asyncio
async def test_create_tensorboard_time_series_field_headers_async():
    client = TensorboardServiceAsyncClient(
        credentials=ga_credentials.AnonymousCredentials(),
    )

    # Any value that is part of the HTTP/1.1 URI should be sent as
    # a field header. Set these to a non-empty value.
    request = tensorboard_service.CreateTensorboardTimeSeriesRequest()

    request.parent = "parent_value"

    # Mock the actual call within the gRPC stub, and fake the request.
    with mock.patch.object(
        type(client.transport.create_tensorboard_time_series), "__call__"
    ) as call:
        call.return_value = grpc_helpers_async.FakeUnaryUnaryCall(
            gca_tensorboard_time_series.TensorboardTimeSeries()
        )
        await client.create_tensorboard_time_series(request)

        # Establish that the underlying gRPC stub method was called.
        assert len(call.mock_calls)
        _, args, _ = call.mock_calls[0]
        assert args[0] == request

    # Establish that the field header was sent.
    _, _, kw = call.mock_calls[0]
    assert (
        "x-goog-request-params",
<<<<<<< HEAD
        "parent=parent/value",
=======
        "parent=parent_value",
>>>>>>> dc3be45c
    ) in kw["metadata"]


def test_create_tensorboard_time_series_flattened():
    client = TensorboardServiceClient(
        credentials=ga_credentials.AnonymousCredentials(),
    )

    # Mock the actual call within the gRPC stub, and fake the request.
    with mock.patch.object(
        type(client.transport.create_tensorboard_time_series), "__call__"
    ) as call:
        # Designate an appropriate return value for the call.
        call.return_value = gca_tensorboard_time_series.TensorboardTimeSeries()
        # Call the method with a truthy value for each flattened field,
        # using the keyword arguments to the method.
        client.create_tensorboard_time_series(
            parent="parent_value",
            tensorboard_time_series=gca_tensorboard_time_series.TensorboardTimeSeries(
                name="name_value"
            ),
        )

        # Establish that the underlying call was made with the expected
        # request object values.
        assert len(call.mock_calls) == 1
        _, args, _ = call.mock_calls[0]
        arg = args[0].parent
        mock_val = "parent_value"
        assert arg == mock_val
        arg = args[0].tensorboard_time_series
        mock_val = gca_tensorboard_time_series.TensorboardTimeSeries(name="name_value")
        assert arg == mock_val


def test_create_tensorboard_time_series_flattened_error():
    client = TensorboardServiceClient(
        credentials=ga_credentials.AnonymousCredentials(),
    )

    # Attempting to call a method with both a request object and flattened
    # fields is an error.
    with pytest.raises(ValueError):
        client.create_tensorboard_time_series(
            tensorboard_service.CreateTensorboardTimeSeriesRequest(),
            parent="parent_value",
            tensorboard_time_series=gca_tensorboard_time_series.TensorboardTimeSeries(
                name="name_value"
            ),
        )


@pytest.mark.asyncio
async def test_create_tensorboard_time_series_flattened_async():
    client = TensorboardServiceAsyncClient(
        credentials=ga_credentials.AnonymousCredentials(),
    )

    # Mock the actual call within the gRPC stub, and fake the request.
    with mock.patch.object(
        type(client.transport.create_tensorboard_time_series), "__call__"
    ) as call:
        # Designate an appropriate return value for the call.
        call.return_value = gca_tensorboard_time_series.TensorboardTimeSeries()

        call.return_value = grpc_helpers_async.FakeUnaryUnaryCall(
            gca_tensorboard_time_series.TensorboardTimeSeries()
        )
        # Call the method with a truthy value for each flattened field,
        # using the keyword arguments to the method.
        response = await client.create_tensorboard_time_series(
            parent="parent_value",
            tensorboard_time_series=gca_tensorboard_time_series.TensorboardTimeSeries(
                name="name_value"
            ),
        )

        # Establish that the underlying call was made with the expected
        # request object values.
        assert len(call.mock_calls)
        _, args, _ = call.mock_calls[0]
        arg = args[0].parent
        mock_val = "parent_value"
        assert arg == mock_val
        arg = args[0].tensorboard_time_series
        mock_val = gca_tensorboard_time_series.TensorboardTimeSeries(name="name_value")
        assert arg == mock_val


@pytest.mark.asyncio
async def test_create_tensorboard_time_series_flattened_error_async():
    client = TensorboardServiceAsyncClient(
        credentials=ga_credentials.AnonymousCredentials(),
    )

    # Attempting to call a method with both a request object and flattened
    # fields is an error.
    with pytest.raises(ValueError):
        await client.create_tensorboard_time_series(
            tensorboard_service.CreateTensorboardTimeSeriesRequest(),
            parent="parent_value",
            tensorboard_time_series=gca_tensorboard_time_series.TensorboardTimeSeries(
                name="name_value"
            ),
        )


@pytest.mark.parametrize(
    "request_type",
    [
        tensorboard_service.GetTensorboardTimeSeriesRequest,
        dict,
    ],
)
def test_get_tensorboard_time_series(request_type, transport: str = "grpc"):
    client = TensorboardServiceClient(
        credentials=ga_credentials.AnonymousCredentials(),
        transport=transport,
    )

    # Everything is optional in proto3 as far as the runtime is concerned,
    # and we are mocking out the actual API, so just send an empty request.
    request = request_type()

    # Mock the actual call within the gRPC stub, and fake the request.
    with mock.patch.object(
        type(client.transport.get_tensorboard_time_series), "__call__"
    ) as call:
        # Designate an appropriate return value for the call.
        call.return_value = tensorboard_time_series.TensorboardTimeSeries(
            name="name_value",
            display_name="display_name_value",
            description="description_value",
            value_type=tensorboard_time_series.TensorboardTimeSeries.ValueType.SCALAR,
            etag="etag_value",
            plugin_name="plugin_name_value",
            plugin_data=b"plugin_data_blob",
        )
        response = client.get_tensorboard_time_series(request)

        # Establish that the underlying gRPC stub method was called.
        assert len(call.mock_calls) == 1
        _, args, _ = call.mock_calls[0]
        assert args[0] == tensorboard_service.GetTensorboardTimeSeriesRequest()

    # Establish that the response is the type that we expect.
    assert isinstance(response, tensorboard_time_series.TensorboardTimeSeries)
    assert response.name == "name_value"
    assert response.display_name == "display_name_value"
    assert response.description == "description_value"
    assert (
        response.value_type
        == tensorboard_time_series.TensorboardTimeSeries.ValueType.SCALAR
    )
    assert response.etag == "etag_value"
    assert response.plugin_name == "plugin_name_value"
    assert response.plugin_data == b"plugin_data_blob"


def test_get_tensorboard_time_series_empty_call():
    # This test is a coverage failsafe to make sure that totally empty calls,
    # i.e. request == None and no flattened fields passed, work.
    client = TensorboardServiceClient(
        credentials=ga_credentials.AnonymousCredentials(),
        transport="grpc",
    )

    # Mock the actual call within the gRPC stub, and fake the request.
    with mock.patch.object(
        type(client.transport.get_tensorboard_time_series), "__call__"
    ) as call:
        client.get_tensorboard_time_series()
        call.assert_called()
        _, args, _ = call.mock_calls[0]
        assert args[0] == tensorboard_service.GetTensorboardTimeSeriesRequest()


@pytest.mark.asyncio
async def test_get_tensorboard_time_series_async(
    transport: str = "grpc_asyncio",
    request_type=tensorboard_service.GetTensorboardTimeSeriesRequest,
):
    client = TensorboardServiceAsyncClient(
        credentials=ga_credentials.AnonymousCredentials(),
        transport=transport,
    )

    # Everything is optional in proto3 as far as the runtime is concerned,
    # and we are mocking out the actual API, so just send an empty request.
    request = request_type()

    # Mock the actual call within the gRPC stub, and fake the request.
    with mock.patch.object(
        type(client.transport.get_tensorboard_time_series), "__call__"
    ) as call:
        # Designate an appropriate return value for the call.
        call.return_value = grpc_helpers_async.FakeUnaryUnaryCall(
            tensorboard_time_series.TensorboardTimeSeries(
                name="name_value",
                display_name="display_name_value",
                description="description_value",
                value_type=tensorboard_time_series.TensorboardTimeSeries.ValueType.SCALAR,
                etag="etag_value",
                plugin_name="plugin_name_value",
                plugin_data=b"plugin_data_blob",
            )
        )
        response = await client.get_tensorboard_time_series(request)

        # Establish that the underlying gRPC stub method was called.
        assert len(call.mock_calls)
        _, args, _ = call.mock_calls[0]
        assert args[0] == tensorboard_service.GetTensorboardTimeSeriesRequest()

    # Establish that the response is the type that we expect.
    assert isinstance(response, tensorboard_time_series.TensorboardTimeSeries)
    assert response.name == "name_value"
    assert response.display_name == "display_name_value"
    assert response.description == "description_value"
    assert (
        response.value_type
        == tensorboard_time_series.TensorboardTimeSeries.ValueType.SCALAR
    )
    assert response.etag == "etag_value"
    assert response.plugin_name == "plugin_name_value"
    assert response.plugin_data == b"plugin_data_blob"


@pytest.mark.asyncio
async def test_get_tensorboard_time_series_async_from_dict():
    await test_get_tensorboard_time_series_async(request_type=dict)


def test_get_tensorboard_time_series_field_headers():
    client = TensorboardServiceClient(
        credentials=ga_credentials.AnonymousCredentials(),
    )

    # Any value that is part of the HTTP/1.1 URI should be sent as
    # a field header. Set these to a non-empty value.
    request = tensorboard_service.GetTensorboardTimeSeriesRequest()

    request.name = "name_value"

    # Mock the actual call within the gRPC stub, and fake the request.
    with mock.patch.object(
        type(client.transport.get_tensorboard_time_series), "__call__"
    ) as call:
        call.return_value = tensorboard_time_series.TensorboardTimeSeries()
        client.get_tensorboard_time_series(request)

        # Establish that the underlying gRPC stub method was called.
        assert len(call.mock_calls) == 1
        _, args, _ = call.mock_calls[0]
        assert args[0] == request

    # Establish that the field header was sent.
    _, _, kw = call.mock_calls[0]
    assert (
        "x-goog-request-params",
<<<<<<< HEAD
        "name=name/value",
=======
        "name=name_value",
>>>>>>> dc3be45c
    ) in kw["metadata"]


@pytest.mark.asyncio
async def test_get_tensorboard_time_series_field_headers_async():
    client = TensorboardServiceAsyncClient(
        credentials=ga_credentials.AnonymousCredentials(),
    )

    # Any value that is part of the HTTP/1.1 URI should be sent as
    # a field header. Set these to a non-empty value.
    request = tensorboard_service.GetTensorboardTimeSeriesRequest()

    request.name = "name_value"

    # Mock the actual call within the gRPC stub, and fake the request.
    with mock.patch.object(
        type(client.transport.get_tensorboard_time_series), "__call__"
    ) as call:
        call.return_value = grpc_helpers_async.FakeUnaryUnaryCall(
            tensorboard_time_series.TensorboardTimeSeries()
        )
        await client.get_tensorboard_time_series(request)

        # Establish that the underlying gRPC stub method was called.
        assert len(call.mock_calls)
        _, args, _ = call.mock_calls[0]
        assert args[0] == request

    # Establish that the field header was sent.
    _, _, kw = call.mock_calls[0]
    assert (
        "x-goog-request-params",
<<<<<<< HEAD
        "name=name/value",
=======
        "name=name_value",
>>>>>>> dc3be45c
    ) in kw["metadata"]


def test_get_tensorboard_time_series_flattened():
    client = TensorboardServiceClient(
        credentials=ga_credentials.AnonymousCredentials(),
    )

    # Mock the actual call within the gRPC stub, and fake the request.
    with mock.patch.object(
        type(client.transport.get_tensorboard_time_series), "__call__"
    ) as call:
        # Designate an appropriate return value for the call.
        call.return_value = tensorboard_time_series.TensorboardTimeSeries()
        # Call the method with a truthy value for each flattened field,
        # using the keyword arguments to the method.
        client.get_tensorboard_time_series(
            name="name_value",
        )

        # Establish that the underlying call was made with the expected
        # request object values.
        assert len(call.mock_calls) == 1
        _, args, _ = call.mock_calls[0]
        arg = args[0].name
        mock_val = "name_value"
        assert arg == mock_val


def test_get_tensorboard_time_series_flattened_error():
    client = TensorboardServiceClient(
        credentials=ga_credentials.AnonymousCredentials(),
    )

    # Attempting to call a method with both a request object and flattened
    # fields is an error.
    with pytest.raises(ValueError):
        client.get_tensorboard_time_series(
            tensorboard_service.GetTensorboardTimeSeriesRequest(),
            name="name_value",
        )


@pytest.mark.asyncio
async def test_get_tensorboard_time_series_flattened_async():
    client = TensorboardServiceAsyncClient(
        credentials=ga_credentials.AnonymousCredentials(),
    )

    # Mock the actual call within the gRPC stub, and fake the request.
    with mock.patch.object(
        type(client.transport.get_tensorboard_time_series), "__call__"
    ) as call:
        # Designate an appropriate return value for the call.
        call.return_value = tensorboard_time_series.TensorboardTimeSeries()

        call.return_value = grpc_helpers_async.FakeUnaryUnaryCall(
            tensorboard_time_series.TensorboardTimeSeries()
        )
        # Call the method with a truthy value for each flattened field,
        # using the keyword arguments to the method.
        response = await client.get_tensorboard_time_series(
            name="name_value",
        )

        # Establish that the underlying call was made with the expected
        # request object values.
        assert len(call.mock_calls)
        _, args, _ = call.mock_calls[0]
        arg = args[0].name
        mock_val = "name_value"
        assert arg == mock_val


@pytest.mark.asyncio
async def test_get_tensorboard_time_series_flattened_error_async():
    client = TensorboardServiceAsyncClient(
        credentials=ga_credentials.AnonymousCredentials(),
    )

    # Attempting to call a method with both a request object and flattened
    # fields is an error.
    with pytest.raises(ValueError):
        await client.get_tensorboard_time_series(
            tensorboard_service.GetTensorboardTimeSeriesRequest(),
            name="name_value",
        )


@pytest.mark.parametrize(
    "request_type",
    [
        tensorboard_service.UpdateTensorboardTimeSeriesRequest,
        dict,
    ],
)
def test_update_tensorboard_time_series(request_type, transport: str = "grpc"):
    client = TensorboardServiceClient(
        credentials=ga_credentials.AnonymousCredentials(),
        transport=transport,
    )

    # Everything is optional in proto3 as far as the runtime is concerned,
    # and we are mocking out the actual API, so just send an empty request.
    request = request_type()

    # Mock the actual call within the gRPC stub, and fake the request.
    with mock.patch.object(
        type(client.transport.update_tensorboard_time_series), "__call__"
    ) as call:
        # Designate an appropriate return value for the call.
        call.return_value = gca_tensorboard_time_series.TensorboardTimeSeries(
            name="name_value",
            display_name="display_name_value",
            description="description_value",
            value_type=gca_tensorboard_time_series.TensorboardTimeSeries.ValueType.SCALAR,
            etag="etag_value",
            plugin_name="plugin_name_value",
            plugin_data=b"plugin_data_blob",
        )
        response = client.update_tensorboard_time_series(request)

        # Establish that the underlying gRPC stub method was called.
        assert len(call.mock_calls) == 1
        _, args, _ = call.mock_calls[0]
        assert args[0] == tensorboard_service.UpdateTensorboardTimeSeriesRequest()

    # Establish that the response is the type that we expect.
    assert isinstance(response, gca_tensorboard_time_series.TensorboardTimeSeries)
    assert response.name == "name_value"
    assert response.display_name == "display_name_value"
    assert response.description == "description_value"
    assert (
        response.value_type
        == gca_tensorboard_time_series.TensorboardTimeSeries.ValueType.SCALAR
    )
    assert response.etag == "etag_value"
    assert response.plugin_name == "plugin_name_value"
    assert response.plugin_data == b"plugin_data_blob"


def test_update_tensorboard_time_series_empty_call():
    # This test is a coverage failsafe to make sure that totally empty calls,
    # i.e. request == None and no flattened fields passed, work.
    client = TensorboardServiceClient(
        credentials=ga_credentials.AnonymousCredentials(),
        transport="grpc",
    )

    # Mock the actual call within the gRPC stub, and fake the request.
    with mock.patch.object(
        type(client.transport.update_tensorboard_time_series), "__call__"
    ) as call:
        client.update_tensorboard_time_series()
        call.assert_called()
        _, args, _ = call.mock_calls[0]
        assert args[0] == tensorboard_service.UpdateTensorboardTimeSeriesRequest()


@pytest.mark.asyncio
async def test_update_tensorboard_time_series_async(
    transport: str = "grpc_asyncio",
    request_type=tensorboard_service.UpdateTensorboardTimeSeriesRequest,
):
    client = TensorboardServiceAsyncClient(
        credentials=ga_credentials.AnonymousCredentials(),
        transport=transport,
    )

    # Everything is optional in proto3 as far as the runtime is concerned,
    # and we are mocking out the actual API, so just send an empty request.
    request = request_type()

    # Mock the actual call within the gRPC stub, and fake the request.
    with mock.patch.object(
        type(client.transport.update_tensorboard_time_series), "__call__"
    ) as call:
        # Designate an appropriate return value for the call.
        call.return_value = grpc_helpers_async.FakeUnaryUnaryCall(
            gca_tensorboard_time_series.TensorboardTimeSeries(
                name="name_value",
                display_name="display_name_value",
                description="description_value",
                value_type=gca_tensorboard_time_series.TensorboardTimeSeries.ValueType.SCALAR,
                etag="etag_value",
                plugin_name="plugin_name_value",
                plugin_data=b"plugin_data_blob",
            )
        )
        response = await client.update_tensorboard_time_series(request)

        # Establish that the underlying gRPC stub method was called.
        assert len(call.mock_calls)
        _, args, _ = call.mock_calls[0]
        assert args[0] == tensorboard_service.UpdateTensorboardTimeSeriesRequest()

    # Establish that the response is the type that we expect.
    assert isinstance(response, gca_tensorboard_time_series.TensorboardTimeSeries)
    assert response.name == "name_value"
    assert response.display_name == "display_name_value"
    assert response.description == "description_value"
    assert (
        response.value_type
        == gca_tensorboard_time_series.TensorboardTimeSeries.ValueType.SCALAR
    )
    assert response.etag == "etag_value"
    assert response.plugin_name == "plugin_name_value"
    assert response.plugin_data == b"plugin_data_blob"


@pytest.mark.asyncio
async def test_update_tensorboard_time_series_async_from_dict():
    await test_update_tensorboard_time_series_async(request_type=dict)


def test_update_tensorboard_time_series_field_headers():
    client = TensorboardServiceClient(
        credentials=ga_credentials.AnonymousCredentials(),
    )

    # Any value that is part of the HTTP/1.1 URI should be sent as
    # a field header. Set these to a non-empty value.
    request = tensorboard_service.UpdateTensorboardTimeSeriesRequest()

    request.tensorboard_time_series.name = "name_value"

    # Mock the actual call within the gRPC stub, and fake the request.
    with mock.patch.object(
        type(client.transport.update_tensorboard_time_series), "__call__"
    ) as call:
        call.return_value = gca_tensorboard_time_series.TensorboardTimeSeries()
        client.update_tensorboard_time_series(request)

        # Establish that the underlying gRPC stub method was called.
        assert len(call.mock_calls) == 1
        _, args, _ = call.mock_calls[0]
        assert args[0] == request

    # Establish that the field header was sent.
    _, _, kw = call.mock_calls[0]
    assert (
        "x-goog-request-params",
        "tensorboard_time_series.name=name_value",
    ) in kw["metadata"]


@pytest.mark.asyncio
async def test_update_tensorboard_time_series_field_headers_async():
    client = TensorboardServiceAsyncClient(
        credentials=ga_credentials.AnonymousCredentials(),
    )

    # Any value that is part of the HTTP/1.1 URI should be sent as
    # a field header. Set these to a non-empty value.
    request = tensorboard_service.UpdateTensorboardTimeSeriesRequest()

    request.tensorboard_time_series.name = "name_value"

    # Mock the actual call within the gRPC stub, and fake the request.
    with mock.patch.object(
        type(client.transport.update_tensorboard_time_series), "__call__"
    ) as call:
        call.return_value = grpc_helpers_async.FakeUnaryUnaryCall(
            gca_tensorboard_time_series.TensorboardTimeSeries()
        )
        await client.update_tensorboard_time_series(request)

        # Establish that the underlying gRPC stub method was called.
        assert len(call.mock_calls)
        _, args, _ = call.mock_calls[0]
        assert args[0] == request

    # Establish that the field header was sent.
    _, _, kw = call.mock_calls[0]
    assert (
        "x-goog-request-params",
        "tensorboard_time_series.name=name_value",
    ) in kw["metadata"]


def test_update_tensorboard_time_series_flattened():
    client = TensorboardServiceClient(
        credentials=ga_credentials.AnonymousCredentials(),
    )

    # Mock the actual call within the gRPC stub, and fake the request.
    with mock.patch.object(
        type(client.transport.update_tensorboard_time_series), "__call__"
    ) as call:
        # Designate an appropriate return value for the call.
        call.return_value = gca_tensorboard_time_series.TensorboardTimeSeries()
        # Call the method with a truthy value for each flattened field,
        # using the keyword arguments to the method.
        client.update_tensorboard_time_series(
            tensorboard_time_series=gca_tensorboard_time_series.TensorboardTimeSeries(
                name="name_value"
            ),
            update_mask=field_mask_pb2.FieldMask(paths=["paths_value"]),
        )

        # Establish that the underlying call was made with the expected
        # request object values.
        assert len(call.mock_calls) == 1
        _, args, _ = call.mock_calls[0]
        arg = args[0].tensorboard_time_series
        mock_val = gca_tensorboard_time_series.TensorboardTimeSeries(name="name_value")
        assert arg == mock_val
        arg = args[0].update_mask
        mock_val = field_mask_pb2.FieldMask(paths=["paths_value"])
        assert arg == mock_val


def test_update_tensorboard_time_series_flattened_error():
    client = TensorboardServiceClient(
        credentials=ga_credentials.AnonymousCredentials(),
    )

    # Attempting to call a method with both a request object and flattened
    # fields is an error.
    with pytest.raises(ValueError):
        client.update_tensorboard_time_series(
            tensorboard_service.UpdateTensorboardTimeSeriesRequest(),
            tensorboard_time_series=gca_tensorboard_time_series.TensorboardTimeSeries(
                name="name_value"
            ),
            update_mask=field_mask_pb2.FieldMask(paths=["paths_value"]),
        )


@pytest.mark.asyncio
async def test_update_tensorboard_time_series_flattened_async():
    client = TensorboardServiceAsyncClient(
        credentials=ga_credentials.AnonymousCredentials(),
    )

    # Mock the actual call within the gRPC stub, and fake the request.
    with mock.patch.object(
        type(client.transport.update_tensorboard_time_series), "__call__"
    ) as call:
        # Designate an appropriate return value for the call.
        call.return_value = gca_tensorboard_time_series.TensorboardTimeSeries()

        call.return_value = grpc_helpers_async.FakeUnaryUnaryCall(
            gca_tensorboard_time_series.TensorboardTimeSeries()
        )
        # Call the method with a truthy value for each flattened field,
        # using the keyword arguments to the method.
        response = await client.update_tensorboard_time_series(
            tensorboard_time_series=gca_tensorboard_time_series.TensorboardTimeSeries(
                name="name_value"
            ),
            update_mask=field_mask_pb2.FieldMask(paths=["paths_value"]),
        )

        # Establish that the underlying call was made with the expected
        # request object values.
        assert len(call.mock_calls)
        _, args, _ = call.mock_calls[0]
        arg = args[0].tensorboard_time_series
        mock_val = gca_tensorboard_time_series.TensorboardTimeSeries(name="name_value")
        assert arg == mock_val
        arg = args[0].update_mask
        mock_val = field_mask_pb2.FieldMask(paths=["paths_value"])
        assert arg == mock_val


@pytest.mark.asyncio
async def test_update_tensorboard_time_series_flattened_error_async():
    client = TensorboardServiceAsyncClient(
        credentials=ga_credentials.AnonymousCredentials(),
    )

    # Attempting to call a method with both a request object and flattened
    # fields is an error.
    with pytest.raises(ValueError):
        await client.update_tensorboard_time_series(
            tensorboard_service.UpdateTensorboardTimeSeriesRequest(),
            tensorboard_time_series=gca_tensorboard_time_series.TensorboardTimeSeries(
                name="name_value"
            ),
            update_mask=field_mask_pb2.FieldMask(paths=["paths_value"]),
        )


@pytest.mark.parametrize(
    "request_type",
    [
        tensorboard_service.ListTensorboardTimeSeriesRequest,
        dict,
    ],
)
def test_list_tensorboard_time_series(request_type, transport: str = "grpc"):
    client = TensorboardServiceClient(
        credentials=ga_credentials.AnonymousCredentials(),
        transport=transport,
    )

    # Everything is optional in proto3 as far as the runtime is concerned,
    # and we are mocking out the actual API, so just send an empty request.
    request = request_type()

    # Mock the actual call within the gRPC stub, and fake the request.
    with mock.patch.object(
        type(client.transport.list_tensorboard_time_series), "__call__"
    ) as call:
        # Designate an appropriate return value for the call.
        call.return_value = tensorboard_service.ListTensorboardTimeSeriesResponse(
            next_page_token="next_page_token_value",
        )
        response = client.list_tensorboard_time_series(request)

        # Establish that the underlying gRPC stub method was called.
        assert len(call.mock_calls) == 1
        _, args, _ = call.mock_calls[0]
        assert args[0] == tensorboard_service.ListTensorboardTimeSeriesRequest()

    # Establish that the response is the type that we expect.
    assert isinstance(response, pagers.ListTensorboardTimeSeriesPager)
    assert response.next_page_token == "next_page_token_value"


def test_list_tensorboard_time_series_empty_call():
    # This test is a coverage failsafe to make sure that totally empty calls,
    # i.e. request == None and no flattened fields passed, work.
    client = TensorboardServiceClient(
        credentials=ga_credentials.AnonymousCredentials(),
        transport="grpc",
    )

    # Mock the actual call within the gRPC stub, and fake the request.
    with mock.patch.object(
        type(client.transport.list_tensorboard_time_series), "__call__"
    ) as call:
        client.list_tensorboard_time_series()
        call.assert_called()
        _, args, _ = call.mock_calls[0]
        assert args[0] == tensorboard_service.ListTensorboardTimeSeriesRequest()


@pytest.mark.asyncio
async def test_list_tensorboard_time_series_async(
    transport: str = "grpc_asyncio",
    request_type=tensorboard_service.ListTensorboardTimeSeriesRequest,
):
    client = TensorboardServiceAsyncClient(
        credentials=ga_credentials.AnonymousCredentials(),
        transport=transport,
    )

    # Everything is optional in proto3 as far as the runtime is concerned,
    # and we are mocking out the actual API, so just send an empty request.
    request = request_type()

    # Mock the actual call within the gRPC stub, and fake the request.
    with mock.patch.object(
        type(client.transport.list_tensorboard_time_series), "__call__"
    ) as call:
        # Designate an appropriate return value for the call.
        call.return_value = grpc_helpers_async.FakeUnaryUnaryCall(
            tensorboard_service.ListTensorboardTimeSeriesResponse(
                next_page_token="next_page_token_value",
            )
        )
        response = await client.list_tensorboard_time_series(request)

        # Establish that the underlying gRPC stub method was called.
        assert len(call.mock_calls)
        _, args, _ = call.mock_calls[0]
        assert args[0] == tensorboard_service.ListTensorboardTimeSeriesRequest()

    # Establish that the response is the type that we expect.
    assert isinstance(response, pagers.ListTensorboardTimeSeriesAsyncPager)
    assert response.next_page_token == "next_page_token_value"


@pytest.mark.asyncio
async def test_list_tensorboard_time_series_async_from_dict():
    await test_list_tensorboard_time_series_async(request_type=dict)


def test_list_tensorboard_time_series_field_headers():
    client = TensorboardServiceClient(
        credentials=ga_credentials.AnonymousCredentials(),
    )

    # Any value that is part of the HTTP/1.1 URI should be sent as
    # a field header. Set these to a non-empty value.
    request = tensorboard_service.ListTensorboardTimeSeriesRequest()

    request.parent = "parent_value"

    # Mock the actual call within the gRPC stub, and fake the request.
    with mock.patch.object(
        type(client.transport.list_tensorboard_time_series), "__call__"
    ) as call:
        call.return_value = tensorboard_service.ListTensorboardTimeSeriesResponse()
        client.list_tensorboard_time_series(request)

        # Establish that the underlying gRPC stub method was called.
        assert len(call.mock_calls) == 1
        _, args, _ = call.mock_calls[0]
        assert args[0] == request

    # Establish that the field header was sent.
    _, _, kw = call.mock_calls[0]
    assert (
        "x-goog-request-params",
<<<<<<< HEAD
        "parent=parent/value",
=======
        "parent=parent_value",
>>>>>>> dc3be45c
    ) in kw["metadata"]


@pytest.mark.asyncio
async def test_list_tensorboard_time_series_field_headers_async():
    client = TensorboardServiceAsyncClient(
        credentials=ga_credentials.AnonymousCredentials(),
    )

    # Any value that is part of the HTTP/1.1 URI should be sent as
    # a field header. Set these to a non-empty value.
    request = tensorboard_service.ListTensorboardTimeSeriesRequest()

    request.parent = "parent_value"

    # Mock the actual call within the gRPC stub, and fake the request.
    with mock.patch.object(
        type(client.transport.list_tensorboard_time_series), "__call__"
    ) as call:
        call.return_value = grpc_helpers_async.FakeUnaryUnaryCall(
            tensorboard_service.ListTensorboardTimeSeriesResponse()
        )
        await client.list_tensorboard_time_series(request)

        # Establish that the underlying gRPC stub method was called.
        assert len(call.mock_calls)
        _, args, _ = call.mock_calls[0]
        assert args[0] == request

    # Establish that the field header was sent.
    _, _, kw = call.mock_calls[0]
    assert (
        "x-goog-request-params",
<<<<<<< HEAD
        "parent=parent/value",
=======
        "parent=parent_value",
>>>>>>> dc3be45c
    ) in kw["metadata"]


def test_list_tensorboard_time_series_flattened():
    client = TensorboardServiceClient(
        credentials=ga_credentials.AnonymousCredentials(),
    )

    # Mock the actual call within the gRPC stub, and fake the request.
    with mock.patch.object(
        type(client.transport.list_tensorboard_time_series), "__call__"
    ) as call:
        # Designate an appropriate return value for the call.
        call.return_value = tensorboard_service.ListTensorboardTimeSeriesResponse()
        # Call the method with a truthy value for each flattened field,
        # using the keyword arguments to the method.
        client.list_tensorboard_time_series(
            parent="parent_value",
        )

        # Establish that the underlying call was made with the expected
        # request object values.
        assert len(call.mock_calls) == 1
        _, args, _ = call.mock_calls[0]
        arg = args[0].parent
        mock_val = "parent_value"
        assert arg == mock_val


def test_list_tensorboard_time_series_flattened_error():
    client = TensorboardServiceClient(
        credentials=ga_credentials.AnonymousCredentials(),
    )

    # Attempting to call a method with both a request object and flattened
    # fields is an error.
    with pytest.raises(ValueError):
        client.list_tensorboard_time_series(
            tensorboard_service.ListTensorboardTimeSeriesRequest(),
            parent="parent_value",
        )


@pytest.mark.asyncio
async def test_list_tensorboard_time_series_flattened_async():
    client = TensorboardServiceAsyncClient(
        credentials=ga_credentials.AnonymousCredentials(),
    )

    # Mock the actual call within the gRPC stub, and fake the request.
    with mock.patch.object(
        type(client.transport.list_tensorboard_time_series), "__call__"
    ) as call:
        # Designate an appropriate return value for the call.
        call.return_value = tensorboard_service.ListTensorboardTimeSeriesResponse()

        call.return_value = grpc_helpers_async.FakeUnaryUnaryCall(
            tensorboard_service.ListTensorboardTimeSeriesResponse()
        )
        # Call the method with a truthy value for each flattened field,
        # using the keyword arguments to the method.
        response = await client.list_tensorboard_time_series(
            parent="parent_value",
        )

        # Establish that the underlying call was made with the expected
        # request object values.
        assert len(call.mock_calls)
        _, args, _ = call.mock_calls[0]
        arg = args[0].parent
        mock_val = "parent_value"
        assert arg == mock_val


@pytest.mark.asyncio
async def test_list_tensorboard_time_series_flattened_error_async():
    client = TensorboardServiceAsyncClient(
        credentials=ga_credentials.AnonymousCredentials(),
    )

    # Attempting to call a method with both a request object and flattened
    # fields is an error.
    with pytest.raises(ValueError):
        await client.list_tensorboard_time_series(
            tensorboard_service.ListTensorboardTimeSeriesRequest(),
            parent="parent_value",
        )


def test_list_tensorboard_time_series_pager(transport_name: str = "grpc"):
    client = TensorboardServiceClient(
        credentials=ga_credentials.AnonymousCredentials,
        transport=transport_name,
    )

    # Mock the actual call within the gRPC stub, and fake the request.
    with mock.patch.object(
        type(client.transport.list_tensorboard_time_series), "__call__"
    ) as call:
        # Set the response to a series of pages.
        call.side_effect = (
            tensorboard_service.ListTensorboardTimeSeriesResponse(
                tensorboard_time_series=[
                    tensorboard_time_series.TensorboardTimeSeries(),
                    tensorboard_time_series.TensorboardTimeSeries(),
                    tensorboard_time_series.TensorboardTimeSeries(),
                ],
                next_page_token="abc",
            ),
            tensorboard_service.ListTensorboardTimeSeriesResponse(
                tensorboard_time_series=[],
                next_page_token="def",
            ),
            tensorboard_service.ListTensorboardTimeSeriesResponse(
                tensorboard_time_series=[
                    tensorboard_time_series.TensorboardTimeSeries(),
                ],
                next_page_token="ghi",
            ),
            tensorboard_service.ListTensorboardTimeSeriesResponse(
                tensorboard_time_series=[
                    tensorboard_time_series.TensorboardTimeSeries(),
                    tensorboard_time_series.TensorboardTimeSeries(),
                ],
            ),
            RuntimeError,
        )

        metadata = ()
        metadata = tuple(metadata) + (
            gapic_v1.routing_header.to_grpc_metadata((("parent", ""),)),
        )
        pager = client.list_tensorboard_time_series(request={})

        assert pager._metadata == metadata

        results = list(pager)
        assert len(results) == 6
        assert all(
            isinstance(i, tensorboard_time_series.TensorboardTimeSeries)
            for i in results
        )


def test_list_tensorboard_time_series_pages(transport_name: str = "grpc"):
    client = TensorboardServiceClient(
        credentials=ga_credentials.AnonymousCredentials,
        transport=transport_name,
    )

    # Mock the actual call within the gRPC stub, and fake the request.
    with mock.patch.object(
        type(client.transport.list_tensorboard_time_series), "__call__"
    ) as call:
        # Set the response to a series of pages.
        call.side_effect = (
            tensorboard_service.ListTensorboardTimeSeriesResponse(
                tensorboard_time_series=[
                    tensorboard_time_series.TensorboardTimeSeries(),
                    tensorboard_time_series.TensorboardTimeSeries(),
                    tensorboard_time_series.TensorboardTimeSeries(),
                ],
                next_page_token="abc",
            ),
            tensorboard_service.ListTensorboardTimeSeriesResponse(
                tensorboard_time_series=[],
                next_page_token="def",
            ),
            tensorboard_service.ListTensorboardTimeSeriesResponse(
                tensorboard_time_series=[
                    tensorboard_time_series.TensorboardTimeSeries(),
                ],
                next_page_token="ghi",
            ),
            tensorboard_service.ListTensorboardTimeSeriesResponse(
                tensorboard_time_series=[
                    tensorboard_time_series.TensorboardTimeSeries(),
                    tensorboard_time_series.TensorboardTimeSeries(),
                ],
            ),
            RuntimeError,
        )
        pages = list(client.list_tensorboard_time_series(request={}).pages)
        for page_, token in zip(pages, ["abc", "def", "ghi", ""]):
            assert page_.raw_page.next_page_token == token


@pytest.mark.asyncio
async def test_list_tensorboard_time_series_async_pager():
    client = TensorboardServiceAsyncClient(
        credentials=ga_credentials.AnonymousCredentials,
    )

    # Mock the actual call within the gRPC stub, and fake the request.
    with mock.patch.object(
        type(client.transport.list_tensorboard_time_series),
        "__call__",
        new_callable=mock.AsyncMock,
    ) as call:
        # Set the response to a series of pages.
        call.side_effect = (
            tensorboard_service.ListTensorboardTimeSeriesResponse(
                tensorboard_time_series=[
                    tensorboard_time_series.TensorboardTimeSeries(),
                    tensorboard_time_series.TensorboardTimeSeries(),
                    tensorboard_time_series.TensorboardTimeSeries(),
                ],
                next_page_token="abc",
            ),
            tensorboard_service.ListTensorboardTimeSeriesResponse(
                tensorboard_time_series=[],
                next_page_token="def",
            ),
            tensorboard_service.ListTensorboardTimeSeriesResponse(
                tensorboard_time_series=[
                    tensorboard_time_series.TensorboardTimeSeries(),
                ],
                next_page_token="ghi",
            ),
            tensorboard_service.ListTensorboardTimeSeriesResponse(
                tensorboard_time_series=[
                    tensorboard_time_series.TensorboardTimeSeries(),
                    tensorboard_time_series.TensorboardTimeSeries(),
                ],
            ),
            RuntimeError,
        )
        async_pager = await client.list_tensorboard_time_series(
            request={},
        )
        assert async_pager.next_page_token == "abc"
        responses = []
        async for response in async_pager:  # pragma: no branch
            responses.append(response)

        assert len(responses) == 6
        assert all(
            isinstance(i, tensorboard_time_series.TensorboardTimeSeries)
            for i in responses
        )


@pytest.mark.asyncio
async def test_list_tensorboard_time_series_async_pages():
    client = TensorboardServiceAsyncClient(
        credentials=ga_credentials.AnonymousCredentials,
    )

    # Mock the actual call within the gRPC stub, and fake the request.
    with mock.patch.object(
        type(client.transport.list_tensorboard_time_series),
        "__call__",
        new_callable=mock.AsyncMock,
    ) as call:
        # Set the response to a series of pages.
        call.side_effect = (
            tensorboard_service.ListTensorboardTimeSeriesResponse(
                tensorboard_time_series=[
                    tensorboard_time_series.TensorboardTimeSeries(),
                    tensorboard_time_series.TensorboardTimeSeries(),
                    tensorboard_time_series.TensorboardTimeSeries(),
                ],
                next_page_token="abc",
            ),
            tensorboard_service.ListTensorboardTimeSeriesResponse(
                tensorboard_time_series=[],
                next_page_token="def",
            ),
            tensorboard_service.ListTensorboardTimeSeriesResponse(
                tensorboard_time_series=[
                    tensorboard_time_series.TensorboardTimeSeries(),
                ],
                next_page_token="ghi",
            ),
            tensorboard_service.ListTensorboardTimeSeriesResponse(
                tensorboard_time_series=[
                    tensorboard_time_series.TensorboardTimeSeries(),
                    tensorboard_time_series.TensorboardTimeSeries(),
                ],
            ),
            RuntimeError,
        )
        pages = []
        async for page_ in (
            await client.list_tensorboard_time_series(request={})
        ).pages:  # pragma: no branch
            pages.append(page_)
        for page_, token in zip(pages, ["abc", "def", "ghi", ""]):
            assert page_.raw_page.next_page_token == token


@pytest.mark.parametrize(
    "request_type",
    [
        tensorboard_service.DeleteTensorboardTimeSeriesRequest,
        dict,
    ],
)
def test_delete_tensorboard_time_series(request_type, transport: str = "grpc"):
    client = TensorboardServiceClient(
        credentials=ga_credentials.AnonymousCredentials(),
        transport=transport,
    )

    # Everything is optional in proto3 as far as the runtime is concerned,
    # and we are mocking out the actual API, so just send an empty request.
    request = request_type()

    # Mock the actual call within the gRPC stub, and fake the request.
    with mock.patch.object(
        type(client.transport.delete_tensorboard_time_series), "__call__"
    ) as call:
        # Designate an appropriate return value for the call.
        call.return_value = operations_pb2.Operation(name="operations/spam")
        response = client.delete_tensorboard_time_series(request)

        # Establish that the underlying gRPC stub method was called.
        assert len(call.mock_calls) == 1
        _, args, _ = call.mock_calls[0]
        assert args[0] == tensorboard_service.DeleteTensorboardTimeSeriesRequest()

    # Establish that the response is the type that we expect.
    assert isinstance(response, future.Future)


def test_delete_tensorboard_time_series_empty_call():
    # This test is a coverage failsafe to make sure that totally empty calls,
    # i.e. request == None and no flattened fields passed, work.
    client = TensorboardServiceClient(
        credentials=ga_credentials.AnonymousCredentials(),
        transport="grpc",
    )

    # Mock the actual call within the gRPC stub, and fake the request.
    with mock.patch.object(
        type(client.transport.delete_tensorboard_time_series), "__call__"
    ) as call:
        client.delete_tensorboard_time_series()
        call.assert_called()
        _, args, _ = call.mock_calls[0]
        assert args[0] == tensorboard_service.DeleteTensorboardTimeSeriesRequest()


@pytest.mark.asyncio
async def test_delete_tensorboard_time_series_async(
    transport: str = "grpc_asyncio",
    request_type=tensorboard_service.DeleteTensorboardTimeSeriesRequest,
):
    client = TensorboardServiceAsyncClient(
        credentials=ga_credentials.AnonymousCredentials(),
        transport=transport,
    )

    # Everything is optional in proto3 as far as the runtime is concerned,
    # and we are mocking out the actual API, so just send an empty request.
    request = request_type()

    # Mock the actual call within the gRPC stub, and fake the request.
    with mock.patch.object(
        type(client.transport.delete_tensorboard_time_series), "__call__"
    ) as call:
        # Designate an appropriate return value for the call.
        call.return_value = grpc_helpers_async.FakeUnaryUnaryCall(
            operations_pb2.Operation(name="operations/spam")
        )
        response = await client.delete_tensorboard_time_series(request)

        # Establish that the underlying gRPC stub method was called.
        assert len(call.mock_calls)
        _, args, _ = call.mock_calls[0]
        assert args[0] == tensorboard_service.DeleteTensorboardTimeSeriesRequest()

    # Establish that the response is the type that we expect.
    assert isinstance(response, future.Future)


@pytest.mark.asyncio
async def test_delete_tensorboard_time_series_async_from_dict():
    await test_delete_tensorboard_time_series_async(request_type=dict)


def test_delete_tensorboard_time_series_field_headers():
    client = TensorboardServiceClient(
        credentials=ga_credentials.AnonymousCredentials(),
    )

    # Any value that is part of the HTTP/1.1 URI should be sent as
    # a field header. Set these to a non-empty value.
    request = tensorboard_service.DeleteTensorboardTimeSeriesRequest()

    request.name = "name_value"

    # Mock the actual call within the gRPC stub, and fake the request.
    with mock.patch.object(
        type(client.transport.delete_tensorboard_time_series), "__call__"
    ) as call:
        call.return_value = operations_pb2.Operation(name="operations/op")
        client.delete_tensorboard_time_series(request)

        # Establish that the underlying gRPC stub method was called.
        assert len(call.mock_calls) == 1
        _, args, _ = call.mock_calls[0]
        assert args[0] == request

    # Establish that the field header was sent.
    _, _, kw = call.mock_calls[0]
    assert (
        "x-goog-request-params",
<<<<<<< HEAD
        "name=name/value",
=======
        "name=name_value",
>>>>>>> dc3be45c
    ) in kw["metadata"]


@pytest.mark.asyncio
async def test_delete_tensorboard_time_series_field_headers_async():
    client = TensorboardServiceAsyncClient(
        credentials=ga_credentials.AnonymousCredentials(),
    )

    # Any value that is part of the HTTP/1.1 URI should be sent as
    # a field header. Set these to a non-empty value.
    request = tensorboard_service.DeleteTensorboardTimeSeriesRequest()

    request.name = "name_value"

    # Mock the actual call within the gRPC stub, and fake the request.
    with mock.patch.object(
        type(client.transport.delete_tensorboard_time_series), "__call__"
    ) as call:
        call.return_value = grpc_helpers_async.FakeUnaryUnaryCall(
            operations_pb2.Operation(name="operations/op")
        )
        await client.delete_tensorboard_time_series(request)

        # Establish that the underlying gRPC stub method was called.
        assert len(call.mock_calls)
        _, args, _ = call.mock_calls[0]
        assert args[0] == request

    # Establish that the field header was sent.
    _, _, kw = call.mock_calls[0]
    assert (
        "x-goog-request-params",
<<<<<<< HEAD
        "name=name/value",
=======
        "name=name_value",
>>>>>>> dc3be45c
    ) in kw["metadata"]


def test_delete_tensorboard_time_series_flattened():
    client = TensorboardServiceClient(
        credentials=ga_credentials.AnonymousCredentials(),
    )

    # Mock the actual call within the gRPC stub, and fake the request.
    with mock.patch.object(
        type(client.transport.delete_tensorboard_time_series), "__call__"
    ) as call:
        # Designate an appropriate return value for the call.
        call.return_value = operations_pb2.Operation(name="operations/op")
        # Call the method with a truthy value for each flattened field,
        # using the keyword arguments to the method.
        client.delete_tensorboard_time_series(
            name="name_value",
        )

        # Establish that the underlying call was made with the expected
        # request object values.
        assert len(call.mock_calls) == 1
        _, args, _ = call.mock_calls[0]
        arg = args[0].name
        mock_val = "name_value"
        assert arg == mock_val


def test_delete_tensorboard_time_series_flattened_error():
    client = TensorboardServiceClient(
        credentials=ga_credentials.AnonymousCredentials(),
    )

    # Attempting to call a method with both a request object and flattened
    # fields is an error.
    with pytest.raises(ValueError):
        client.delete_tensorboard_time_series(
            tensorboard_service.DeleteTensorboardTimeSeriesRequest(),
            name="name_value",
        )


@pytest.mark.asyncio
async def test_delete_tensorboard_time_series_flattened_async():
    client = TensorboardServiceAsyncClient(
        credentials=ga_credentials.AnonymousCredentials(),
    )

    # Mock the actual call within the gRPC stub, and fake the request.
    with mock.patch.object(
        type(client.transport.delete_tensorboard_time_series), "__call__"
    ) as call:
        # Designate an appropriate return value for the call.
        call.return_value = operations_pb2.Operation(name="operations/op")

        call.return_value = grpc_helpers_async.FakeUnaryUnaryCall(
            operations_pb2.Operation(name="operations/spam")
        )
        # Call the method with a truthy value for each flattened field,
        # using the keyword arguments to the method.
        response = await client.delete_tensorboard_time_series(
            name="name_value",
        )

        # Establish that the underlying call was made with the expected
        # request object values.
        assert len(call.mock_calls)
        _, args, _ = call.mock_calls[0]
        arg = args[0].name
        mock_val = "name_value"
        assert arg == mock_val


@pytest.mark.asyncio
async def test_delete_tensorboard_time_series_flattened_error_async():
    client = TensorboardServiceAsyncClient(
        credentials=ga_credentials.AnonymousCredentials(),
    )

    # Attempting to call a method with both a request object and flattened
    # fields is an error.
    with pytest.raises(ValueError):
        await client.delete_tensorboard_time_series(
            tensorboard_service.DeleteTensorboardTimeSeriesRequest(),
            name="name_value",
        )


@pytest.mark.parametrize(
    "request_type",
    [
        tensorboard_service.BatchReadTensorboardTimeSeriesDataRequest,
        dict,
    ],
)
def test_batch_read_tensorboard_time_series_data(request_type, transport: str = "grpc"):
    client = TensorboardServiceClient(
        credentials=ga_credentials.AnonymousCredentials(),
        transport=transport,
    )

    # Everything is optional in proto3 as far as the runtime is concerned,
    # and we are mocking out the actual API, so just send an empty request.
    request = request_type()

    # Mock the actual call within the gRPC stub, and fake the request.
    with mock.patch.object(
        type(client.transport.batch_read_tensorboard_time_series_data), "__call__"
    ) as call:
        # Designate an appropriate return value for the call.
        call.return_value = (
            tensorboard_service.BatchReadTensorboardTimeSeriesDataResponse()
        )
        response = client.batch_read_tensorboard_time_series_data(request)

        # Establish that the underlying gRPC stub method was called.
        assert len(call.mock_calls) == 1
        _, args, _ = call.mock_calls[0]
        assert (
            args[0] == tensorboard_service.BatchReadTensorboardTimeSeriesDataRequest()
        )

    # Establish that the response is the type that we expect.
    assert isinstance(
        response, tensorboard_service.BatchReadTensorboardTimeSeriesDataResponse
    )


def test_batch_read_tensorboard_time_series_data_empty_call():
    # This test is a coverage failsafe to make sure that totally empty calls,
    # i.e. request == None and no flattened fields passed, work.
    client = TensorboardServiceClient(
        credentials=ga_credentials.AnonymousCredentials(),
        transport="grpc",
    )

    # Mock the actual call within the gRPC stub, and fake the request.
    with mock.patch.object(
        type(client.transport.batch_read_tensorboard_time_series_data), "__call__"
    ) as call:
        client.batch_read_tensorboard_time_series_data()
        call.assert_called()
        _, args, _ = call.mock_calls[0]
        assert (
            args[0] == tensorboard_service.BatchReadTensorboardTimeSeriesDataRequest()
        )


@pytest.mark.asyncio
async def test_batch_read_tensorboard_time_series_data_async(
    transport: str = "grpc_asyncio",
    request_type=tensorboard_service.BatchReadTensorboardTimeSeriesDataRequest,
):
    client = TensorboardServiceAsyncClient(
        credentials=ga_credentials.AnonymousCredentials(),
        transport=transport,
    )

    # Everything is optional in proto3 as far as the runtime is concerned,
    # and we are mocking out the actual API, so just send an empty request.
    request = request_type()

    # Mock the actual call within the gRPC stub, and fake the request.
    with mock.patch.object(
        type(client.transport.batch_read_tensorboard_time_series_data), "__call__"
    ) as call:
        # Designate an appropriate return value for the call.
        call.return_value = grpc_helpers_async.FakeUnaryUnaryCall(
            tensorboard_service.BatchReadTensorboardTimeSeriesDataResponse()
        )
        response = await client.batch_read_tensorboard_time_series_data(request)

        # Establish that the underlying gRPC stub method was called.
        assert len(call.mock_calls)
        _, args, _ = call.mock_calls[0]
        assert (
            args[0] == tensorboard_service.BatchReadTensorboardTimeSeriesDataRequest()
        )

    # Establish that the response is the type that we expect.
    assert isinstance(
        response, tensorboard_service.BatchReadTensorboardTimeSeriesDataResponse
    )


@pytest.mark.asyncio
async def test_batch_read_tensorboard_time_series_data_async_from_dict():
    await test_batch_read_tensorboard_time_series_data_async(request_type=dict)


def test_batch_read_tensorboard_time_series_data_field_headers():
    client = TensorboardServiceClient(
        credentials=ga_credentials.AnonymousCredentials(),
    )

    # Any value that is part of the HTTP/1.1 URI should be sent as
    # a field header. Set these to a non-empty value.
    request = tensorboard_service.BatchReadTensorboardTimeSeriesDataRequest()

    request.tensorboard = "tensorboard_value"

    # Mock the actual call within the gRPC stub, and fake the request.
    with mock.patch.object(
        type(client.transport.batch_read_tensorboard_time_series_data), "__call__"
    ) as call:
        call.return_value = (
            tensorboard_service.BatchReadTensorboardTimeSeriesDataResponse()
        )
        client.batch_read_tensorboard_time_series_data(request)

        # Establish that the underlying gRPC stub method was called.
        assert len(call.mock_calls) == 1
        _, args, _ = call.mock_calls[0]
        assert args[0] == request

    # Establish that the field header was sent.
    _, _, kw = call.mock_calls[0]
    assert (
        "x-goog-request-params",
<<<<<<< HEAD
        "tensorboard=tensorboard/value",
=======
        "tensorboard=tensorboard_value",
>>>>>>> dc3be45c
    ) in kw["metadata"]


@pytest.mark.asyncio
async def test_batch_read_tensorboard_time_series_data_field_headers_async():
    client = TensorboardServiceAsyncClient(
        credentials=ga_credentials.AnonymousCredentials(),
    )

    # Any value that is part of the HTTP/1.1 URI should be sent as
    # a field header. Set these to a non-empty value.
    request = tensorboard_service.BatchReadTensorboardTimeSeriesDataRequest()

    request.tensorboard = "tensorboard_value"

    # Mock the actual call within the gRPC stub, and fake the request.
    with mock.patch.object(
        type(client.transport.batch_read_tensorboard_time_series_data), "__call__"
    ) as call:
        call.return_value = grpc_helpers_async.FakeUnaryUnaryCall(
            tensorboard_service.BatchReadTensorboardTimeSeriesDataResponse()
        )
        await client.batch_read_tensorboard_time_series_data(request)

        # Establish that the underlying gRPC stub method was called.
        assert len(call.mock_calls)
        _, args, _ = call.mock_calls[0]
        assert args[0] == request

    # Establish that the field header was sent.
    _, _, kw = call.mock_calls[0]
    assert (
        "x-goog-request-params",
<<<<<<< HEAD
        "tensorboard=tensorboard/value",
=======
        "tensorboard=tensorboard_value",
>>>>>>> dc3be45c
    ) in kw["metadata"]


def test_batch_read_tensorboard_time_series_data_flattened():
    client = TensorboardServiceClient(
        credentials=ga_credentials.AnonymousCredentials(),
    )

    # Mock the actual call within the gRPC stub, and fake the request.
    with mock.patch.object(
        type(client.transport.batch_read_tensorboard_time_series_data), "__call__"
    ) as call:
        # Designate an appropriate return value for the call.
        call.return_value = (
            tensorboard_service.BatchReadTensorboardTimeSeriesDataResponse()
        )
        # Call the method with a truthy value for each flattened field,
        # using the keyword arguments to the method.
        client.batch_read_tensorboard_time_series_data(
            tensorboard="tensorboard_value",
        )

        # Establish that the underlying call was made with the expected
        # request object values.
        assert len(call.mock_calls) == 1
        _, args, _ = call.mock_calls[0]
        arg = args[0].tensorboard
        mock_val = "tensorboard_value"
        assert arg == mock_val


def test_batch_read_tensorboard_time_series_data_flattened_error():
    client = TensorboardServiceClient(
        credentials=ga_credentials.AnonymousCredentials(),
    )

    # Attempting to call a method with both a request object and flattened
    # fields is an error.
    with pytest.raises(ValueError):
        client.batch_read_tensorboard_time_series_data(
            tensorboard_service.BatchReadTensorboardTimeSeriesDataRequest(),
            tensorboard="tensorboard_value",
        )


@pytest.mark.asyncio
async def test_batch_read_tensorboard_time_series_data_flattened_async():
    client = TensorboardServiceAsyncClient(
        credentials=ga_credentials.AnonymousCredentials(),
    )

    # Mock the actual call within the gRPC stub, and fake the request.
    with mock.patch.object(
        type(client.transport.batch_read_tensorboard_time_series_data), "__call__"
    ) as call:
        # Designate an appropriate return value for the call.
        call.return_value = (
            tensorboard_service.BatchReadTensorboardTimeSeriesDataResponse()
        )

        call.return_value = grpc_helpers_async.FakeUnaryUnaryCall(
            tensorboard_service.BatchReadTensorboardTimeSeriesDataResponse()
        )
        # Call the method with a truthy value for each flattened field,
        # using the keyword arguments to the method.
        response = await client.batch_read_tensorboard_time_series_data(
            tensorboard="tensorboard_value",
        )

        # Establish that the underlying call was made with the expected
        # request object values.
        assert len(call.mock_calls)
        _, args, _ = call.mock_calls[0]
        arg = args[0].tensorboard
        mock_val = "tensorboard_value"
        assert arg == mock_val


@pytest.mark.asyncio
async def test_batch_read_tensorboard_time_series_data_flattened_error_async():
    client = TensorboardServiceAsyncClient(
        credentials=ga_credentials.AnonymousCredentials(),
    )

    # Attempting to call a method with both a request object and flattened
    # fields is an error.
    with pytest.raises(ValueError):
        await client.batch_read_tensorboard_time_series_data(
            tensorboard_service.BatchReadTensorboardTimeSeriesDataRequest(),
            tensorboard="tensorboard_value",
        )


@pytest.mark.parametrize(
    "request_type",
    [
        tensorboard_service.ReadTensorboardTimeSeriesDataRequest,
        dict,
    ],
)
def test_read_tensorboard_time_series_data(request_type, transport: str = "grpc"):
    client = TensorboardServiceClient(
        credentials=ga_credentials.AnonymousCredentials(),
        transport=transport,
    )

    # Everything is optional in proto3 as far as the runtime is concerned,
    # and we are mocking out the actual API, so just send an empty request.
    request = request_type()

    # Mock the actual call within the gRPC stub, and fake the request.
    with mock.patch.object(
        type(client.transport.read_tensorboard_time_series_data), "__call__"
    ) as call:
        # Designate an appropriate return value for the call.
        call.return_value = tensorboard_service.ReadTensorboardTimeSeriesDataResponse()
        response = client.read_tensorboard_time_series_data(request)

        # Establish that the underlying gRPC stub method was called.
        assert len(call.mock_calls) == 1
        _, args, _ = call.mock_calls[0]
        assert args[0] == tensorboard_service.ReadTensorboardTimeSeriesDataRequest()

    # Establish that the response is the type that we expect.
    assert isinstance(
        response, tensorboard_service.ReadTensorboardTimeSeriesDataResponse
    )


def test_read_tensorboard_time_series_data_empty_call():
    # This test is a coverage failsafe to make sure that totally empty calls,
    # i.e. request == None and no flattened fields passed, work.
    client = TensorboardServiceClient(
        credentials=ga_credentials.AnonymousCredentials(),
        transport="grpc",
    )

    # Mock the actual call within the gRPC stub, and fake the request.
    with mock.patch.object(
        type(client.transport.read_tensorboard_time_series_data), "__call__"
    ) as call:
        client.read_tensorboard_time_series_data()
        call.assert_called()
        _, args, _ = call.mock_calls[0]
        assert args[0] == tensorboard_service.ReadTensorboardTimeSeriesDataRequest()


@pytest.mark.asyncio
async def test_read_tensorboard_time_series_data_async(
    transport: str = "grpc_asyncio",
    request_type=tensorboard_service.ReadTensorboardTimeSeriesDataRequest,
):
    client = TensorboardServiceAsyncClient(
        credentials=ga_credentials.AnonymousCredentials(),
        transport=transport,
    )

    # Everything is optional in proto3 as far as the runtime is concerned,
    # and we are mocking out the actual API, so just send an empty request.
    request = request_type()

    # Mock the actual call within the gRPC stub, and fake the request.
    with mock.patch.object(
        type(client.transport.read_tensorboard_time_series_data), "__call__"
    ) as call:
        # Designate an appropriate return value for the call.
        call.return_value = grpc_helpers_async.FakeUnaryUnaryCall(
            tensorboard_service.ReadTensorboardTimeSeriesDataResponse()
        )
        response = await client.read_tensorboard_time_series_data(request)

        # Establish that the underlying gRPC stub method was called.
        assert len(call.mock_calls)
        _, args, _ = call.mock_calls[0]
        assert args[0] == tensorboard_service.ReadTensorboardTimeSeriesDataRequest()

    # Establish that the response is the type that we expect.
    assert isinstance(
        response, tensorboard_service.ReadTensorboardTimeSeriesDataResponse
    )


@pytest.mark.asyncio
async def test_read_tensorboard_time_series_data_async_from_dict():
    await test_read_tensorboard_time_series_data_async(request_type=dict)


def test_read_tensorboard_time_series_data_field_headers():
    client = TensorboardServiceClient(
        credentials=ga_credentials.AnonymousCredentials(),
    )

    # Any value that is part of the HTTP/1.1 URI should be sent as
    # a field header. Set these to a non-empty value.
    request = tensorboard_service.ReadTensorboardTimeSeriesDataRequest()

    request.tensorboard_time_series = "tensorboard_time_series_value"

    # Mock the actual call within the gRPC stub, and fake the request.
    with mock.patch.object(
        type(client.transport.read_tensorboard_time_series_data), "__call__"
    ) as call:
        call.return_value = tensorboard_service.ReadTensorboardTimeSeriesDataResponse()
        client.read_tensorboard_time_series_data(request)

        # Establish that the underlying gRPC stub method was called.
        assert len(call.mock_calls) == 1
        _, args, _ = call.mock_calls[0]
        assert args[0] == request

    # Establish that the field header was sent.
    _, _, kw = call.mock_calls[0]
    assert (
        "x-goog-request-params",
        "tensorboard_time_series=tensorboard_time_series_value",
    ) in kw["metadata"]


@pytest.mark.asyncio
async def test_read_tensorboard_time_series_data_field_headers_async():
    client = TensorboardServiceAsyncClient(
        credentials=ga_credentials.AnonymousCredentials(),
    )

    # Any value that is part of the HTTP/1.1 URI should be sent as
    # a field header. Set these to a non-empty value.
    request = tensorboard_service.ReadTensorboardTimeSeriesDataRequest()

    request.tensorboard_time_series = "tensorboard_time_series_value"

    # Mock the actual call within the gRPC stub, and fake the request.
    with mock.patch.object(
        type(client.transport.read_tensorboard_time_series_data), "__call__"
    ) as call:
        call.return_value = grpc_helpers_async.FakeUnaryUnaryCall(
            tensorboard_service.ReadTensorboardTimeSeriesDataResponse()
        )
        await client.read_tensorboard_time_series_data(request)

        # Establish that the underlying gRPC stub method was called.
        assert len(call.mock_calls)
        _, args, _ = call.mock_calls[0]
        assert args[0] == request

    # Establish that the field header was sent.
    _, _, kw = call.mock_calls[0]
    assert (
        "x-goog-request-params",
        "tensorboard_time_series=tensorboard_time_series_value",
    ) in kw["metadata"]


def test_read_tensorboard_time_series_data_flattened():
    client = TensorboardServiceClient(
        credentials=ga_credentials.AnonymousCredentials(),
    )

    # Mock the actual call within the gRPC stub, and fake the request.
    with mock.patch.object(
        type(client.transport.read_tensorboard_time_series_data), "__call__"
    ) as call:
        # Designate an appropriate return value for the call.
        call.return_value = tensorboard_service.ReadTensorboardTimeSeriesDataResponse()
        # Call the method with a truthy value for each flattened field,
        # using the keyword arguments to the method.
        client.read_tensorboard_time_series_data(
            tensorboard_time_series="tensorboard_time_series_value",
        )

        # Establish that the underlying call was made with the expected
        # request object values.
        assert len(call.mock_calls) == 1
        _, args, _ = call.mock_calls[0]
        arg = args[0].tensorboard_time_series
        mock_val = "tensorboard_time_series_value"
        assert arg == mock_val


def test_read_tensorboard_time_series_data_flattened_error():
    client = TensorboardServiceClient(
        credentials=ga_credentials.AnonymousCredentials(),
    )

    # Attempting to call a method with both a request object and flattened
    # fields is an error.
    with pytest.raises(ValueError):
        client.read_tensorboard_time_series_data(
            tensorboard_service.ReadTensorboardTimeSeriesDataRequest(),
            tensorboard_time_series="tensorboard_time_series_value",
        )


@pytest.mark.asyncio
async def test_read_tensorboard_time_series_data_flattened_async():
    client = TensorboardServiceAsyncClient(
        credentials=ga_credentials.AnonymousCredentials(),
    )

    # Mock the actual call within the gRPC stub, and fake the request.
    with mock.patch.object(
        type(client.transport.read_tensorboard_time_series_data), "__call__"
    ) as call:
        # Designate an appropriate return value for the call.
        call.return_value = tensorboard_service.ReadTensorboardTimeSeriesDataResponse()

        call.return_value = grpc_helpers_async.FakeUnaryUnaryCall(
            tensorboard_service.ReadTensorboardTimeSeriesDataResponse()
        )
        # Call the method with a truthy value for each flattened field,
        # using the keyword arguments to the method.
        response = await client.read_tensorboard_time_series_data(
            tensorboard_time_series="tensorboard_time_series_value",
        )

        # Establish that the underlying call was made with the expected
        # request object values.
        assert len(call.mock_calls)
        _, args, _ = call.mock_calls[0]
        arg = args[0].tensorboard_time_series
        mock_val = "tensorboard_time_series_value"
        assert arg == mock_val


@pytest.mark.asyncio
async def test_read_tensorboard_time_series_data_flattened_error_async():
    client = TensorboardServiceAsyncClient(
        credentials=ga_credentials.AnonymousCredentials(),
    )

    # Attempting to call a method with both a request object and flattened
    # fields is an error.
    with pytest.raises(ValueError):
        await client.read_tensorboard_time_series_data(
            tensorboard_service.ReadTensorboardTimeSeriesDataRequest(),
            tensorboard_time_series="tensorboard_time_series_value",
        )


@pytest.mark.parametrize(
    "request_type",
    [
        tensorboard_service.ReadTensorboardBlobDataRequest,
        dict,
    ],
)
def test_read_tensorboard_blob_data(request_type, transport: str = "grpc"):
    client = TensorboardServiceClient(
        credentials=ga_credentials.AnonymousCredentials(),
        transport=transport,
    )

    # Everything is optional in proto3 as far as the runtime is concerned,
    # and we are mocking out the actual API, so just send an empty request.
    request = request_type()

    # Mock the actual call within the gRPC stub, and fake the request.
    with mock.patch.object(
        type(client.transport.read_tensorboard_blob_data), "__call__"
    ) as call:
        # Designate an appropriate return value for the call.
        call.return_value = iter(
            [tensorboard_service.ReadTensorboardBlobDataResponse()]
        )
        response = client.read_tensorboard_blob_data(request)

        # Establish that the underlying gRPC stub method was called.
        assert len(call.mock_calls) == 1
        _, args, _ = call.mock_calls[0]
        assert args[0] == tensorboard_service.ReadTensorboardBlobDataRequest()

    # Establish that the response is the type that we expect.
    for message in response:
        assert isinstance(message, tensorboard_service.ReadTensorboardBlobDataResponse)


def test_read_tensorboard_blob_data_empty_call():
    # This test is a coverage failsafe to make sure that totally empty calls,
    # i.e. request == None and no flattened fields passed, work.
    client = TensorboardServiceClient(
        credentials=ga_credentials.AnonymousCredentials(),
        transport="grpc",
    )

    # Mock the actual call within the gRPC stub, and fake the request.
    with mock.patch.object(
        type(client.transport.read_tensorboard_blob_data), "__call__"
    ) as call:
        client.read_tensorboard_blob_data()
        call.assert_called()
        _, args, _ = call.mock_calls[0]
        assert args[0] == tensorboard_service.ReadTensorboardBlobDataRequest()


@pytest.mark.asyncio
async def test_read_tensorboard_blob_data_async(
    transport: str = "grpc_asyncio",
    request_type=tensorboard_service.ReadTensorboardBlobDataRequest,
):
    client = TensorboardServiceAsyncClient(
        credentials=ga_credentials.AnonymousCredentials(),
        transport=transport,
    )

    # Everything is optional in proto3 as far as the runtime is concerned,
    # and we are mocking out the actual API, so just send an empty request.
    request = request_type()

    # Mock the actual call within the gRPC stub, and fake the request.
    with mock.patch.object(
        type(client.transport.read_tensorboard_blob_data), "__call__"
    ) as call:
        # Designate an appropriate return value for the call.
        call.return_value = mock.Mock(aio.UnaryStreamCall, autospec=True)
        call.return_value.read = mock.AsyncMock(
            side_effect=[tensorboard_service.ReadTensorboardBlobDataResponse()]
        )
        response = await client.read_tensorboard_blob_data(request)

        # Establish that the underlying gRPC stub method was called.
        assert len(call.mock_calls)
        _, args, _ = call.mock_calls[0]
        assert args[0] == tensorboard_service.ReadTensorboardBlobDataRequest()

    # Establish that the response is the type that we expect.
    message = await response.read()
    assert isinstance(message, tensorboard_service.ReadTensorboardBlobDataResponse)


@pytest.mark.asyncio
async def test_read_tensorboard_blob_data_async_from_dict():
    await test_read_tensorboard_blob_data_async(request_type=dict)


def test_read_tensorboard_blob_data_field_headers():
    client = TensorboardServiceClient(
        credentials=ga_credentials.AnonymousCredentials(),
    )

    # Any value that is part of the HTTP/1.1 URI should be sent as
    # a field header. Set these to a non-empty value.
    request = tensorboard_service.ReadTensorboardBlobDataRequest()

    request.time_series = "time_series_value"

    # Mock the actual call within the gRPC stub, and fake the request.
    with mock.patch.object(
        type(client.transport.read_tensorboard_blob_data), "__call__"
    ) as call:
        call.return_value = iter(
            [tensorboard_service.ReadTensorboardBlobDataResponse()]
        )
        client.read_tensorboard_blob_data(request)

        # Establish that the underlying gRPC stub method was called.
        assert len(call.mock_calls) == 1
        _, args, _ = call.mock_calls[0]
        assert args[0] == request

    # Establish that the field header was sent.
    _, _, kw = call.mock_calls[0]
    assert (
        "x-goog-request-params",
<<<<<<< HEAD
        "time_series=time_series/value",
=======
        "time_series=time_series_value",
>>>>>>> dc3be45c
    ) in kw["metadata"]


@pytest.mark.asyncio
async def test_read_tensorboard_blob_data_field_headers_async():
    client = TensorboardServiceAsyncClient(
        credentials=ga_credentials.AnonymousCredentials(),
    )

    # Any value that is part of the HTTP/1.1 URI should be sent as
    # a field header. Set these to a non-empty value.
    request = tensorboard_service.ReadTensorboardBlobDataRequest()

    request.time_series = "time_series_value"

    # Mock the actual call within the gRPC stub, and fake the request.
    with mock.patch.object(
        type(client.transport.read_tensorboard_blob_data), "__call__"
    ) as call:
        call.return_value = mock.Mock(aio.UnaryStreamCall, autospec=True)
        call.return_value.read = mock.AsyncMock(
            side_effect=[tensorboard_service.ReadTensorboardBlobDataResponse()]
        )
        await client.read_tensorboard_blob_data(request)

        # Establish that the underlying gRPC stub method was called.
        assert len(call.mock_calls)
        _, args, _ = call.mock_calls[0]
        assert args[0] == request

    # Establish that the field header was sent.
    _, _, kw = call.mock_calls[0]
    assert (
        "x-goog-request-params",
<<<<<<< HEAD
        "time_series=time_series/value",
=======
        "time_series=time_series_value",
>>>>>>> dc3be45c
    ) in kw["metadata"]


def test_read_tensorboard_blob_data_flattened():
    client = TensorboardServiceClient(
        credentials=ga_credentials.AnonymousCredentials(),
    )

    # Mock the actual call within the gRPC stub, and fake the request.
    with mock.patch.object(
        type(client.transport.read_tensorboard_blob_data), "__call__"
    ) as call:
        # Designate an appropriate return value for the call.
        call.return_value = iter(
            [tensorboard_service.ReadTensorboardBlobDataResponse()]
        )
        # Call the method with a truthy value for each flattened field,
        # using the keyword arguments to the method.
        client.read_tensorboard_blob_data(
            time_series="time_series_value",
        )

        # Establish that the underlying call was made with the expected
        # request object values.
        assert len(call.mock_calls) == 1
        _, args, _ = call.mock_calls[0]
        arg = args[0].time_series
        mock_val = "time_series_value"
        assert arg == mock_val


def test_read_tensorboard_blob_data_flattened_error():
    client = TensorboardServiceClient(
        credentials=ga_credentials.AnonymousCredentials(),
    )

    # Attempting to call a method with both a request object and flattened
    # fields is an error.
    with pytest.raises(ValueError):
        client.read_tensorboard_blob_data(
            tensorboard_service.ReadTensorboardBlobDataRequest(),
            time_series="time_series_value",
        )


@pytest.mark.asyncio
async def test_read_tensorboard_blob_data_flattened_async():
    client = TensorboardServiceAsyncClient(
        credentials=ga_credentials.AnonymousCredentials(),
    )

    # Mock the actual call within the gRPC stub, and fake the request.
    with mock.patch.object(
        type(client.transport.read_tensorboard_blob_data), "__call__"
    ) as call:
        # Designate an appropriate return value for the call.
        call.return_value = iter(
            [tensorboard_service.ReadTensorboardBlobDataResponse()]
        )

        call.return_value = mock.Mock(aio.UnaryStreamCall, autospec=True)
        # Call the method with a truthy value for each flattened field,
        # using the keyword arguments to the method.
        response = await client.read_tensorboard_blob_data(
            time_series="time_series_value",
        )

        # Establish that the underlying call was made with the expected
        # request object values.
        assert len(call.mock_calls)
        _, args, _ = call.mock_calls[0]
        arg = args[0].time_series
        mock_val = "time_series_value"
        assert arg == mock_val


@pytest.mark.asyncio
async def test_read_tensorboard_blob_data_flattened_error_async():
    client = TensorboardServiceAsyncClient(
        credentials=ga_credentials.AnonymousCredentials(),
    )

    # Attempting to call a method with both a request object and flattened
    # fields is an error.
    with pytest.raises(ValueError):
        await client.read_tensorboard_blob_data(
            tensorboard_service.ReadTensorboardBlobDataRequest(),
            time_series="time_series_value",
        )


@pytest.mark.parametrize(
    "request_type",
    [
        tensorboard_service.WriteTensorboardExperimentDataRequest,
        dict,
    ],
)
def test_write_tensorboard_experiment_data(request_type, transport: str = "grpc"):
    client = TensorboardServiceClient(
        credentials=ga_credentials.AnonymousCredentials(),
        transport=transport,
    )

    # Everything is optional in proto3 as far as the runtime is concerned,
    # and we are mocking out the actual API, so just send an empty request.
    request = request_type()

    # Mock the actual call within the gRPC stub, and fake the request.
    with mock.patch.object(
        type(client.transport.write_tensorboard_experiment_data), "__call__"
    ) as call:
        # Designate an appropriate return value for the call.
        call.return_value = tensorboard_service.WriteTensorboardExperimentDataResponse()
        response = client.write_tensorboard_experiment_data(request)

        # Establish that the underlying gRPC stub method was called.
        assert len(call.mock_calls) == 1
        _, args, _ = call.mock_calls[0]
        assert args[0] == tensorboard_service.WriteTensorboardExperimentDataRequest()

    # Establish that the response is the type that we expect.
    assert isinstance(
        response, tensorboard_service.WriteTensorboardExperimentDataResponse
    )


def test_write_tensorboard_experiment_data_empty_call():
    # This test is a coverage failsafe to make sure that totally empty calls,
    # i.e. request == None and no flattened fields passed, work.
    client = TensorboardServiceClient(
        credentials=ga_credentials.AnonymousCredentials(),
        transport="grpc",
    )

    # Mock the actual call within the gRPC stub, and fake the request.
    with mock.patch.object(
        type(client.transport.write_tensorboard_experiment_data), "__call__"
    ) as call:
        client.write_tensorboard_experiment_data()
        call.assert_called()
        _, args, _ = call.mock_calls[0]
        assert args[0] == tensorboard_service.WriteTensorboardExperimentDataRequest()


@pytest.mark.asyncio
async def test_write_tensorboard_experiment_data_async(
    transport: str = "grpc_asyncio",
    request_type=tensorboard_service.WriteTensorboardExperimentDataRequest,
):
    client = TensorboardServiceAsyncClient(
        credentials=ga_credentials.AnonymousCredentials(),
        transport=transport,
    )

    # Everything is optional in proto3 as far as the runtime is concerned,
    # and we are mocking out the actual API, so just send an empty request.
    request = request_type()

    # Mock the actual call within the gRPC stub, and fake the request.
    with mock.patch.object(
        type(client.transport.write_tensorboard_experiment_data), "__call__"
    ) as call:
        # Designate an appropriate return value for the call.
        call.return_value = grpc_helpers_async.FakeUnaryUnaryCall(
            tensorboard_service.WriteTensorboardExperimentDataResponse()
        )
        response = await client.write_tensorboard_experiment_data(request)

        # Establish that the underlying gRPC stub method was called.
        assert len(call.mock_calls)
        _, args, _ = call.mock_calls[0]
        assert args[0] == tensorboard_service.WriteTensorboardExperimentDataRequest()

    # Establish that the response is the type that we expect.
    assert isinstance(
        response, tensorboard_service.WriteTensorboardExperimentDataResponse
    )


@pytest.mark.asyncio
async def test_write_tensorboard_experiment_data_async_from_dict():
    await test_write_tensorboard_experiment_data_async(request_type=dict)


def test_write_tensorboard_experiment_data_field_headers():
    client = TensorboardServiceClient(
        credentials=ga_credentials.AnonymousCredentials(),
    )

    # Any value that is part of the HTTP/1.1 URI should be sent as
    # a field header. Set these to a non-empty value.
    request = tensorboard_service.WriteTensorboardExperimentDataRequest()

    request.tensorboard_experiment = "tensorboard_experiment_value"

    # Mock the actual call within the gRPC stub, and fake the request.
    with mock.patch.object(
        type(client.transport.write_tensorboard_experiment_data), "__call__"
    ) as call:
        call.return_value = tensorboard_service.WriteTensorboardExperimentDataResponse()
        client.write_tensorboard_experiment_data(request)

        # Establish that the underlying gRPC stub method was called.
        assert len(call.mock_calls) == 1
        _, args, _ = call.mock_calls[0]
        assert args[0] == request

    # Establish that the field header was sent.
    _, _, kw = call.mock_calls[0]
    assert (
        "x-goog-request-params",
        "tensorboard_experiment=tensorboard_experiment_value",
    ) in kw["metadata"]


@pytest.mark.asyncio
async def test_write_tensorboard_experiment_data_field_headers_async():
    client = TensorboardServiceAsyncClient(
        credentials=ga_credentials.AnonymousCredentials(),
    )

    # Any value that is part of the HTTP/1.1 URI should be sent as
    # a field header. Set these to a non-empty value.
    request = tensorboard_service.WriteTensorboardExperimentDataRequest()

    request.tensorboard_experiment = "tensorboard_experiment_value"

    # Mock the actual call within the gRPC stub, and fake the request.
    with mock.patch.object(
        type(client.transport.write_tensorboard_experiment_data), "__call__"
    ) as call:
        call.return_value = grpc_helpers_async.FakeUnaryUnaryCall(
            tensorboard_service.WriteTensorboardExperimentDataResponse()
        )
        await client.write_tensorboard_experiment_data(request)

        # Establish that the underlying gRPC stub method was called.
        assert len(call.mock_calls)
        _, args, _ = call.mock_calls[0]
        assert args[0] == request

    # Establish that the field header was sent.
    _, _, kw = call.mock_calls[0]
    assert (
        "x-goog-request-params",
        "tensorboard_experiment=tensorboard_experiment_value",
    ) in kw["metadata"]


def test_write_tensorboard_experiment_data_flattened():
    client = TensorboardServiceClient(
        credentials=ga_credentials.AnonymousCredentials(),
    )

    # Mock the actual call within the gRPC stub, and fake the request.
    with mock.patch.object(
        type(client.transport.write_tensorboard_experiment_data), "__call__"
    ) as call:
        # Designate an appropriate return value for the call.
        call.return_value = tensorboard_service.WriteTensorboardExperimentDataResponse()
        # Call the method with a truthy value for each flattened field,
        # using the keyword arguments to the method.
        client.write_tensorboard_experiment_data(
            tensorboard_experiment="tensorboard_experiment_value",
            write_run_data_requests=[
                tensorboard_service.WriteTensorboardRunDataRequest(
                    tensorboard_run="tensorboard_run_value"
                )
            ],
        )

        # Establish that the underlying call was made with the expected
        # request object values.
        assert len(call.mock_calls) == 1
        _, args, _ = call.mock_calls[0]
        arg = args[0].tensorboard_experiment
        mock_val = "tensorboard_experiment_value"
        assert arg == mock_val
        arg = args[0].write_run_data_requests
        mock_val = [
            tensorboard_service.WriteTensorboardRunDataRequest(
                tensorboard_run="tensorboard_run_value"
            )
        ]
        assert arg == mock_val


def test_write_tensorboard_experiment_data_flattened_error():
    client = TensorboardServiceClient(
        credentials=ga_credentials.AnonymousCredentials(),
    )

    # Attempting to call a method with both a request object and flattened
    # fields is an error.
    with pytest.raises(ValueError):
        client.write_tensorboard_experiment_data(
            tensorboard_service.WriteTensorboardExperimentDataRequest(),
            tensorboard_experiment="tensorboard_experiment_value",
            write_run_data_requests=[
                tensorboard_service.WriteTensorboardRunDataRequest(
                    tensorboard_run="tensorboard_run_value"
                )
            ],
        )


@pytest.mark.asyncio
async def test_write_tensorboard_experiment_data_flattened_async():
    client = TensorboardServiceAsyncClient(
        credentials=ga_credentials.AnonymousCredentials(),
    )

    # Mock the actual call within the gRPC stub, and fake the request.
    with mock.patch.object(
        type(client.transport.write_tensorboard_experiment_data), "__call__"
    ) as call:
        # Designate an appropriate return value for the call.
        call.return_value = tensorboard_service.WriteTensorboardExperimentDataResponse()

        call.return_value = grpc_helpers_async.FakeUnaryUnaryCall(
            tensorboard_service.WriteTensorboardExperimentDataResponse()
        )
        # Call the method with a truthy value for each flattened field,
        # using the keyword arguments to the method.
        response = await client.write_tensorboard_experiment_data(
            tensorboard_experiment="tensorboard_experiment_value",
            write_run_data_requests=[
                tensorboard_service.WriteTensorboardRunDataRequest(
                    tensorboard_run="tensorboard_run_value"
                )
            ],
        )

        # Establish that the underlying call was made with the expected
        # request object values.
        assert len(call.mock_calls)
        _, args, _ = call.mock_calls[0]
        arg = args[0].tensorboard_experiment
        mock_val = "tensorboard_experiment_value"
        assert arg == mock_val
        arg = args[0].write_run_data_requests
        mock_val = [
            tensorboard_service.WriteTensorboardRunDataRequest(
                tensorboard_run="tensorboard_run_value"
            )
        ]
        assert arg == mock_val


@pytest.mark.asyncio
async def test_write_tensorboard_experiment_data_flattened_error_async():
    client = TensorboardServiceAsyncClient(
        credentials=ga_credentials.AnonymousCredentials(),
    )

    # Attempting to call a method with both a request object and flattened
    # fields is an error.
    with pytest.raises(ValueError):
        await client.write_tensorboard_experiment_data(
            tensorboard_service.WriteTensorboardExperimentDataRequest(),
            tensorboard_experiment="tensorboard_experiment_value",
            write_run_data_requests=[
                tensorboard_service.WriteTensorboardRunDataRequest(
                    tensorboard_run="tensorboard_run_value"
                )
            ],
        )


@pytest.mark.parametrize(
    "request_type",
    [
        tensorboard_service.WriteTensorboardRunDataRequest,
        dict,
    ],
)
def test_write_tensorboard_run_data(request_type, transport: str = "grpc"):
    client = TensorboardServiceClient(
        credentials=ga_credentials.AnonymousCredentials(),
        transport=transport,
    )

    # Everything is optional in proto3 as far as the runtime is concerned,
    # and we are mocking out the actual API, so just send an empty request.
    request = request_type()

    # Mock the actual call within the gRPC stub, and fake the request.
    with mock.patch.object(
        type(client.transport.write_tensorboard_run_data), "__call__"
    ) as call:
        # Designate an appropriate return value for the call.
        call.return_value = tensorboard_service.WriteTensorboardRunDataResponse()
        response = client.write_tensorboard_run_data(request)

        # Establish that the underlying gRPC stub method was called.
        assert len(call.mock_calls) == 1
        _, args, _ = call.mock_calls[0]
        assert args[0] == tensorboard_service.WriteTensorboardRunDataRequest()

    # Establish that the response is the type that we expect.
    assert isinstance(response, tensorboard_service.WriteTensorboardRunDataResponse)


def test_write_tensorboard_run_data_empty_call():
    # This test is a coverage failsafe to make sure that totally empty calls,
    # i.e. request == None and no flattened fields passed, work.
    client = TensorboardServiceClient(
        credentials=ga_credentials.AnonymousCredentials(),
        transport="grpc",
    )

    # Mock the actual call within the gRPC stub, and fake the request.
    with mock.patch.object(
        type(client.transport.write_tensorboard_run_data), "__call__"
    ) as call:
        client.write_tensorboard_run_data()
        call.assert_called()
        _, args, _ = call.mock_calls[0]
        assert args[0] == tensorboard_service.WriteTensorboardRunDataRequest()


@pytest.mark.asyncio
async def test_write_tensorboard_run_data_async(
    transport: str = "grpc_asyncio",
    request_type=tensorboard_service.WriteTensorboardRunDataRequest,
):
    client = TensorboardServiceAsyncClient(
        credentials=ga_credentials.AnonymousCredentials(),
        transport=transport,
    )

    # Everything is optional in proto3 as far as the runtime is concerned,
    # and we are mocking out the actual API, so just send an empty request.
    request = request_type()

    # Mock the actual call within the gRPC stub, and fake the request.
    with mock.patch.object(
        type(client.transport.write_tensorboard_run_data), "__call__"
    ) as call:
        # Designate an appropriate return value for the call.
        call.return_value = grpc_helpers_async.FakeUnaryUnaryCall(
            tensorboard_service.WriteTensorboardRunDataResponse()
        )
        response = await client.write_tensorboard_run_data(request)

        # Establish that the underlying gRPC stub method was called.
        assert len(call.mock_calls)
        _, args, _ = call.mock_calls[0]
        assert args[0] == tensorboard_service.WriteTensorboardRunDataRequest()

    # Establish that the response is the type that we expect.
    assert isinstance(response, tensorboard_service.WriteTensorboardRunDataResponse)


@pytest.mark.asyncio
async def test_write_tensorboard_run_data_async_from_dict():
    await test_write_tensorboard_run_data_async(request_type=dict)


def test_write_tensorboard_run_data_field_headers():
    client = TensorboardServiceClient(
        credentials=ga_credentials.AnonymousCredentials(),
    )

    # Any value that is part of the HTTP/1.1 URI should be sent as
    # a field header. Set these to a non-empty value.
    request = tensorboard_service.WriteTensorboardRunDataRequest()

    request.tensorboard_run = "tensorboard_run_value"

    # Mock the actual call within the gRPC stub, and fake the request.
    with mock.patch.object(
        type(client.transport.write_tensorboard_run_data), "__call__"
    ) as call:
        call.return_value = tensorboard_service.WriteTensorboardRunDataResponse()
        client.write_tensorboard_run_data(request)

        # Establish that the underlying gRPC stub method was called.
        assert len(call.mock_calls) == 1
        _, args, _ = call.mock_calls[0]
        assert args[0] == request

    # Establish that the field header was sent.
    _, _, kw = call.mock_calls[0]
    assert (
        "x-goog-request-params",
<<<<<<< HEAD
        "tensorboard_run=tensorboard_run/value",
=======
        "tensorboard_run=tensorboard_run_value",
>>>>>>> dc3be45c
    ) in kw["metadata"]


@pytest.mark.asyncio
async def test_write_tensorboard_run_data_field_headers_async():
    client = TensorboardServiceAsyncClient(
        credentials=ga_credentials.AnonymousCredentials(),
    )

    # Any value that is part of the HTTP/1.1 URI should be sent as
    # a field header. Set these to a non-empty value.
    request = tensorboard_service.WriteTensorboardRunDataRequest()

    request.tensorboard_run = "tensorboard_run_value"

    # Mock the actual call within the gRPC stub, and fake the request.
    with mock.patch.object(
        type(client.transport.write_tensorboard_run_data), "__call__"
    ) as call:
        call.return_value = grpc_helpers_async.FakeUnaryUnaryCall(
            tensorboard_service.WriteTensorboardRunDataResponse()
        )
        await client.write_tensorboard_run_data(request)

        # Establish that the underlying gRPC stub method was called.
        assert len(call.mock_calls)
        _, args, _ = call.mock_calls[0]
        assert args[0] == request

    # Establish that the field header was sent.
    _, _, kw = call.mock_calls[0]
    assert (
        "x-goog-request-params",
<<<<<<< HEAD
        "tensorboard_run=tensorboard_run/value",
=======
        "tensorboard_run=tensorboard_run_value",
>>>>>>> dc3be45c
    ) in kw["metadata"]


def test_write_tensorboard_run_data_flattened():
    client = TensorboardServiceClient(
        credentials=ga_credentials.AnonymousCredentials(),
    )

    # Mock the actual call within the gRPC stub, and fake the request.
    with mock.patch.object(
        type(client.transport.write_tensorboard_run_data), "__call__"
    ) as call:
        # Designate an appropriate return value for the call.
        call.return_value = tensorboard_service.WriteTensorboardRunDataResponse()
        # Call the method with a truthy value for each flattened field,
        # using the keyword arguments to the method.
        client.write_tensorboard_run_data(
            tensorboard_run="tensorboard_run_value",
            time_series_data=[
                tensorboard_data.TimeSeriesData(
                    tensorboard_time_series_id="tensorboard_time_series_id_value"
                )
            ],
        )

        # Establish that the underlying call was made with the expected
        # request object values.
        assert len(call.mock_calls) == 1
        _, args, _ = call.mock_calls[0]
        arg = args[0].tensorboard_run
        mock_val = "tensorboard_run_value"
        assert arg == mock_val
        arg = args[0].time_series_data
        mock_val = [
            tensorboard_data.TimeSeriesData(
                tensorboard_time_series_id="tensorboard_time_series_id_value"
            )
        ]
        assert arg == mock_val


def test_write_tensorboard_run_data_flattened_error():
    client = TensorboardServiceClient(
        credentials=ga_credentials.AnonymousCredentials(),
    )

    # Attempting to call a method with both a request object and flattened
    # fields is an error.
    with pytest.raises(ValueError):
        client.write_tensorboard_run_data(
            tensorboard_service.WriteTensorboardRunDataRequest(),
            tensorboard_run="tensorboard_run_value",
            time_series_data=[
                tensorboard_data.TimeSeriesData(
                    tensorboard_time_series_id="tensorboard_time_series_id_value"
                )
            ],
        )


@pytest.mark.asyncio
async def test_write_tensorboard_run_data_flattened_async():
    client = TensorboardServiceAsyncClient(
        credentials=ga_credentials.AnonymousCredentials(),
    )

    # Mock the actual call within the gRPC stub, and fake the request.
    with mock.patch.object(
        type(client.transport.write_tensorboard_run_data), "__call__"
    ) as call:
        # Designate an appropriate return value for the call.
        call.return_value = tensorboard_service.WriteTensorboardRunDataResponse()

        call.return_value = grpc_helpers_async.FakeUnaryUnaryCall(
            tensorboard_service.WriteTensorboardRunDataResponse()
        )
        # Call the method with a truthy value for each flattened field,
        # using the keyword arguments to the method.
        response = await client.write_tensorboard_run_data(
            tensorboard_run="tensorboard_run_value",
            time_series_data=[
                tensorboard_data.TimeSeriesData(
                    tensorboard_time_series_id="tensorboard_time_series_id_value"
                )
            ],
        )

        # Establish that the underlying call was made with the expected
        # request object values.
        assert len(call.mock_calls)
        _, args, _ = call.mock_calls[0]
        arg = args[0].tensorboard_run
        mock_val = "tensorboard_run_value"
        assert arg == mock_val
        arg = args[0].time_series_data
        mock_val = [
            tensorboard_data.TimeSeriesData(
                tensorboard_time_series_id="tensorboard_time_series_id_value"
            )
        ]
        assert arg == mock_val


@pytest.mark.asyncio
async def test_write_tensorboard_run_data_flattened_error_async():
    client = TensorboardServiceAsyncClient(
        credentials=ga_credentials.AnonymousCredentials(),
    )

    # Attempting to call a method with both a request object and flattened
    # fields is an error.
    with pytest.raises(ValueError):
        await client.write_tensorboard_run_data(
            tensorboard_service.WriteTensorboardRunDataRequest(),
            tensorboard_run="tensorboard_run_value",
            time_series_data=[
                tensorboard_data.TimeSeriesData(
                    tensorboard_time_series_id="tensorboard_time_series_id_value"
                )
            ],
        )


@pytest.mark.parametrize(
    "request_type",
    [
        tensorboard_service.ExportTensorboardTimeSeriesDataRequest,
        dict,
    ],
)
def test_export_tensorboard_time_series_data(request_type, transport: str = "grpc"):
    client = TensorboardServiceClient(
        credentials=ga_credentials.AnonymousCredentials(),
        transport=transport,
    )

    # Everything is optional in proto3 as far as the runtime is concerned,
    # and we are mocking out the actual API, so just send an empty request.
    request = request_type()

    # Mock the actual call within the gRPC stub, and fake the request.
    with mock.patch.object(
        type(client.transport.export_tensorboard_time_series_data), "__call__"
    ) as call:
        # Designate an appropriate return value for the call.
        call.return_value = tensorboard_service.ExportTensorboardTimeSeriesDataResponse(
            next_page_token="next_page_token_value",
        )
        response = client.export_tensorboard_time_series_data(request)

        # Establish that the underlying gRPC stub method was called.
        assert len(call.mock_calls) == 1
        _, args, _ = call.mock_calls[0]
        assert args[0] == tensorboard_service.ExportTensorboardTimeSeriesDataRequest()

    # Establish that the response is the type that we expect.
    assert isinstance(response, pagers.ExportTensorboardTimeSeriesDataPager)
    assert response.next_page_token == "next_page_token_value"


def test_export_tensorboard_time_series_data_empty_call():
    # This test is a coverage failsafe to make sure that totally empty calls,
    # i.e. request == None and no flattened fields passed, work.
    client = TensorboardServiceClient(
        credentials=ga_credentials.AnonymousCredentials(),
        transport="grpc",
    )

    # Mock the actual call within the gRPC stub, and fake the request.
    with mock.patch.object(
        type(client.transport.export_tensorboard_time_series_data), "__call__"
    ) as call:
        client.export_tensorboard_time_series_data()
        call.assert_called()
        _, args, _ = call.mock_calls[0]
        assert args[0] == tensorboard_service.ExportTensorboardTimeSeriesDataRequest()


@pytest.mark.asyncio
async def test_export_tensorboard_time_series_data_async(
    transport: str = "grpc_asyncio",
    request_type=tensorboard_service.ExportTensorboardTimeSeriesDataRequest,
):
    client = TensorboardServiceAsyncClient(
        credentials=ga_credentials.AnonymousCredentials(),
        transport=transport,
    )

    # Everything is optional in proto3 as far as the runtime is concerned,
    # and we are mocking out the actual API, so just send an empty request.
    request = request_type()

    # Mock the actual call within the gRPC stub, and fake the request.
    with mock.patch.object(
        type(client.transport.export_tensorboard_time_series_data), "__call__"
    ) as call:
        # Designate an appropriate return value for the call.
        call.return_value = grpc_helpers_async.FakeUnaryUnaryCall(
            tensorboard_service.ExportTensorboardTimeSeriesDataResponse(
                next_page_token="next_page_token_value",
            )
        )
        response = await client.export_tensorboard_time_series_data(request)

        # Establish that the underlying gRPC stub method was called.
        assert len(call.mock_calls)
        _, args, _ = call.mock_calls[0]
        assert args[0] == tensorboard_service.ExportTensorboardTimeSeriesDataRequest()

    # Establish that the response is the type that we expect.
    assert isinstance(response, pagers.ExportTensorboardTimeSeriesDataAsyncPager)
    assert response.next_page_token == "next_page_token_value"


@pytest.mark.asyncio
async def test_export_tensorboard_time_series_data_async_from_dict():
    await test_export_tensorboard_time_series_data_async(request_type=dict)


def test_export_tensorboard_time_series_data_field_headers():
    client = TensorboardServiceClient(
        credentials=ga_credentials.AnonymousCredentials(),
    )

    # Any value that is part of the HTTP/1.1 URI should be sent as
    # a field header. Set these to a non-empty value.
    request = tensorboard_service.ExportTensorboardTimeSeriesDataRequest()

    request.tensorboard_time_series = "tensorboard_time_series_value"

    # Mock the actual call within the gRPC stub, and fake the request.
    with mock.patch.object(
        type(client.transport.export_tensorboard_time_series_data), "__call__"
    ) as call:
        call.return_value = (
            tensorboard_service.ExportTensorboardTimeSeriesDataResponse()
        )
        client.export_tensorboard_time_series_data(request)

        # Establish that the underlying gRPC stub method was called.
        assert len(call.mock_calls) == 1
        _, args, _ = call.mock_calls[0]
        assert args[0] == request

    # Establish that the field header was sent.
    _, _, kw = call.mock_calls[0]
    assert (
        "x-goog-request-params",
        "tensorboard_time_series=tensorboard_time_series_value",
    ) in kw["metadata"]


@pytest.mark.asyncio
async def test_export_tensorboard_time_series_data_field_headers_async():
    client = TensorboardServiceAsyncClient(
        credentials=ga_credentials.AnonymousCredentials(),
    )

    # Any value that is part of the HTTP/1.1 URI should be sent as
    # a field header. Set these to a non-empty value.
    request = tensorboard_service.ExportTensorboardTimeSeriesDataRequest()

    request.tensorboard_time_series = "tensorboard_time_series_value"

    # Mock the actual call within the gRPC stub, and fake the request.
    with mock.patch.object(
        type(client.transport.export_tensorboard_time_series_data), "__call__"
    ) as call:
        call.return_value = grpc_helpers_async.FakeUnaryUnaryCall(
            tensorboard_service.ExportTensorboardTimeSeriesDataResponse()
        )
        await client.export_tensorboard_time_series_data(request)

        # Establish that the underlying gRPC stub method was called.
        assert len(call.mock_calls)
        _, args, _ = call.mock_calls[0]
        assert args[0] == request

    # Establish that the field header was sent.
    _, _, kw = call.mock_calls[0]
    assert (
        "x-goog-request-params",
        "tensorboard_time_series=tensorboard_time_series_value",
    ) in kw["metadata"]


def test_export_tensorboard_time_series_data_flattened():
    client = TensorboardServiceClient(
        credentials=ga_credentials.AnonymousCredentials(),
    )

    # Mock the actual call within the gRPC stub, and fake the request.
    with mock.patch.object(
        type(client.transport.export_tensorboard_time_series_data), "__call__"
    ) as call:
        # Designate an appropriate return value for the call.
        call.return_value = (
            tensorboard_service.ExportTensorboardTimeSeriesDataResponse()
        )
        # Call the method with a truthy value for each flattened field,
        # using the keyword arguments to the method.
        client.export_tensorboard_time_series_data(
            tensorboard_time_series="tensorboard_time_series_value",
        )

        # Establish that the underlying call was made with the expected
        # request object values.
        assert len(call.mock_calls) == 1
        _, args, _ = call.mock_calls[0]
        arg = args[0].tensorboard_time_series
        mock_val = "tensorboard_time_series_value"
        assert arg == mock_val


def test_export_tensorboard_time_series_data_flattened_error():
    client = TensorboardServiceClient(
        credentials=ga_credentials.AnonymousCredentials(),
    )

    # Attempting to call a method with both a request object and flattened
    # fields is an error.
    with pytest.raises(ValueError):
        client.export_tensorboard_time_series_data(
            tensorboard_service.ExportTensorboardTimeSeriesDataRequest(),
            tensorboard_time_series="tensorboard_time_series_value",
        )


@pytest.mark.asyncio
async def test_export_tensorboard_time_series_data_flattened_async():
    client = TensorboardServiceAsyncClient(
        credentials=ga_credentials.AnonymousCredentials(),
    )

    # Mock the actual call within the gRPC stub, and fake the request.
    with mock.patch.object(
        type(client.transport.export_tensorboard_time_series_data), "__call__"
    ) as call:
        # Designate an appropriate return value for the call.
        call.return_value = (
            tensorboard_service.ExportTensorboardTimeSeriesDataResponse()
        )

        call.return_value = grpc_helpers_async.FakeUnaryUnaryCall(
            tensorboard_service.ExportTensorboardTimeSeriesDataResponse()
        )
        # Call the method with a truthy value for each flattened field,
        # using the keyword arguments to the method.
        response = await client.export_tensorboard_time_series_data(
            tensorboard_time_series="tensorboard_time_series_value",
        )

        # Establish that the underlying call was made with the expected
        # request object values.
        assert len(call.mock_calls)
        _, args, _ = call.mock_calls[0]
        arg = args[0].tensorboard_time_series
        mock_val = "tensorboard_time_series_value"
        assert arg == mock_val


@pytest.mark.asyncio
async def test_export_tensorboard_time_series_data_flattened_error_async():
    client = TensorboardServiceAsyncClient(
        credentials=ga_credentials.AnonymousCredentials(),
    )

    # Attempting to call a method with both a request object and flattened
    # fields is an error.
    with pytest.raises(ValueError):
        await client.export_tensorboard_time_series_data(
            tensorboard_service.ExportTensorboardTimeSeriesDataRequest(),
            tensorboard_time_series="tensorboard_time_series_value",
        )


def test_export_tensorboard_time_series_data_pager(transport_name: str = "grpc"):
    client = TensorboardServiceClient(
        credentials=ga_credentials.AnonymousCredentials,
        transport=transport_name,
    )

    # Mock the actual call within the gRPC stub, and fake the request.
    with mock.patch.object(
        type(client.transport.export_tensorboard_time_series_data), "__call__"
    ) as call:
        # Set the response to a series of pages.
        call.side_effect = (
            tensorboard_service.ExportTensorboardTimeSeriesDataResponse(
                time_series_data_points=[
                    tensorboard_data.TimeSeriesDataPoint(),
                    tensorboard_data.TimeSeriesDataPoint(),
                    tensorboard_data.TimeSeriesDataPoint(),
                ],
                next_page_token="abc",
            ),
            tensorboard_service.ExportTensorboardTimeSeriesDataResponse(
                time_series_data_points=[],
                next_page_token="def",
            ),
            tensorboard_service.ExportTensorboardTimeSeriesDataResponse(
                time_series_data_points=[
                    tensorboard_data.TimeSeriesDataPoint(),
                ],
                next_page_token="ghi",
            ),
            tensorboard_service.ExportTensorboardTimeSeriesDataResponse(
                time_series_data_points=[
                    tensorboard_data.TimeSeriesDataPoint(),
                    tensorboard_data.TimeSeriesDataPoint(),
                ],
            ),
            RuntimeError,
        )

        metadata = ()
        metadata = tuple(metadata) + (
            gapic_v1.routing_header.to_grpc_metadata(
                (("tensorboard_time_series", ""),)
            ),
        )
        pager = client.export_tensorboard_time_series_data(request={})

        assert pager._metadata == metadata

        results = list(pager)
        assert len(results) == 6
        assert all(isinstance(i, tensorboard_data.TimeSeriesDataPoint) for i in results)


def test_export_tensorboard_time_series_data_pages(transport_name: str = "grpc"):
    client = TensorboardServiceClient(
        credentials=ga_credentials.AnonymousCredentials,
        transport=transport_name,
    )

    # Mock the actual call within the gRPC stub, and fake the request.
    with mock.patch.object(
        type(client.transport.export_tensorboard_time_series_data), "__call__"
    ) as call:
        # Set the response to a series of pages.
        call.side_effect = (
            tensorboard_service.ExportTensorboardTimeSeriesDataResponse(
                time_series_data_points=[
                    tensorboard_data.TimeSeriesDataPoint(),
                    tensorboard_data.TimeSeriesDataPoint(),
                    tensorboard_data.TimeSeriesDataPoint(),
                ],
                next_page_token="abc",
            ),
            tensorboard_service.ExportTensorboardTimeSeriesDataResponse(
                time_series_data_points=[],
                next_page_token="def",
            ),
            tensorboard_service.ExportTensorboardTimeSeriesDataResponse(
                time_series_data_points=[
                    tensorboard_data.TimeSeriesDataPoint(),
                ],
                next_page_token="ghi",
            ),
            tensorboard_service.ExportTensorboardTimeSeriesDataResponse(
                time_series_data_points=[
                    tensorboard_data.TimeSeriesDataPoint(),
                    tensorboard_data.TimeSeriesDataPoint(),
                ],
            ),
            RuntimeError,
        )
        pages = list(client.export_tensorboard_time_series_data(request={}).pages)
        for page_, token in zip(pages, ["abc", "def", "ghi", ""]):
            assert page_.raw_page.next_page_token == token


@pytest.mark.asyncio
async def test_export_tensorboard_time_series_data_async_pager():
    client = TensorboardServiceAsyncClient(
        credentials=ga_credentials.AnonymousCredentials,
    )

    # Mock the actual call within the gRPC stub, and fake the request.
    with mock.patch.object(
        type(client.transport.export_tensorboard_time_series_data),
        "__call__",
        new_callable=mock.AsyncMock,
    ) as call:
        # Set the response to a series of pages.
        call.side_effect = (
            tensorboard_service.ExportTensorboardTimeSeriesDataResponse(
                time_series_data_points=[
                    tensorboard_data.TimeSeriesDataPoint(),
                    tensorboard_data.TimeSeriesDataPoint(),
                    tensorboard_data.TimeSeriesDataPoint(),
                ],
                next_page_token="abc",
            ),
            tensorboard_service.ExportTensorboardTimeSeriesDataResponse(
                time_series_data_points=[],
                next_page_token="def",
            ),
            tensorboard_service.ExportTensorboardTimeSeriesDataResponse(
                time_series_data_points=[
                    tensorboard_data.TimeSeriesDataPoint(),
                ],
                next_page_token="ghi",
            ),
            tensorboard_service.ExportTensorboardTimeSeriesDataResponse(
                time_series_data_points=[
                    tensorboard_data.TimeSeriesDataPoint(),
                    tensorboard_data.TimeSeriesDataPoint(),
                ],
            ),
            RuntimeError,
        )
        async_pager = await client.export_tensorboard_time_series_data(
            request={},
        )
        assert async_pager.next_page_token == "abc"
        responses = []
        async for response in async_pager:  # pragma: no branch
            responses.append(response)

        assert len(responses) == 6
        assert all(
            isinstance(i, tensorboard_data.TimeSeriesDataPoint) for i in responses
        )


@pytest.mark.asyncio
async def test_export_tensorboard_time_series_data_async_pages():
    client = TensorboardServiceAsyncClient(
        credentials=ga_credentials.AnonymousCredentials,
    )

    # Mock the actual call within the gRPC stub, and fake the request.
    with mock.patch.object(
        type(client.transport.export_tensorboard_time_series_data),
        "__call__",
        new_callable=mock.AsyncMock,
    ) as call:
        # Set the response to a series of pages.
        call.side_effect = (
            tensorboard_service.ExportTensorboardTimeSeriesDataResponse(
                time_series_data_points=[
                    tensorboard_data.TimeSeriesDataPoint(),
                    tensorboard_data.TimeSeriesDataPoint(),
                    tensorboard_data.TimeSeriesDataPoint(),
                ],
                next_page_token="abc",
            ),
            tensorboard_service.ExportTensorboardTimeSeriesDataResponse(
                time_series_data_points=[],
                next_page_token="def",
            ),
            tensorboard_service.ExportTensorboardTimeSeriesDataResponse(
                time_series_data_points=[
                    tensorboard_data.TimeSeriesDataPoint(),
                ],
                next_page_token="ghi",
            ),
            tensorboard_service.ExportTensorboardTimeSeriesDataResponse(
                time_series_data_points=[
                    tensorboard_data.TimeSeriesDataPoint(),
                    tensorboard_data.TimeSeriesDataPoint(),
                ],
            ),
            RuntimeError,
        )
        pages = []
        async for page_ in (
            await client.export_tensorboard_time_series_data(request={})
        ).pages:  # pragma: no branch
            pages.append(page_)
        for page_, token in zip(pages, ["abc", "def", "ghi", ""]):
            assert page_.raw_page.next_page_token == token


def test_credentials_transport_error():
    # It is an error to provide credentials and a transport instance.
    transport = transports.TensorboardServiceGrpcTransport(
        credentials=ga_credentials.AnonymousCredentials(),
    )
    with pytest.raises(ValueError):
        client = TensorboardServiceClient(
            credentials=ga_credentials.AnonymousCredentials(),
            transport=transport,
        )

    # It is an error to provide a credentials file and a transport instance.
    transport = transports.TensorboardServiceGrpcTransport(
        credentials=ga_credentials.AnonymousCredentials(),
    )
    with pytest.raises(ValueError):
        client = TensorboardServiceClient(
            client_options={"credentials_file": "credentials.json"},
            transport=transport,
        )

    # It is an error to provide an api_key and a transport instance.
    transport = transports.TensorboardServiceGrpcTransport(
        credentials=ga_credentials.AnonymousCredentials(),
    )
    options = client_options.ClientOptions()
    options.api_key = "api_key"
    with pytest.raises(ValueError):
        client = TensorboardServiceClient(
            client_options=options,
            transport=transport,
        )

    # It is an error to provide an api_key and a credential.
    options = mock.Mock()
    options.api_key = "api_key"
    with pytest.raises(ValueError):
        client = TensorboardServiceClient(
            client_options=options, credentials=ga_credentials.AnonymousCredentials()
        )

    # It is an error to provide scopes and a transport instance.
    transport = transports.TensorboardServiceGrpcTransport(
        credentials=ga_credentials.AnonymousCredentials(),
    )
    with pytest.raises(ValueError):
        client = TensorboardServiceClient(
            client_options={"scopes": ["1", "2"]},
            transport=transport,
        )


def test_transport_instance():
    # A client may be instantiated with a custom transport instance.
    transport = transports.TensorboardServiceGrpcTransport(
        credentials=ga_credentials.AnonymousCredentials(),
    )
    client = TensorboardServiceClient(transport=transport)
    assert client.transport is transport


def test_transport_get_channel():
    # A client may be instantiated with a custom transport instance.
    transport = transports.TensorboardServiceGrpcTransport(
        credentials=ga_credentials.AnonymousCredentials(),
    )
    channel = transport.grpc_channel
    assert channel

    transport = transports.TensorboardServiceGrpcAsyncIOTransport(
        credentials=ga_credentials.AnonymousCredentials(),
    )
    channel = transport.grpc_channel
    assert channel


@pytest.mark.parametrize(
    "transport_class",
    [
        transports.TensorboardServiceGrpcTransport,
        transports.TensorboardServiceGrpcAsyncIOTransport,
    ],
)
def test_transport_adc(transport_class):
    # Test default credentials are used if not provided.
    with mock.patch.object(google.auth, "default") as adc:
        adc.return_value = (ga_credentials.AnonymousCredentials(), None)
        transport_class()
        adc.assert_called_once()


@pytest.mark.parametrize(
    "transport_name",
    [
        "grpc",
    ],
)
def test_transport_kind(transport_name):
    transport = TensorboardServiceClient.get_transport_class(transport_name)(
        credentials=ga_credentials.AnonymousCredentials(),
    )
    assert transport.kind == transport_name


def test_transport_grpc_default():
    # A client should use the gRPC transport by default.
    client = TensorboardServiceClient(
        credentials=ga_credentials.AnonymousCredentials(),
    )
    assert isinstance(
        client.transport,
        transports.TensorboardServiceGrpcTransport,
    )


def test_tensorboard_service_base_transport_error():
    # Passing both a credentials object and credentials_file should raise an error
    with pytest.raises(core_exceptions.DuplicateCredentialArgs):
        transport = transports.TensorboardServiceTransport(
            credentials=ga_credentials.AnonymousCredentials(),
            credentials_file="credentials.json",
        )


def test_tensorboard_service_base_transport():
    # Instantiate the base transport.
    with mock.patch(
        "google.cloud.aiplatform_v1.services.tensorboard_service.transports.TensorboardServiceTransport.__init__"
    ) as Transport:
        Transport.return_value = None
        transport = transports.TensorboardServiceTransport(
            credentials=ga_credentials.AnonymousCredentials(),
        )

    # Every method on the transport should just blindly
    # raise NotImplementedError.
    methods = (
        "create_tensorboard",
        "get_tensorboard",
        "update_tensorboard",
        "list_tensorboards",
        "delete_tensorboard",
        "create_tensorboard_experiment",
        "get_tensorboard_experiment",
        "update_tensorboard_experiment",
        "list_tensorboard_experiments",
        "delete_tensorboard_experiment",
        "create_tensorboard_run",
        "batch_create_tensorboard_runs",
        "get_tensorboard_run",
        "update_tensorboard_run",
        "list_tensorboard_runs",
        "delete_tensorboard_run",
        "batch_create_tensorboard_time_series",
        "create_tensorboard_time_series",
        "get_tensorboard_time_series",
        "update_tensorboard_time_series",
        "list_tensorboard_time_series",
        "delete_tensorboard_time_series",
        "batch_read_tensorboard_time_series_data",
        "read_tensorboard_time_series_data",
        "read_tensorboard_blob_data",
        "write_tensorboard_experiment_data",
        "write_tensorboard_run_data",
        "export_tensorboard_time_series_data",
    )
    for method in methods:
        with pytest.raises(NotImplementedError):
            getattr(transport, method)(request=object())

    with pytest.raises(NotImplementedError):
        transport.close()

    # Additionally, the LRO client (a property) should
    # also raise NotImplementedError
    with pytest.raises(NotImplementedError):
        transport.operations_client

    # Catch all for all remaining methods and properties
    remainder = [
        "kind",
    ]
    for r in remainder:
        with pytest.raises(NotImplementedError):
            getattr(transport, r)()


def test_tensorboard_service_base_transport_with_credentials_file():
    # Instantiate the base transport with a credentials file
    with mock.patch.object(
        google.auth, "load_credentials_from_file", autospec=True
    ) as load_creds, mock.patch(
        "google.cloud.aiplatform_v1.services.tensorboard_service.transports.TensorboardServiceTransport._prep_wrapped_messages"
    ) as Transport:
        Transport.return_value = None
        load_creds.return_value = (ga_credentials.AnonymousCredentials(), None)
        transport = transports.TensorboardServiceTransport(
            credentials_file="credentials.json",
            quota_project_id="octopus",
        )
        load_creds.assert_called_once_with(
            "credentials.json",
            scopes=None,
            default_scopes=(
                "https://www.googleapis.com/auth/cloud-platform",
                "https://www.googleapis.com/auth/cloud-platform.read-only",
            ),
            quota_project_id="octopus",
        )


def test_tensorboard_service_base_transport_with_adc():
    # Test the default credentials are used if credentials and credentials_file are None.
    with mock.patch.object(google.auth, "default", autospec=True) as adc, mock.patch(
        "google.cloud.aiplatform_v1.services.tensorboard_service.transports.TensorboardServiceTransport._prep_wrapped_messages"
    ) as Transport:
        Transport.return_value = None
        adc.return_value = (ga_credentials.AnonymousCredentials(), None)
        transport = transports.TensorboardServiceTransport()
        adc.assert_called_once()


def test_tensorboard_service_auth_adc():
    # If no credentials are provided, we should use ADC credentials.
    with mock.patch.object(google.auth, "default", autospec=True) as adc:
        adc.return_value = (ga_credentials.AnonymousCredentials(), None)
        TensorboardServiceClient()
        adc.assert_called_once_with(
            scopes=None,
            default_scopes=(
                "https://www.googleapis.com/auth/cloud-platform",
                "https://www.googleapis.com/auth/cloud-platform.read-only",
            ),
            quota_project_id=None,
        )


@pytest.mark.parametrize(
    "transport_class",
    [
        transports.TensorboardServiceGrpcTransport,
        transports.TensorboardServiceGrpcAsyncIOTransport,
    ],
)
def test_tensorboard_service_transport_auth_adc(transport_class):
    # If credentials and host are not provided, the transport class should use
    # ADC credentials.
    with mock.patch.object(google.auth, "default", autospec=True) as adc:
        adc.return_value = (ga_credentials.AnonymousCredentials(), None)
        transport_class(quota_project_id="octopus", scopes=["1", "2"])
        adc.assert_called_once_with(
            scopes=["1", "2"],
            default_scopes=(
                "https://www.googleapis.com/auth/cloud-platform",
                "https://www.googleapis.com/auth/cloud-platform.read-only",
            ),
            quota_project_id="octopus",
        )


@pytest.mark.parametrize(
    "transport_class,grpc_helpers",
    [
        (transports.TensorboardServiceGrpcTransport, grpc_helpers),
        (transports.TensorboardServiceGrpcAsyncIOTransport, grpc_helpers_async),
    ],
)
def test_tensorboard_service_transport_create_channel(transport_class, grpc_helpers):
    # If credentials and host are not provided, the transport class should use
    # ADC credentials.
    with mock.patch.object(
        google.auth, "default", autospec=True
    ) as adc, mock.patch.object(
        grpc_helpers, "create_channel", autospec=True
    ) as create_channel:
        creds = ga_credentials.AnonymousCredentials()
        adc.return_value = (creds, None)
        transport_class(quota_project_id="octopus", scopes=["1", "2"])

        create_channel.assert_called_with(
            "aiplatform.googleapis.com:443",
            credentials=creds,
            credentials_file=None,
            quota_project_id="octopus",
            default_scopes=(
                "https://www.googleapis.com/auth/cloud-platform",
                "https://www.googleapis.com/auth/cloud-platform.read-only",
            ),
            scopes=["1", "2"],
            default_host="aiplatform.googleapis.com",
            ssl_credentials=None,
            options=[
                ("grpc.max_send_message_length", -1),
                ("grpc.max_receive_message_length", -1),
            ],
        )


@pytest.mark.parametrize(
    "transport_class",
    [
        transports.TensorboardServiceGrpcTransport,
        transports.TensorboardServiceGrpcAsyncIOTransport,
    ],
)
def test_tensorboard_service_grpc_transport_client_cert_source_for_mtls(
    transport_class,
):
    cred = ga_credentials.AnonymousCredentials()

    # Check ssl_channel_credentials is used if provided.
    with mock.patch.object(transport_class, "create_channel") as mock_create_channel:
        mock_ssl_channel_creds = mock.Mock()
        transport_class(
            host="squid.clam.whelk",
            credentials=cred,
            ssl_channel_credentials=mock_ssl_channel_creds,
        )
        mock_create_channel.assert_called_once_with(
            "squid.clam.whelk:443",
            credentials=cred,
            credentials_file=None,
            scopes=None,
            ssl_credentials=mock_ssl_channel_creds,
            quota_project_id=None,
            options=[
                ("grpc.max_send_message_length", -1),
                ("grpc.max_receive_message_length", -1),
            ],
        )

    # Check if ssl_channel_credentials is not provided, then client_cert_source_for_mtls
    # is used.
    with mock.patch.object(transport_class, "create_channel", return_value=mock.Mock()):
        with mock.patch("grpc.ssl_channel_credentials") as mock_ssl_cred:
            transport_class(
                credentials=cred,
                client_cert_source_for_mtls=client_cert_source_callback,
            )
            expected_cert, expected_key = client_cert_source_callback()
            mock_ssl_cred.assert_called_once_with(
                certificate_chain=expected_cert, private_key=expected_key
            )


@pytest.mark.parametrize(
    "transport_name",
    [
        "grpc",
        "grpc_asyncio",
    ],
)
def test_tensorboard_service_host_no_port(transport_name):
    client = TensorboardServiceClient(
        credentials=ga_credentials.AnonymousCredentials(),
        client_options=client_options.ClientOptions(
            api_endpoint="aiplatform.googleapis.com"
        ),
        transport=transport_name,
    )
    assert client.transport._host == ("aiplatform.googleapis.com:443")


@pytest.mark.parametrize(
    "transport_name",
    [
        "grpc",
        "grpc_asyncio",
    ],
)
def test_tensorboard_service_host_with_port(transport_name):
    client = TensorboardServiceClient(
        credentials=ga_credentials.AnonymousCredentials(),
        client_options=client_options.ClientOptions(
            api_endpoint="aiplatform.googleapis.com:8000"
        ),
        transport=transport_name,
    )
    assert client.transport._host == ("aiplatform.googleapis.com:8000")


def test_tensorboard_service_grpc_transport_channel():
    channel = grpc.secure_channel("http://localhost/", grpc.local_channel_credentials())

    # Check that channel is used if provided.
    transport = transports.TensorboardServiceGrpcTransport(
        host="squid.clam.whelk",
        channel=channel,
    )
    assert transport.grpc_channel == channel
    assert transport._host == "squid.clam.whelk:443"
    assert transport._ssl_channel_credentials == None


def test_tensorboard_service_grpc_asyncio_transport_channel():
    channel = aio.secure_channel("http://localhost/", grpc.local_channel_credentials())

    # Check that channel is used if provided.
    transport = transports.TensorboardServiceGrpcAsyncIOTransport(
        host="squid.clam.whelk",
        channel=channel,
    )
    assert transport.grpc_channel == channel
    assert transport._host == "squid.clam.whelk:443"
    assert transport._ssl_channel_credentials == None


# Remove this test when deprecated arguments (api_mtls_endpoint, client_cert_source) are
# removed from grpc/grpc_asyncio transport constructor.
@pytest.mark.parametrize(
    "transport_class",
    [
        transports.TensorboardServiceGrpcTransport,
        transports.TensorboardServiceGrpcAsyncIOTransport,
    ],
)
def test_tensorboard_service_transport_channel_mtls_with_client_cert_source(
    transport_class,
):
    with mock.patch(
        "grpc.ssl_channel_credentials", autospec=True
    ) as grpc_ssl_channel_cred:
        with mock.patch.object(
            transport_class, "create_channel"
        ) as grpc_create_channel:
            mock_ssl_cred = mock.Mock()
            grpc_ssl_channel_cred.return_value = mock_ssl_cred

            mock_grpc_channel = mock.Mock()
            grpc_create_channel.return_value = mock_grpc_channel

            cred = ga_credentials.AnonymousCredentials()
            with pytest.warns(DeprecationWarning):
                with mock.patch.object(google.auth, "default") as adc:
                    adc.return_value = (cred, None)
                    transport = transport_class(
                        host="squid.clam.whelk",
                        api_mtls_endpoint="mtls.squid.clam.whelk",
                        client_cert_source=client_cert_source_callback,
                    )
                    adc.assert_called_once()

            grpc_ssl_channel_cred.assert_called_once_with(
                certificate_chain=b"cert bytes", private_key=b"key bytes"
            )
            grpc_create_channel.assert_called_once_with(
                "mtls.squid.clam.whelk:443",
                credentials=cred,
                credentials_file=None,
                scopes=None,
                ssl_credentials=mock_ssl_cred,
                quota_project_id=None,
                options=[
                    ("grpc.max_send_message_length", -1),
                    ("grpc.max_receive_message_length", -1),
                ],
            )
            assert transport.grpc_channel == mock_grpc_channel
            assert transport._ssl_channel_credentials == mock_ssl_cred


# Remove this test when deprecated arguments (api_mtls_endpoint, client_cert_source) are
# removed from grpc/grpc_asyncio transport constructor.
@pytest.mark.parametrize(
    "transport_class",
    [
        transports.TensorboardServiceGrpcTransport,
        transports.TensorboardServiceGrpcAsyncIOTransport,
    ],
)
def test_tensorboard_service_transport_channel_mtls_with_adc(transport_class):
    mock_ssl_cred = mock.Mock()
    with mock.patch.multiple(
        "google.auth.transport.grpc.SslCredentials",
        __init__=mock.Mock(return_value=None),
        ssl_credentials=mock.PropertyMock(return_value=mock_ssl_cred),
    ):
        with mock.patch.object(
            transport_class, "create_channel"
        ) as grpc_create_channel:
            mock_grpc_channel = mock.Mock()
            grpc_create_channel.return_value = mock_grpc_channel
            mock_cred = mock.Mock()

            with pytest.warns(DeprecationWarning):
                transport = transport_class(
                    host="squid.clam.whelk",
                    credentials=mock_cred,
                    api_mtls_endpoint="mtls.squid.clam.whelk",
                    client_cert_source=None,
                )

            grpc_create_channel.assert_called_once_with(
                "mtls.squid.clam.whelk:443",
                credentials=mock_cred,
                credentials_file=None,
                scopes=None,
                ssl_credentials=mock_ssl_cred,
                quota_project_id=None,
                options=[
                    ("grpc.max_send_message_length", -1),
                    ("grpc.max_receive_message_length", -1),
                ],
            )
            assert transport.grpc_channel == mock_grpc_channel


def test_tensorboard_service_grpc_lro_client():
    client = TensorboardServiceClient(
        credentials=ga_credentials.AnonymousCredentials(),
        transport="grpc",
    )
    transport = client.transport

    # Ensure that we have a api-core operations client.
    assert isinstance(
        transport.operations_client,
        operations_v1.OperationsClient,
    )

    # Ensure that subsequent calls to the property send the exact same object.
    assert transport.operations_client is transport.operations_client


def test_tensorboard_service_grpc_lro_async_client():
    client = TensorboardServiceAsyncClient(
        credentials=ga_credentials.AnonymousCredentials(),
        transport="grpc_asyncio",
    )
    transport = client.transport

    # Ensure that we have a api-core operations client.
    assert isinstance(
        transport.operations_client,
        operations_v1.OperationsAsyncClient,
    )

    # Ensure that subsequent calls to the property send the exact same object.
    assert transport.operations_client is transport.operations_client


def test_tensorboard_path():
    project = "squid"
    location = "clam"
    tensorboard = "whelk"
    expected = (
        "projects/{project}/locations/{location}/tensorboards/{tensorboard}".format(
            project=project,
            location=location,
            tensorboard=tensorboard,
        )
    )
    actual = TensorboardServiceClient.tensorboard_path(project, location, tensorboard)
    assert expected == actual


def test_parse_tensorboard_path():
    expected = {
        "project": "octopus",
        "location": "oyster",
        "tensorboard": "nudibranch",
    }
    path = TensorboardServiceClient.tensorboard_path(**expected)

    # Check that the path construction is reversible.
    actual = TensorboardServiceClient.parse_tensorboard_path(path)
    assert expected == actual


def test_tensorboard_experiment_path():
    project = "cuttlefish"
    location = "mussel"
    tensorboard = "winkle"
    experiment = "nautilus"
    expected = "projects/{project}/locations/{location}/tensorboards/{tensorboard}/experiments/{experiment}".format(
        project=project,
        location=location,
        tensorboard=tensorboard,
        experiment=experiment,
    )
    actual = TensorboardServiceClient.tensorboard_experiment_path(
        project, location, tensorboard, experiment
    )
    assert expected == actual


def test_parse_tensorboard_experiment_path():
    expected = {
        "project": "scallop",
        "location": "abalone",
        "tensorboard": "squid",
        "experiment": "clam",
    }
    path = TensorboardServiceClient.tensorboard_experiment_path(**expected)

    # Check that the path construction is reversible.
    actual = TensorboardServiceClient.parse_tensorboard_experiment_path(path)
    assert expected == actual


def test_tensorboard_run_path():
    project = "whelk"
    location = "octopus"
    tensorboard = "oyster"
    experiment = "nudibranch"
    run = "cuttlefish"
    expected = "projects/{project}/locations/{location}/tensorboards/{tensorboard}/experiments/{experiment}/runs/{run}".format(
        project=project,
        location=location,
        tensorboard=tensorboard,
        experiment=experiment,
        run=run,
    )
    actual = TensorboardServiceClient.tensorboard_run_path(
        project, location, tensorboard, experiment, run
    )
    assert expected == actual


def test_parse_tensorboard_run_path():
    expected = {
        "project": "mussel",
        "location": "winkle",
        "tensorboard": "nautilus",
        "experiment": "scallop",
        "run": "abalone",
    }
    path = TensorboardServiceClient.tensorboard_run_path(**expected)

    # Check that the path construction is reversible.
    actual = TensorboardServiceClient.parse_tensorboard_run_path(path)
    assert expected == actual


def test_tensorboard_time_series_path():
    project = "squid"
    location = "clam"
    tensorboard = "whelk"
    experiment = "octopus"
    run = "oyster"
    time_series = "nudibranch"
    expected = "projects/{project}/locations/{location}/tensorboards/{tensorboard}/experiments/{experiment}/runs/{run}/timeSeries/{time_series}".format(
        project=project,
        location=location,
        tensorboard=tensorboard,
        experiment=experiment,
        run=run,
        time_series=time_series,
    )
    actual = TensorboardServiceClient.tensorboard_time_series_path(
        project, location, tensorboard, experiment, run, time_series
    )
    assert expected == actual


def test_parse_tensorboard_time_series_path():
    expected = {
        "project": "cuttlefish",
        "location": "mussel",
        "tensorboard": "winkle",
        "experiment": "nautilus",
        "run": "scallop",
        "time_series": "abalone",
    }
    path = TensorboardServiceClient.tensorboard_time_series_path(**expected)

    # Check that the path construction is reversible.
    actual = TensorboardServiceClient.parse_tensorboard_time_series_path(path)
    assert expected == actual


def test_common_billing_account_path():
    billing_account = "squid"
    expected = "billingAccounts/{billing_account}".format(
        billing_account=billing_account,
    )
    actual = TensorboardServiceClient.common_billing_account_path(billing_account)
    assert expected == actual


def test_parse_common_billing_account_path():
    expected = {
        "billing_account": "clam",
    }
    path = TensorboardServiceClient.common_billing_account_path(**expected)

    # Check that the path construction is reversible.
    actual = TensorboardServiceClient.parse_common_billing_account_path(path)
    assert expected == actual


def test_common_folder_path():
    folder = "whelk"
    expected = "folders/{folder}".format(
        folder=folder,
    )
    actual = TensorboardServiceClient.common_folder_path(folder)
    assert expected == actual


def test_parse_common_folder_path():
    expected = {
        "folder": "octopus",
    }
    path = TensorboardServiceClient.common_folder_path(**expected)

    # Check that the path construction is reversible.
    actual = TensorboardServiceClient.parse_common_folder_path(path)
    assert expected == actual


def test_common_organization_path():
    organization = "oyster"
    expected = "organizations/{organization}".format(
        organization=organization,
    )
    actual = TensorboardServiceClient.common_organization_path(organization)
    assert expected == actual


def test_parse_common_organization_path():
    expected = {
        "organization": "nudibranch",
    }
    path = TensorboardServiceClient.common_organization_path(**expected)

    # Check that the path construction is reversible.
    actual = TensorboardServiceClient.parse_common_organization_path(path)
    assert expected == actual


def test_common_project_path():
    project = "cuttlefish"
    expected = "projects/{project}".format(
        project=project,
    )
    actual = TensorboardServiceClient.common_project_path(project)
    assert expected == actual


def test_parse_common_project_path():
    expected = {
        "project": "mussel",
    }
    path = TensorboardServiceClient.common_project_path(**expected)

    # Check that the path construction is reversible.
    actual = TensorboardServiceClient.parse_common_project_path(path)
    assert expected == actual


def test_common_location_path():
    project = "winkle"
    location = "nautilus"
    expected = "projects/{project}/locations/{location}".format(
        project=project,
        location=location,
    )
    actual = TensorboardServiceClient.common_location_path(project, location)
    assert expected == actual


def test_parse_common_location_path():
    expected = {
        "project": "scallop",
        "location": "abalone",
    }
    path = TensorboardServiceClient.common_location_path(**expected)

    # Check that the path construction is reversible.
    actual = TensorboardServiceClient.parse_common_location_path(path)
    assert expected == actual


def test_client_with_default_client_info():
    client_info = gapic_v1.client_info.ClientInfo()

    with mock.patch.object(
        transports.TensorboardServiceTransport, "_prep_wrapped_messages"
    ) as prep:
        client = TensorboardServiceClient(
            credentials=ga_credentials.AnonymousCredentials(),
            client_info=client_info,
        )
        prep.assert_called_once_with(client_info)

    with mock.patch.object(
        transports.TensorboardServiceTransport, "_prep_wrapped_messages"
    ) as prep:
        transport_class = TensorboardServiceClient.get_transport_class()
        transport = transport_class(
            credentials=ga_credentials.AnonymousCredentials(),
            client_info=client_info,
        )
        prep.assert_called_once_with(client_info)


@pytest.mark.asyncio
async def test_transport_close_async():
    client = TensorboardServiceAsyncClient(
        credentials=ga_credentials.AnonymousCredentials(),
        transport="grpc_asyncio",
    )
    with mock.patch.object(
        type(getattr(client.transport, "grpc_channel")), "close"
    ) as close:
        async with client:
            close.assert_not_called()
        close.assert_called_once()


def test_transport_close():
    transports = {
        "grpc": "_grpc_channel",
    }

    for transport, close_name in transports.items():
        client = TensorboardServiceClient(
            credentials=ga_credentials.AnonymousCredentials(), transport=transport
        )
        with mock.patch.object(
            type(getattr(client.transport, close_name)), "close"
        ) as close:
            with client:
                close.assert_not_called()
            close.assert_called_once()


def test_client_ctx():
    transports = [
        "grpc",
    ]
    for transport in transports:
        client = TensorboardServiceClient(
            credentials=ga_credentials.AnonymousCredentials(), transport=transport
        )
        # Test client calls underlying transport.
        with mock.patch.object(type(client.transport), "close") as close:
            close.assert_not_called()
            with client:
                pass
            close.assert_called()


@pytest.mark.parametrize(
    "client_class,transport_class",
    [
        (TensorboardServiceClient, transports.TensorboardServiceGrpcTransport),
        (
            TensorboardServiceAsyncClient,
            transports.TensorboardServiceGrpcAsyncIOTransport,
        ),
    ],
)
def test_api_key_credentials(client_class, transport_class):
    with mock.patch.object(
        google.auth._default, "get_api_key_credentials", create=True
    ) as get_api_key_credentials:
        mock_cred = mock.Mock()
        get_api_key_credentials.return_value = mock_cred
        options = client_options.ClientOptions()
        options.api_key = "api_key"
        with mock.patch.object(transport_class, "__init__") as patched:
            patched.return_value = None
            client = client_class(client_options=options)
            patched.assert_called_once_with(
                credentials=mock_cred,
                credentials_file=None,
                host=client.DEFAULT_ENDPOINT,
                scopes=None,
                client_cert_source_for_mtls=None,
                quota_project_id=None,
                client_info=transports.base.DEFAULT_CLIENT_INFO,
                always_use_jwt_access=True,
            )<|MERGE_RESOLUTION|>--- conflicted
+++ resolved
@@ -112,17 +112,10 @@
 
 
 @pytest.mark.parametrize(
-<<<<<<< HEAD
-    "client_class",
-    [
-        TensorboardServiceClient,
-        TensorboardServiceAsyncClient,
-=======
     "client_class,transport_name",
     [
         (TensorboardServiceClient, "grpc"),
         (TensorboardServiceAsyncClient, "grpc_asyncio"),
->>>>>>> dc3be45c
     ],
 )
 def test_tensorboard_service_client_from_service_account_info(
@@ -167,17 +160,10 @@
 
 
 @pytest.mark.parametrize(
-<<<<<<< HEAD
-    "client_class",
-    [
-        TensorboardServiceClient,
-        TensorboardServiceAsyncClient,
-=======
     "client_class,transport_name",
     [
         (TensorboardServiceClient, "grpc"),
         (TensorboardServiceAsyncClient, "grpc_asyncio"),
->>>>>>> dc3be45c
     ],
 )
 def test_tensorboard_service_client_from_service_account_file(
@@ -635,8 +621,6 @@
 
 
 @pytest.mark.parametrize(
-<<<<<<< HEAD
-=======
     "client_class,transport_class,transport_name,grpc_helpers",
     [
         (
@@ -706,7 +690,6 @@
 
 
 @pytest.mark.parametrize(
->>>>>>> dc3be45c
     "request_type",
     [
         tensorboard_service.CreateTensorboardRequest,
@@ -823,11 +806,7 @@
     _, _, kw = call.mock_calls[0]
     assert (
         "x-goog-request-params",
-<<<<<<< HEAD
-        "parent=parent/value",
-=======
         "parent=parent_value",
->>>>>>> dc3be45c
     ) in kw["metadata"]
 
 
@@ -861,11 +840,7 @@
     _, _, kw = call.mock_calls[0]
     assert (
         "x-goog-request-params",
-<<<<<<< HEAD
-        "parent=parent/value",
-=======
         "parent=parent_value",
->>>>>>> dc3be45c
     ) in kw["metadata"]
 
 
@@ -1100,11 +1075,7 @@
     _, _, kw = call.mock_calls[0]
     assert (
         "x-goog-request-params",
-<<<<<<< HEAD
-        "name=name/value",
-=======
         "name=name_value",
->>>>>>> dc3be45c
     ) in kw["metadata"]
 
 
@@ -1136,11 +1107,7 @@
     _, _, kw = call.mock_calls[0]
     assert (
         "x-goog-request-params",
-<<<<<<< HEAD
-        "name=name/value",
-=======
         "name=name_value",
->>>>>>> dc3be45c
     ) in kw["metadata"]
 
 
@@ -1343,11 +1310,7 @@
     _, _, kw = call.mock_calls[0]
     assert (
         "x-goog-request-params",
-<<<<<<< HEAD
-        "tensorboard.name=tensorboard.name/value",
-=======
         "tensorboard.name=name_value",
->>>>>>> dc3be45c
     ) in kw["metadata"]
 
 
@@ -1381,11 +1344,7 @@
     _, _, kw = call.mock_calls[0]
     assert (
         "x-goog-request-params",
-<<<<<<< HEAD
-        "tensorboard.name=tensorboard.name/value",
-=======
         "tensorboard.name=name_value",
->>>>>>> dc3be45c
     ) in kw["metadata"]
 
 
@@ -1608,11 +1567,7 @@
     _, _, kw = call.mock_calls[0]
     assert (
         "x-goog-request-params",
-<<<<<<< HEAD
-        "parent=parent/value",
-=======
         "parent=parent_value",
->>>>>>> dc3be45c
     ) in kw["metadata"]
 
 
@@ -1646,11 +1601,7 @@
     _, _, kw = call.mock_calls[0]
     assert (
         "x-goog-request-params",
-<<<<<<< HEAD
-        "parent=parent/value",
-=======
         "parent=parent_value",
->>>>>>> dc3be45c
     ) in kw["metadata"]
 
 
@@ -2053,11 +2004,7 @@
     _, _, kw = call.mock_calls[0]
     assert (
         "x-goog-request-params",
-<<<<<<< HEAD
-        "name=name/value",
-=======
         "name=name_value",
->>>>>>> dc3be45c
     ) in kw["metadata"]
 
 
@@ -2091,11 +2038,7 @@
     _, _, kw = call.mock_calls[0]
     assert (
         "x-goog-request-params",
-<<<<<<< HEAD
-        "name=name/value",
-=======
         "name=name_value",
->>>>>>> dc3be45c
     ) in kw["metadata"]
 
 
@@ -2324,11 +2267,7 @@
     _, _, kw = call.mock_calls[0]
     assert (
         "x-goog-request-params",
-<<<<<<< HEAD
-        "parent=parent/value",
-=======
         "parent=parent_value",
->>>>>>> dc3be45c
     ) in kw["metadata"]
 
 
@@ -2362,11 +2301,7 @@
     _, _, kw = call.mock_calls[0]
     assert (
         "x-goog-request-params",
-<<<<<<< HEAD
-        "parent=parent/value",
-=======
         "parent=parent_value",
->>>>>>> dc3be45c
     ) in kw["metadata"]
 
 
@@ -2623,11 +2558,7 @@
     _, _, kw = call.mock_calls[0]
     assert (
         "x-goog-request-params",
-<<<<<<< HEAD
-        "name=name/value",
-=======
         "name=name_value",
->>>>>>> dc3be45c
     ) in kw["metadata"]
 
 
@@ -2661,11 +2592,7 @@
     _, _, kw = call.mock_calls[0]
     assert (
         "x-goog-request-params",
-<<<<<<< HEAD
-        "name=name/value",
-=======
         "name=name_value",
->>>>>>> dc3be45c
     ) in kw["metadata"]
 
 
@@ -3159,11 +3086,7 @@
     _, _, kw = call.mock_calls[0]
     assert (
         "x-goog-request-params",
-<<<<<<< HEAD
-        "parent=parent/value",
-=======
         "parent=parent_value",
->>>>>>> dc3be45c
     ) in kw["metadata"]
 
 
@@ -3197,11 +3120,7 @@
     _, _, kw = call.mock_calls[0]
     assert (
         "x-goog-request-params",
-<<<<<<< HEAD
-        "parent=parent/value",
-=======
         "parent=parent_value",
->>>>>>> dc3be45c
     ) in kw["metadata"]
 
 
@@ -3609,11 +3528,7 @@
     _, _, kw = call.mock_calls[0]
     assert (
         "x-goog-request-params",
-<<<<<<< HEAD
-        "name=name/value",
-=======
         "name=name_value",
->>>>>>> dc3be45c
     ) in kw["metadata"]
 
 
@@ -3647,11 +3562,7 @@
     _, _, kw = call.mock_calls[0]
     assert (
         "x-goog-request-params",
-<<<<<<< HEAD
-        "name=name/value",
-=======
         "name=name_value",
->>>>>>> dc3be45c
     ) in kw["metadata"]
 
 
@@ -3876,11 +3787,7 @@
     _, _, kw = call.mock_calls[0]
     assert (
         "x-goog-request-params",
-<<<<<<< HEAD
-        "parent=parent/value",
-=======
         "parent=parent_value",
->>>>>>> dc3be45c
     ) in kw["metadata"]
 
 
@@ -3914,11 +3821,7 @@
     _, _, kw = call.mock_calls[0]
     assert (
         "x-goog-request-params",
-<<<<<<< HEAD
-        "parent=parent/value",
-=======
         "parent=parent_value",
->>>>>>> dc3be45c
     ) in kw["metadata"]
 
 
@@ -4145,11 +4048,7 @@
     _, _, kw = call.mock_calls[0]
     assert (
         "x-goog-request-params",
-<<<<<<< HEAD
-        "parent=parent/value",
-=======
         "parent=parent_value",
->>>>>>> dc3be45c
     ) in kw["metadata"]
 
 
@@ -4183,11 +4082,7 @@
     _, _, kw = call.mock_calls[0]
     assert (
         "x-goog-request-params",
-<<<<<<< HEAD
-        "parent=parent/value",
-=======
         "parent=parent_value",
->>>>>>> dc3be45c
     ) in kw["metadata"]
 
 
@@ -4434,11 +4329,7 @@
     _, _, kw = call.mock_calls[0]
     assert (
         "x-goog-request-params",
-<<<<<<< HEAD
-        "name=name/value",
-=======
         "name=name_value",
->>>>>>> dc3be45c
     ) in kw["metadata"]
 
 
@@ -4472,11 +4363,7 @@
     _, _, kw = call.mock_calls[0]
     assert (
         "x-goog-request-params",
-<<<<<<< HEAD
-        "name=name/value",
-=======
         "name=name_value",
->>>>>>> dc3be45c
     ) in kw["metadata"]
 
 
@@ -4958,11 +4845,7 @@
     _, _, kw = call.mock_calls[0]
     assert (
         "x-goog-request-params",
-<<<<<<< HEAD
-        "parent=parent/value",
-=======
         "parent=parent_value",
->>>>>>> dc3be45c
     ) in kw["metadata"]
 
 
@@ -4996,11 +4879,7 @@
     _, _, kw = call.mock_calls[0]
     assert (
         "x-goog-request-params",
-<<<<<<< HEAD
-        "parent=parent/value",
-=======
         "parent=parent_value",
->>>>>>> dc3be45c
     ) in kw["metadata"]
 
 
@@ -5403,11 +5282,7 @@
     _, _, kw = call.mock_calls[0]
     assert (
         "x-goog-request-params",
-<<<<<<< HEAD
-        "name=name/value",
-=======
         "name=name_value",
->>>>>>> dc3be45c
     ) in kw["metadata"]
 
 
@@ -5441,11 +5316,7 @@
     _, _, kw = call.mock_calls[0]
     assert (
         "x-goog-request-params",
-<<<<<<< HEAD
-        "name=name/value",
-=======
         "name=name_value",
->>>>>>> dc3be45c
     ) in kw["metadata"]
 
 
@@ -5660,11 +5531,7 @@
     _, _, kw = call.mock_calls[0]
     assert (
         "x-goog-request-params",
-<<<<<<< HEAD
-        "parent=parent/value",
-=======
         "parent=parent_value",
->>>>>>> dc3be45c
     ) in kw["metadata"]
 
 
@@ -5698,11 +5565,7 @@
     _, _, kw = call.mock_calls[0]
     assert (
         "x-goog-request-params",
-<<<<<<< HEAD
-        "parent=parent/value",
-=======
         "parent=parent_value",
->>>>>>> dc3be45c
     ) in kw["metadata"]
 
 
@@ -5983,11 +5846,7 @@
     _, _, kw = call.mock_calls[0]
     assert (
         "x-goog-request-params",
-<<<<<<< HEAD
-        "parent=parent/value",
-=======
         "parent=parent_value",
->>>>>>> dc3be45c
     ) in kw["metadata"]
 
 
@@ -6021,11 +5880,7 @@
     _, _, kw = call.mock_calls[0]
     assert (
         "x-goog-request-params",
-<<<<<<< HEAD
-        "parent=parent/value",
-=======
         "parent=parent_value",
->>>>>>> dc3be45c
     ) in kw["metadata"]
 
 
@@ -6286,11 +6141,7 @@
     _, _, kw = call.mock_calls[0]
     assert (
         "x-goog-request-params",
-<<<<<<< HEAD
-        "name=name/value",
-=======
         "name=name_value",
->>>>>>> dc3be45c
     ) in kw["metadata"]
 
 
@@ -6324,11 +6175,7 @@
     _, _, kw = call.mock_calls[0]
     assert (
         "x-goog-request-params",
-<<<<<<< HEAD
-        "name=name/value",
-=======
         "name=name_value",
->>>>>>> dc3be45c
     ) in kw["metadata"]
 
 
@@ -6836,11 +6683,7 @@
     _, _, kw = call.mock_calls[0]
     assert (
         "x-goog-request-params",
-<<<<<<< HEAD
-        "parent=parent/value",
-=======
         "parent=parent_value",
->>>>>>> dc3be45c
     ) in kw["metadata"]
 
 
@@ -6874,11 +6717,7 @@
     _, _, kw = call.mock_calls[0]
     assert (
         "x-goog-request-params",
-<<<<<<< HEAD
-        "parent=parent/value",
-=======
         "parent=parent_value",
->>>>>>> dc3be45c
     ) in kw["metadata"]
 
 
@@ -7287,11 +7126,7 @@
     _, _, kw = call.mock_calls[0]
     assert (
         "x-goog-request-params",
-<<<<<<< HEAD
-        "name=name/value",
-=======
         "name=name_value",
->>>>>>> dc3be45c
     ) in kw["metadata"]
 
 
@@ -7325,11 +7160,7 @@
     _, _, kw = call.mock_calls[0]
     assert (
         "x-goog-request-params",
-<<<<<<< HEAD
-        "name=name/value",
-=======
         "name=name_value",
->>>>>>> dc3be45c
     ) in kw["metadata"]
 
 
@@ -7550,11 +7381,7 @@
     _, _, kw = call.mock_calls[0]
     assert (
         "x-goog-request-params",
-<<<<<<< HEAD
-        "tensorboard=tensorboard/value",
-=======
         "tensorboard=tensorboard_value",
->>>>>>> dc3be45c
     ) in kw["metadata"]
 
 
@@ -7588,11 +7415,7 @@
     _, _, kw = call.mock_calls[0]
     assert (
         "x-goog-request-params",
-<<<<<<< HEAD
-        "tensorboard=tensorboard/value",
-=======
         "tensorboard=tensorboard_value",
->>>>>>> dc3be45c
     ) in kw["metadata"]
 
 
@@ -8055,11 +7878,7 @@
     _, _, kw = call.mock_calls[0]
     assert (
         "x-goog-request-params",
-<<<<<<< HEAD
-        "time_series=time_series/value",
-=======
         "time_series=time_series_value",
->>>>>>> dc3be45c
     ) in kw["metadata"]
 
 
@@ -8094,11 +7913,7 @@
     _, _, kw = call.mock_calls[0]
     assert (
         "x-goog-request-params",
-<<<<<<< HEAD
-        "time_series=time_series/value",
-=======
         "time_series=time_series_value",
->>>>>>> dc3be45c
     ) in kw["metadata"]
 
 
@@ -8586,11 +8401,7 @@
     _, _, kw = call.mock_calls[0]
     assert (
         "x-goog-request-params",
-<<<<<<< HEAD
-        "tensorboard_run=tensorboard_run/value",
-=======
         "tensorboard_run=tensorboard_run_value",
->>>>>>> dc3be45c
     ) in kw["metadata"]
 
 
@@ -8624,11 +8435,7 @@
     _, _, kw = call.mock_calls[0]
     assert (
         "x-goog-request-params",
-<<<<<<< HEAD
-        "tensorboard_run=tensorboard_run/value",
-=======
         "tensorboard_run=tensorboard_run_value",
->>>>>>> dc3be45c
     ) in kw["metadata"]
 
 
