--- conflicted
+++ resolved
@@ -941,137 +941,6 @@
         assert result == expected
 
 
-<<<<<<< HEAD
-class TestModelServer:
-    def test_init(self, model_server_env_mock):
-        model_server = ModelServer(FakeHandler(_TEST_GCS_ARTIFACTS_URI))
-
-        assert model_server.http_port == int(_TEST_AIP_HTTP_PORT)
-        assert model_server.health_route == _TEST_AIP_HEALTH_ROUTE
-        assert model_server.predict_route == _TEST_AIP_PREDICT_ROUTE
-
-    @mock.patch.dict(
-        os.environ,
-        {
-            "AIP_HEALTH_ROUTE": _TEST_AIP_HEALTH_ROUTE,
-            "AIP_PREDICT_ROUTE": _TEST_AIP_PREDICT_ROUTE,
-        },
-    )
-    def test_init_raises_exception_without_port(self):
-        expected_message = (
-            "The environment variable AIP_HTTP_PORT needs to be specified."
-        )
-
-        with pytest.raises(ValueError) as exception:
-            ModelServer(FakeHandler(_TEST_GCS_ARTIFACTS_URI))
-
-        assert str(exception.value) == expected_message
-
-    @mock.patch.dict(
-        os.environ,
-        {
-            "AIP_HTTP_PORT": _TEST_AIP_HTTP_PORT,
-            "AIP_PREDICT_ROUTE": _TEST_AIP_PREDICT_ROUTE,
-        },
-    )
-    def test_init_raises_exception_without_health_route(self):
-        expected_message = (
-            "Both of the environment variables AIP_HEALTH_ROUTE and "
-            "AIP_PREDICT_ROUTE need to be specified."
-        )
-
-        with pytest.raises(ValueError) as exception:
-            ModelServer(FakeHandler(_TEST_GCS_ARTIFACTS_URI))
-
-        assert str(exception.value) == expected_message
-
-    @mock.patch.dict(
-        os.environ,
-        {
-            "AIP_HTTP_PORT": _TEST_AIP_HTTP_PORT,
-            "AIP_HEALTH_ROUTE": _TEST_AIP_HEALTH_ROUTE,
-        },
-    )
-    def test_init_raises_exception_without_predict_route(self):
-        expected_message = (
-            "Both of the environment variables AIP_HEALTH_ROUTE and "
-            "AIP_PREDICT_ROUTE need to be specified."
-        )
-
-        with pytest.raises(ValueError) as exception:
-            ModelServer(FakeHandler(_TEST_GCS_ARTIFACTS_URI))
-
-        assert str(exception.value) == expected_message
-
-    def test_health(self, model_server_env_mock):
-        model_server = ModelServer(FakeHandler(_TEST_GCS_ARTIFACTS_URI))
-        client = TestClient(model_server.app)
-
-        response = client.get(_TEST_AIP_HEALTH_ROUTE)
-
-        assert response.status_code == 200
-
-    def test_predict(self, model_server_env_mock):
-        handler = PredictionHandler(
-            _TEST_GCS_ARTIFACTS_URI, predictor=get_test_predictor()
-        )
-        model_server = ModelServer(handler)
-
-        client = TestClient(model_server.app)
-
-        with mock.patch.object(model_server.handler, "handle") as handle_mock:
-            future = asyncio.Future()
-            future.set_result(Response())
-
-            handle_mock.return_value = future
-
-            response = client.post(_TEST_AIP_PREDICT_ROUTE, json={"x": [1]})
-
-        assert response.status_code == 200
-
-    def test_predict_handler_throws_http_exception(self, model_server_env_mock):
-        expected_message = "A test HTTP exception."
-        handler = PredictionHandler(
-            _TEST_GCS_ARTIFACTS_URI, predictor=get_test_predictor()
-        )
-        model_server = ModelServer(handler)
-
-        client = TestClient(model_server.app)
-
-        with mock.patch.object(model_server.handler, "handle") as handle_mock:
-            handle_mock.side_effect = HTTPException(
-                status_code=400, detail=expected_message
-            )
-
-            response = client.post(_TEST_AIP_PREDICT_ROUTE, json={"x": [1]})
-
-        assert response.status_code == 400
-        assert json.loads(response.content)["detail"] == expected_message
-
-    def test_predict_handler_throws_exception_other_than_http_exception(
-        self, model_server_env_mock
-    ):
-        expected_message = (
-            "An exception ValueError occurred. Arguments: ('Not a correct value.',)."
-        )
-        handler = PredictionHandler(
-            _TEST_GCS_ARTIFACTS_URI, predictor=get_test_predictor()
-        )
-        model_server = ModelServer(handler)
-
-        client = TestClient(model_server.app)
-
-        with mock.patch.object(model_server.handler, "handle") as handle_mock:
-            handle_mock.side_effect = ValueError("Not a correct value.")
-
-            response = client.post(_TEST_AIP_PREDICT_ROUTE, json={"x": [1]})
-
-        assert response.status_code == 500
-        assert json.loads(response.content)["detail"] == expected_message
-
-
-=======
->>>>>>> da9e7a1a
 class TestLocalModel:
     def setup_method(self):
         importlib.reload(initializer)
