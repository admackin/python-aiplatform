# Copyright 2021 Google LLC
#
# Licensed under the Apache License, Version 2.0 (the "License");
# you may not use this file except in compliance with the License.
# You may obtain a copy of the License at
#
#     https://www.apache.org/licenses/LICENSE-2.0
#
# Unless required by applicable law or agreed to in writing, software
# distributed under the License is distributed on an "AS IS" BASIS,
# WITHOUT WARRANTIES OR CONDITIONS OF ANY KIND, either express or implied.
# See the License for the specific language governing permissions and
# limitations under the License.

from unittest.mock import MagicMock, patch

from google.cloud import aiplatform
import pytest


@pytest.fixture
def mock_sdk_init():
    with patch.object(aiplatform, "init") as mock:
        yield mock


"""
----------------------------------------------------------------------------
Dataset Fixtures
----------------------------------------------------------------------------
"""

"""Dataset objects returned by SomeDataset(), create(), import_data(), etc. """


@pytest.fixture
def mock_image_dataset():
    mock = MagicMock(aiplatform.datasets.ImageDataset)
    yield mock


@pytest.fixture
def mock_tabular_dataset():
    mock = MagicMock(aiplatform.datasets.TabularDataset)
    yield mock


@pytest.fixture
def mock_text_dataset():
    mock = MagicMock(aiplatform.datasets.TextDataset)
    yield mock


@pytest.fixture
def mock_video_dataset():
    mock = MagicMock(aiplatform.datasets.VideoDataset)
    yield mock


"""Mocks for getting an existing Dataset, i.e. ds = aiplatform.ImageDataset(...) """


@pytest.fixture
def mock_get_image_dataset(mock_image_dataset):
    with patch.object(aiplatform, "ImageDataset") as mock_get_image_dataset:
        mock_get_image_dataset.return_value = mock_image_dataset
        yield mock_get_image_dataset


<<<<<<< HEAD
@pytest.fixture
def mock_get_tabular_dataset(mock_tabular_dataset):
    with patch.object(aiplatform, "TabularDataset") as mock_get_tabular_dataset:
        mock_get_tabular_dataset.return_value = mock_tabular_dataset
        yield mock_get_tabular_dataset


@pytest.fixture
def mock_get_text_dataset(mock_text_dataset):
    with patch.object(aiplatform, "TextDataset") as mock_get_text_dataset:
        mock_get_text_dataset.return_value = mock_text_dataset
        yield mock_get_text_dataset


@pytest.fixture
def mock_get_video_dataset(mock_video_dataset):
    with patch.object(aiplatform, "VideoDataset") as mock_get_video_dataset:
        mock_get_video_dataset.return_value = mock_video_dataset
        yield mock_get_video_dataset


"""Mocks for creating a new Dataset, i.e. aiplatform.ImageDataset.create(...) """


@pytest.fixture
def mock_create_image_dataset(mock_image_dataset):
    with patch.object(aiplatform.ImageDataset, "create") as mock_create_image_dataset:
        mock_create_image_dataset.return_value = mock_image_dataset
        yield mock_create_image_dataset


@pytest.fixture
def mock_create_tabular_dataset(mock_tabular_dataset):
    with patch.object(
        aiplatform.TabularDataset, "create"
    ) as mock_create_tabular_dataset:
        mock_create_tabular_dataset.return_value = mock_tabular_dataset
        yield mock_create_tabular_dataset


@pytest.fixture
def mock_create_text_dataset(mock_text_dataset):
    with patch.object(aiplatform.TextDataset, "create") as mock_create_text_dataset:
        mock_create_text_dataset.return_value = mock_text_dataset
        yield mock_create_text_dataset


@pytest.fixture
=======
@pytest.fixture
def mock_get_tabular_dataset(mock_tabular_dataset):
    with patch.object(aiplatform, "TabularDataset") as mock_get_tabular_dataset:
        mock_get_tabular_dataset.return_value = mock_tabular_dataset
        yield mock_get_tabular_dataset


@pytest.fixture
def mock_get_text_dataset(mock_text_dataset):
    with patch.object(aiplatform, "TextDataset") as mock_get_text_dataset:
        mock_get_text_dataset.return_value = mock_text_dataset
        yield mock_get_text_dataset


@pytest.fixture
def mock_get_video_dataset(mock_video_dataset):
    with patch.object(aiplatform, "VideoDataset") as mock_get_video_dataset:
        mock_get_video_dataset.return_value = mock_video_dataset
        yield mock_get_video_dataset


"""Mocks for creating a new Dataset, i.e. aiplatform.ImageDataset.create(...) """


@pytest.fixture
def mock_create_image_dataset(mock_image_dataset):
    with patch.object(aiplatform.ImageDataset, "create") as mock_create_image_dataset:
        mock_create_image_dataset.return_value = mock_image_dataset
        yield mock_create_image_dataset


@pytest.fixture
def mock_create_tabular_dataset(mock_tabular_dataset):
    with patch.object(
        aiplatform.TabularDataset, "create"
    ) as mock_create_tabular_dataset:
        mock_create_tabular_dataset.return_value = mock_tabular_dataset
        yield mock_create_tabular_dataset


@pytest.fixture
def mock_create_text_dataset(mock_text_dataset):
    with patch.object(aiplatform.TextDataset, "create") as mock_create_text_dataset:
        mock_create_text_dataset.return_value = mock_text_dataset
        yield mock_create_text_dataset


@pytest.fixture
>>>>>>> 7ae28b84
def mock_create_video_dataset(mock_video_dataset):
    with patch.object(aiplatform.VideoDataset, "create") as mock_create_video_dataset:
        mock_create_video_dataset.return_value = mock_video_dataset
        yield mock_create_video_dataset


"""Mocks for SomeDataset.import_data() """


@pytest.fixture
def mock_import_text_dataset(mock_text_dataset):
    with patch.object(mock_text_dataset, "import_data") as mock:
        yield mock


@pytest.fixture
def mock_import_video_data(mock_video_dataset):
    with patch.object(mock_video_dataset, "import_data") as mock:
        yield mock


# ----------------------------------------------------------------------------
# TrainingJob Fixtures
# ----------------------------------------------------------------------------


@pytest.fixture
def mock_custom_training_job():
    mock = MagicMock(aiplatform.training_jobs.CustomTrainingJob)
    yield mock


@pytest.fixture
<<<<<<< HEAD
=======
def mock_custom_container_training_job():
    mock = MagicMock(aiplatform.training_jobs.CustomContainerTrainingJob)
    yield mock


@pytest.fixture
def mock_custom_package_training_job():
    mock = MagicMock(aiplatform.training_jobs.CustomPythonPackageTrainingJob)
    yield mock


@pytest.fixture
>>>>>>> 7ae28b84
def mock_image_training_job():
    mock = MagicMock(aiplatform.training_jobs.AutoMLImageTrainingJob)
    yield mock


@pytest.fixture
def mock_tabular_training_job():
    mock = MagicMock(aiplatform.training_jobs.AutoMLTabularTrainingJob)
    yield mock


@pytest.fixture
def mock_text_training_job():
    mock = MagicMock(aiplatform.training_jobs.AutoMLTextTrainingJob)
    yield mock


@pytest.fixture
def mock_video_training_job():
    mock = MagicMock(aiplatform.training_jobs.AutoMLVideoTrainingJob)
    yield mock


@pytest.fixture
def mock_get_automl_tabular_training_job(mock_tabular_training_job):
    with patch.object(aiplatform, "AutoMLTabularTrainingJob") as mock:
        mock.return_value = mock_tabular_training_job
        yield mock


@pytest.fixture
def mock_run_automl_tabular_training_job(mock_tabular_training_job):
    with patch.object(mock_tabular_training_job, "run") as mock:
        yield mock


@pytest.fixture
def mock_get_automl_image_training_job(mock_image_training_job):
    with patch.object(aiplatform, "AutoMLImageTrainingJob") as mock:
        mock.return_value = mock_image_training_job
        yield mock
<<<<<<< HEAD


@pytest.fixture
def mock_run_automl_image_training_job(mock_image_training_job):
    with patch.object(mock_image_training_job, "run") as mock:
        yield mock


@pytest.fixture
def mock_init_custom_training_job():
    with patch.object(aiplatform.training_jobs.CustomTrainingJob, "__init__") as mock:
        mock.return_value = None
=======


@pytest.fixture
def mock_run_automl_image_training_job(mock_image_training_job):
    with patch.object(mock_image_training_job, "run") as mock:
>>>>>>> 7ae28b84
        yield mock


@pytest.fixture
<<<<<<< HEAD
def mock_run_custom_training_job():
    with patch.object(aiplatform.training_jobs.CustomTrainingJob, "run") as mock:
        yield mock


=======
def mock_get_custom_training_job(mock_custom_training_job):
    with patch.object(aiplatform, "CustomTrainingJob") as mock:
        mock.return_value = mock_custom_training_job
        yield mock


@pytest.fixture
def mock_get_custom_container_training_job(mock_custom_container_training_job):
    with patch.object(aiplatform, "CustomContainerTrainingJob") as mock:
        mock.return_value = mock_custom_container_training_job
        yield mock


@pytest.fixture
def mock_get_custom_package_training_job(mock_custom_package_training_job):
    with patch.object(aiplatform, "CustomPythonPackageTrainingJob") as mock:
        mock.return_value = mock_custom_package_training_job
        yield mock


@pytest.fixture
def mock_run_custom_training_job(mock_custom_training_job):
    with patch.object(mock_custom_training_job, "run") as mock:
        yield mock


@pytest.fixture
def mock_run_custom_container_training_job(mock_custom_container_training_job):
    with patch.object(mock_custom_container_training_job, "run") as mock:
        yield mock


@pytest.fixture
def mock_run_custom_package_training_job(mock_custom_package_training_job):
    with patch.object(mock_custom_package_training_job, "run") as mock:
        yield mock


>>>>>>> 7ae28b84
"""
----------------------------------------------------------------------------
Model Fixtures
----------------------------------------------------------------------------
"""


@pytest.fixture
def mock_model():
    mock = MagicMock(aiplatform.models.Model)
    yield mock


@pytest.fixture
def mock_init_model(mock_model):
    with patch.object(aiplatform, "Model") as mock:
        mock.return_value = mock_model
        yield mock


@pytest.fixture
def mock_batch_predict_model(mock_model):
    with patch.object(mock_model, "batch_predict") as mock:
        yield mock


@pytest.fixture
<<<<<<< HEAD
def mock_upload_model():
    with patch.object(aiplatform.models.Model, "upload") as mock:
=======
def mock_upload_model(mock_model):
    with patch.object(aiplatform.Model, "upload") as mock:
        mock.return_value = mock_model
>>>>>>> 7ae28b84
        yield mock


@pytest.fixture
def mock_deploy_model(mock_model, mock_endpoint):
    with patch.object(mock_model, "deploy") as mock:
        mock.return_value = mock_endpoint
        yield mock


"""
----------------------------------------------------------------------------
Job Fixtures
----------------------------------------------------------------------------
"""


@pytest.fixture
def mock_create_batch_prediction_job():
    with patch.object(aiplatform.jobs.BatchPredictionJob, "create") as mock:
        yield mock


"""
----------------------------------------------------------------------------
Endpoint Fixtures
----------------------------------------------------------------------------
"""


@pytest.fixture
def mock_endpoint():
    mock = MagicMock(aiplatform.models.Endpoint)
    yield mock


@pytest.fixture
def mock_create_endpoint():
<<<<<<< HEAD
    with patch.object(aiplatform.Endpoint, "create") as mock:
=======
    with patch.object(aiplatform.models.Endpoint, "create") as mock:
>>>>>>> 7ae28b84
        yield mock


@pytest.fixture
def mock_get_endpoint(mock_endpoint):
    with patch.object(aiplatform, "Endpoint") as mock_get_endpoint:
        mock_get_endpoint.return_value = mock_endpoint
<<<<<<< HEAD
        yield mock_get_endpoint
=======
        yield mock_get_endpoint


@pytest.fixture
def mock_endpoint_explain(mock_endpoint):
    with patch.object(mock_endpoint, "explain") as mock_endpoint_explain:
        mock_get_endpoint.return_value = mock_endpoint
        yield mock_endpoint_explain
>>>>>>> 7ae28b84
<|MERGE_RESOLUTION|>--- conflicted
+++ resolved
@@ -67,7 +67,6 @@
         yield mock_get_image_dataset
 
 
-<<<<<<< HEAD
 @pytest.fixture
 def mock_get_tabular_dataset(mock_tabular_dataset):
     with patch.object(aiplatform, "TabularDataset") as mock_get_tabular_dataset:
@@ -116,56 +115,6 @@
 
 
 @pytest.fixture
-=======
-@pytest.fixture
-def mock_get_tabular_dataset(mock_tabular_dataset):
-    with patch.object(aiplatform, "TabularDataset") as mock_get_tabular_dataset:
-        mock_get_tabular_dataset.return_value = mock_tabular_dataset
-        yield mock_get_tabular_dataset
-
-
-@pytest.fixture
-def mock_get_text_dataset(mock_text_dataset):
-    with patch.object(aiplatform, "TextDataset") as mock_get_text_dataset:
-        mock_get_text_dataset.return_value = mock_text_dataset
-        yield mock_get_text_dataset
-
-
-@pytest.fixture
-def mock_get_video_dataset(mock_video_dataset):
-    with patch.object(aiplatform, "VideoDataset") as mock_get_video_dataset:
-        mock_get_video_dataset.return_value = mock_video_dataset
-        yield mock_get_video_dataset
-
-
-"""Mocks for creating a new Dataset, i.e. aiplatform.ImageDataset.create(...) """
-
-
-@pytest.fixture
-def mock_create_image_dataset(mock_image_dataset):
-    with patch.object(aiplatform.ImageDataset, "create") as mock_create_image_dataset:
-        mock_create_image_dataset.return_value = mock_image_dataset
-        yield mock_create_image_dataset
-
-
-@pytest.fixture
-def mock_create_tabular_dataset(mock_tabular_dataset):
-    with patch.object(
-        aiplatform.TabularDataset, "create"
-    ) as mock_create_tabular_dataset:
-        mock_create_tabular_dataset.return_value = mock_tabular_dataset
-        yield mock_create_tabular_dataset
-
-
-@pytest.fixture
-def mock_create_text_dataset(mock_text_dataset):
-    with patch.object(aiplatform.TextDataset, "create") as mock_create_text_dataset:
-        mock_create_text_dataset.return_value = mock_text_dataset
-        yield mock_create_text_dataset
-
-
-@pytest.fixture
->>>>>>> 7ae28b84
 def mock_create_video_dataset(mock_video_dataset):
     with patch.object(aiplatform.VideoDataset, "create") as mock_create_video_dataset:
         mock_create_video_dataset.return_value = mock_video_dataset
@@ -199,8 +148,6 @@
 
 
 @pytest.fixture
-<<<<<<< HEAD
-=======
 def mock_custom_container_training_job():
     mock = MagicMock(aiplatform.training_jobs.CustomContainerTrainingJob)
     yield mock
@@ -213,7 +160,6 @@
 
 
 @pytest.fixture
->>>>>>> 7ae28b84
 def mock_image_training_job():
     mock = MagicMock(aiplatform.training_jobs.AutoMLImageTrainingJob)
     yield mock
@@ -255,7 +201,6 @@
     with patch.object(aiplatform, "AutoMLImageTrainingJob") as mock:
         mock.return_value = mock_image_training_job
         yield mock
-<<<<<<< HEAD
 
 
 @pytest.fixture
@@ -265,27 +210,6 @@
 
 
 @pytest.fixture
-def mock_init_custom_training_job():
-    with patch.object(aiplatform.training_jobs.CustomTrainingJob, "__init__") as mock:
-        mock.return_value = None
-=======
-
-
-@pytest.fixture
-def mock_run_automl_image_training_job(mock_image_training_job):
-    with patch.object(mock_image_training_job, "run") as mock:
->>>>>>> 7ae28b84
-        yield mock
-
-
-@pytest.fixture
-<<<<<<< HEAD
-def mock_run_custom_training_job():
-    with patch.object(aiplatform.training_jobs.CustomTrainingJob, "run") as mock:
-        yield mock
-
-
-=======
 def mock_get_custom_training_job(mock_custom_training_job):
     with patch.object(aiplatform, "CustomTrainingJob") as mock:
         mock.return_value = mock_custom_training_job
@@ -324,7 +248,6 @@
         yield mock
 
 
->>>>>>> 7ae28b84
 """
 ----------------------------------------------------------------------------
 Model Fixtures
@@ -352,14 +275,9 @@
 
 
 @pytest.fixture
-<<<<<<< HEAD
-def mock_upload_model():
-    with patch.object(aiplatform.models.Model, "upload") as mock:
-=======
 def mock_upload_model(mock_model):
     with patch.object(aiplatform.Model, "upload") as mock:
         mock.return_value = mock_model
->>>>>>> 7ae28b84
         yield mock
 
 
@@ -398,11 +316,7 @@
 
 @pytest.fixture
 def mock_create_endpoint():
-<<<<<<< HEAD
-    with patch.object(aiplatform.Endpoint, "create") as mock:
-=======
     with patch.object(aiplatform.models.Endpoint, "create") as mock:
->>>>>>> 7ae28b84
         yield mock
 
 
@@ -410,9 +324,6 @@
 def mock_get_endpoint(mock_endpoint):
     with patch.object(aiplatform, "Endpoint") as mock_get_endpoint:
         mock_get_endpoint.return_value = mock_endpoint
-<<<<<<< HEAD
-        yield mock_get_endpoint
-=======
         yield mock_get_endpoint
 
 
@@ -420,5 +331,4 @@
 def mock_endpoint_explain(mock_endpoint):
     with patch.object(mock_endpoint, "explain") as mock_endpoint_explain:
         mock_get_endpoint.return_value = mock_endpoint
-        yield mock_endpoint_explain
->>>>>>> 7ae28b84
+        yield mock_endpoint_explain